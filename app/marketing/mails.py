<<<<<<< HEAD
=======
# encoding=utf8
import sys

from django.conf import settings

import sendgrid
from marketing.utils import get_or_save_email_subscriber, should_suppress_email
from retail.emails import *
from sendgrid.helpers.mail import Content, Email, Mail, Personalization

reload(sys)
sys.setdefaultencoding('utf8')
>>>>>>> 91dfa12c
'''
    Copyright (C) 2017 Gitcoin Core 

    This program is free software: you can redistribute it and/or modify
    it under the terms of the GNU Affero General Public License as published
    by the Free Software Foundation, either version 3 of the License, or
    (at your option) any later version.

    This program is distributed in the hope that it will be useful,
    but WITHOUT ANY WARRANTY; without even the implied warranty of
    MERCHANTABILITY or FITNESS FOR A PARTICULAR PURPOSE. See the
    GNU Affero General Public License for more details.

    You should have received a copy of the GNU Affero General Public License
    along with this program. If not, see <http://www.gnu.org/licenses/>.

'''


def send_mail(from_email, to_email, subject, body, html=False, from_name="Gitcoin.co", cc_emails=None):

    # make sure this subscriber is saved
    get_or_save_email_subscriber(to_email, 'internal')

    # debug logs
    print("-- Sending Mail '{}' to {}".format(subject, to_email))

    # setup
    sg = sendgrid.SendGridAPIClient(apikey=settings.SENDGRID_API_KEY)
    from_email = Email(from_email, from_name)
    to_email = Email(to_email)
    contenttype = "text/plain" if not html else "text/html"

    # build content
    content = Content(contenttype, html) if html else Content(contenttype, body)
    if settings.DEBUG:
        to_email = Email(settings.CONTACT_EMAIL) #just to be double secret sure of what were doing in dev
        subject = "[DEBUG] " + subject
    mail = Mail(from_email, subject, to_email, content)

    # build personalization (BCC + CC)
    p = Personalization()
    p.add_to(to_email)
    if cc_emails: #only add CCif not in prod
        for cc_addr in set(cc_emails):
            cc_addr = Email(cc_addr)
            if settings.DEBUG:
                cc_addr = to_email
            if cc_addr._email != to_email._email:
                p.add_to(cc_addr)
    p.add_bcc(Email(settings.BCC_EMAIL))
    mail.add_personalization(p)

    # send mails
    response = sg.client.mail.send.post(request_body=mail.get())
    return response


def tip_email(tip, to_emails, is_new):
    if not tip or not tip.url or not tip.amount or not tip.tokenName:
        return

    subject = "⚡️ New Tip Worth {} {}".format(round(tip.amount,2), tip.tokenName)
    if not is_new:
        subject = "🕐 New Tip Worth {} {} Expiring Soon".format(round(tip.amount,2), tip.tokenName)

    for to_email in to_emails:
        from_email = settings.CONTACT_EMAIL
        html, text = render_tip_email(to_email, tip, is_new)

        send_mail(from_email, to_email, subject, text, html)


def new_bounty(bounty, to_emails=[]):
    if not bounty or not bounty.value_in_usdt:
        return

    subject = "⚡️ New Funded Issue Worth ${}".format(bounty.value_in_usdt)

    for to_email in to_emails:
        from_email = settings.CONTACT_EMAIL
        html, text = render_new_bounty(to_email, bounty)

        if not should_suppress_email(to_email):
            send_mail(from_email, to_email, subject, text, html)


def weekly_roundup(to_emails=[]):

    subject = "⚡️ Refer a Friend get ETH (bonus: Pilot Projects update)"
    for to_email in to_emails:
        html, text = render_new_bounty_roundup(to_email)
        from_email = settings.PERSONAL_CONTACT_EMAIL

        if not should_suppress_email(to_email):
            send_mail(from_email, to_email, subject, text, html, from_name="Kevin Owocki (Gitcoin.co)")


def new_bounty_claim(bounty, to_emails=[]):
    if not bounty or not bounty.value_in_usdt:
        return

    subject = "✉️ New Claim Inside ✉️"

    for to_email in to_emails:
        from_email = settings.CONTACT_EMAIL
        html, text = render_new_bounty_claim(to_email, bounty)

        if not should_suppress_email(to_email):
            send_mail(from_email, to_email, subject, text, html)


def new_bounty_rejection(bounty, to_emails=[]):
    if not bounty or not bounty.value_in_usdt:
        return

    subject = "😕 Claim Rejected 😕"

    for to_email in to_emails:
        from_email = settings.CONTACT_EMAIL
        html, text = render_new_bounty_rejection(to_email, bounty)

        if not should_suppress_email(to_email):
            send_mail(from_email, to_email, subject, text, html)


def new_bounty_acceptance(bounty, to_emails=[]):
    if not bounty or not bounty.value_in_usdt:
        return

    subject = "🌈 Funds Paid! 🌈"

    for to_email in to_emails:
        from_email = settings.CONTACT_EMAIL
        html, text = render_new_bounty_acceptance(to_email, bounty)

        if not should_suppress_email(to_email):
            send_mail(from_email, to_email, subject, text, html)


def new_match(to_emails, bounty, github_username):

    subject = "⚡️ {} Meet {}: {}! ".format(github_username.title(), bounty.org_name.title(), bounty.title)

    to_email = to_emails[0]
    from_email = settings.CONTACT_EMAIL
    html, text = render_match_email(to_email, bounty, github_username)
    send_mail(from_email, to_email, subject, text, html, cc_emails=to_emails)


def bounty_expire_warning(bounty, to_emails=[]):
    if not bounty or not bounty.value_in_usdt:
        return

    for to_email in to_emails:
        unit = 'days'
        num = int(round((bounty.expires_date - timezone.now()).days, 0))
        if num == 0:
            unit = 'hours'
            num = int(round((bounty.expires_date - timezone.now()).seconds / 3600 / 24, 0))
        subject = "😕 Your Funded Issue ({}) Expires In {} {} ... 😕".format(bounty.title_or_desc, num, unit)

        from_email = settings.CONTACT_EMAIL
        html, text = render_bounty_expire_warning(to_email, bounty)

        if not should_suppress_email(to_email):
            send_mail(from_email, to_email, subject, text, html)<|MERGE_RESOLUTION|>--- conflicted
+++ resolved
@@ -1,18 +1,3 @@
-<<<<<<< HEAD
-=======
-# encoding=utf8
-import sys
-
-from django.conf import settings
-
-import sendgrid
-from marketing.utils import get_or_save_email_subscriber, should_suppress_email
-from retail.emails import *
-from sendgrid.helpers.mail import Content, Email, Mail, Personalization
-
-reload(sys)
-sys.setdefaultencoding('utf8')
->>>>>>> 91dfa12c
 '''
     Copyright (C) 2017 Gitcoin Core 
 
@@ -30,6 +15,13 @@
     along with this program. If not, see <http://www.gnu.org/licenses/>.
 
 '''
+
+from django.conf import settings
+
+import sendgrid
+from marketing.utils import get_or_save_email_subscriber, should_suppress_email
+from retail.emails import *
+from sendgrid.helpers.mail import Content, Email, Mail, Personalization
 
 
 def send_mail(from_email, to_email, subject, body, html=False, from_name="Gitcoin.co", cc_emails=None):
