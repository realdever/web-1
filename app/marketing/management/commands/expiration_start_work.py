--- conflicted
+++ resolved
@@ -49,17 +49,14 @@
             )
             print(f'day {day} got {interests.count()} interests')
             for interest in interests:
-<<<<<<< HEAD
                 bounties = Bounty.objects.filter(
                     interested=interest,
                     current_bounty=True,
-                    idx_status__in=['open', 'started'])
+                    network='mainnet',
+                    idx_status__in=['open', 'started']
+                    )
                 for bounty in bounties:
                     print(f"{interest} is interested in {bounty}")
-=======
-                for bounty in Bounty.objects.filter(interested=interest, network='mainnet', current_bounty=True, idx_status__in=['open', 'started']):
-                    print("{} is interested in {}".format(interest, bounty))
->>>>>>> 95d74fad
                     try:
                         actions = get_interested_actions(
                             bounty.github_url, interest.profile.handle, interest.profile.email)
