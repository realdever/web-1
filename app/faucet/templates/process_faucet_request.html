{% extends "admin/base_site.html" %}
{% comment %}
    Copyright (C) 2018 Gitcoin Core

    This program is free software: you can redistribute it and/or modify
    it under the terms of the GNU Affero General Public License as published
    by the Free Software Foundation, either version 3 of the License, or
    (at your option) any later version.

    This program is distributed in the hope that it will be useful,
    but WITHOUT ANY WARRANTY; without even the implied warranty of
    MERCHANTABILITY or FITNESS FOR A PARTICULAR PURPOSE. See the
    GNU Affero General Public License for more details.

    You should have received a copy of the GNU Affero General Public License
    along with this program. If not, see <http://www.gnu.org/licenses/>.

{% endcomment %}

{% load i18n admin_static static %}

{% block extrastyle %}{{ block.super }}<link rel="stylesheet" type="text/css" href="{% static "admin/css/dashboard.css" %}" />{% endblock %}

{% block coltype %}colMS{% endblock %}

{% block bodyclass %}{{ block.super }} dashboard{% endblock %}

{% block breadcrumbs %}{% endblock %}

{% block content %}

<<<<<<< HEAD
<div>
    <h1>Process Faucet Request For {{obj.github_username}}</h1>
    <div id="no_metamask_error" style="display: none;">MetaMask Extension Not Detected</div>
    <div id="unlock_metamask_error" style="display: none;">Please Unlock MetaMask To Continue</div>
    <div id="zero_balance_error" style="display: none;">MetaMask Active Account Is Empty</div>
    <div class="row loading justify-content-center align-items-center loading_img" id="loadingImg"  style="display:none;">
      <img src='/static/v2/images/loading_v2.gif' style="width: 6rem;" alt="loading...">
    </div>
    <div id="errResponse" style="display:none;">
      Transaction Failed : <span id="failureReason"></span>
    </div>
    <form method=POST id="admin_faucet_form">
        {% csrf_token %}
    <p>By funding this faucet request, you will transfer {{ faucet_amount }} ETH to
    {{ obj.github_username }} with a wallet address of {{ obj.address }}</p>
    <br>
    <input type="hidden" name="destinationAccount" id="destinationAccount" value="{{ obj.address }}">
    <input type="hidden" name="faucetAmount" id="faucetAmount" value="{{ faucet_amount }}">
    <input type="submit" name="submitFaucet" id="submitFaucet" value="Submit">
    </form>

    {{pk}}

=======
<h1>Process Faucet Request For {{obj.github_username}}</h1>
<div id="no_metamask_error" style="display: none;">MetaMask Extension Not Detected</div>
<div id="unlock_metamask_error" style="display: none;">Please Unlock MetaMask To Continue</div>
<div id="zero_balance_error" style="display: none;">MetaMask Active Account Is Empty</div>
<div class="row loading justify-content-center align-items-center loading_img" id="loadingImg"  style="display:none;">
  <img src='{% static "v2/images/loading_v2.gif" %}' style="width: 6rem;" alt="loading...">
</div>
<div id="errResponse" style="display:none;">
  Transaction Failed : <span id="failureReason"></span>
>>>>>>> 3e96e648
</div>
<br>
<br>
<br>

<div>
    <h1>Reject Faucet Request For {{obj.github_username}}</h1>
    <form method=POST id="reject_faucet_form">
    {% csrf_token %}
    <textarea style="width: 500px; height: 200px;" name="reject_comments">Please tell us what you're planning on using these funds for in the comments section!  Thanks.</textarea>
    <br>
    <input type="submit" name="rejectFaucet" id="rejectFaucet" value="Submit">
    </form>

</div>

{% endblock %}
{% block extrahead %}{{ block.super }}
  <script src="{% static "v2/js/jquery.js" %}"></script>
  <script src="{% static "v2/js/shared.js" %}"></script>
  <script src="{% static "v2/js/pages/process_faucet.js" %}"></script>
{% endblock %}
<|MERGE_RESOLUTION|>--- conflicted
+++ resolved
@@ -29,14 +29,13 @@
 
 {% block content %}
 
-<<<<<<< HEAD
 <div>
     <h1>Process Faucet Request For {{obj.github_username}}</h1>
     <div id="no_metamask_error" style="display: none;">MetaMask Extension Not Detected</div>
     <div id="unlock_metamask_error" style="display: none;">Please Unlock MetaMask To Continue</div>
     <div id="zero_balance_error" style="display: none;">MetaMask Active Account Is Empty</div>
     <div class="row loading justify-content-center align-items-center loading_img" id="loadingImg"  style="display:none;">
-      <img src='/static/v2/images/loading_v2.gif' style="width: 6rem;" alt="loading...">
+      <img src='{% static "v2/images/loading_v2.gif" %}' style="width: 6rem;" alt="loading...">
     </div>
     <div id="errResponse" style="display:none;">
       Transaction Failed : <span id="failureReason"></span>
@@ -53,17 +52,6 @@
 
     {{pk}}
 
-=======
-<h1>Process Faucet Request For {{obj.github_username}}</h1>
-<div id="no_metamask_error" style="display: none;">MetaMask Extension Not Detected</div>
-<div id="unlock_metamask_error" style="display: none;">Please Unlock MetaMask To Continue</div>
-<div id="zero_balance_error" style="display: none;">MetaMask Active Account Is Empty</div>
-<div class="row loading justify-content-center align-items-center loading_img" id="loadingImg"  style="display:none;">
-  <img src='{% static "v2/images/loading_v2.gif" %}' style="width: 6rem;" alt="loading...">
-</div>
-<div id="errResponse" style="display:none;">
-  Transaction Failed : <span id="failureReason"></span>
->>>>>>> 3e96e648
 </div>
 <br>
 <br>
