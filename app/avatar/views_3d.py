# -*- coding: utf-8 -*-
"""Define the Avatar views.

Copyright (C) 2020 Gitcoin Core

This program is free software: you can redistribute it and/or modify
it under the terms of the GNU Affero General Public License as published
by the Free Software Foundation, either version 3 of the License, or
(at your option) any later version.

This program is distributed in the hope that it will be useful,
but WITHOUT ANY WARRANTY; without even the implied warranty of
MERCHANTABILITY or FITNESS FOR A PARTICULAR PURPOSE. See the
GNU Affero General Public License for more details.

You should have received a copy of the GNU Affero General Public License
along with this program. If not, see <http://www.gnu.org/licenses/>.

"""
import json
import logging
import xml.etree.ElementTree as ET

from django.contrib import messages
from django.db import transaction
from django.http import HttpResponse, JsonResponse
from django.views.decorators.csrf import csrf_exempt

from avatar.helpers import add_rgb_array, hex_to_rgb_array, rgb_array_to_hex, sub_rgb_array
from dashboard.utils import create_user_action
from PIL import Image, ImageOps

from .models import AvatarTextOverlayInput, BaseAvatar, CustomAvatar, SocialAvatar

logger = logging.getLogger(__name__)


def get_avatar_text_if_any():
    obj = AvatarTextOverlayInput.objects.filter(num_uses_remaining__gt=0, active=True).first()
    if obj:
        obj.num_uses_remaining -= 1
        obj.current_uses += 1
        obj.save()
        return f'<text id="text_injection" opacity="0.03" font-family="Muli" font-size="4" font-weight="normal" fill="#777777"><tspan x="7" y="14">{obj.text}</tspan></text>'
    return ''


def get_avatar_attrs(theme, key):
    avatar_attrs = {
        'bufficorn': {
            'preview_viewbox': {
                #section: x_pos y_pox x_size y_size
                'background': '0 0 200 200',
                'facial': '80 180 220 220',
                'glasses': '80 80 220 220',
                'hat': '20 30 300 300',
                'shirt': '130 200 200 200',
                'accessory': '50 180 150 200',
                'horn': '120 80 150 150',
            },
            'skin_tones': [
                'D7723B', 'FFFFF6', 'FEF7EB', 'F8D5C2', 'EEE3C1', 'D8BF82', 'D2946B', 'AE7242', '88563B', '715031',
                '593D26', '392D16'
            ],
            'hair_tones': [
                'F495A8', '000000', '4E3521', '8C3B28', 'B28E28', 'F4EA6E', 'F0E6FF', '4D22D2', '8E2ABE', '3596EC',
                '0ECF7C', 'ca5200'
            ],
            'tone_maps': ['skin', 'blonde_hair', 'brown_hair', 'brown_hair2', 'dark_hair', 'grey_hair'],
            'path': 'assets/v2/images/avatar3d/avatar_bufficorn.svg',
        },
        'unisex': {
            'preview_viewbox': {
                #section: x_pos y_pox x_size y_size
                'background': '0 0 350 350',
                'clothing': '60 80 260 300',
                'ears': '100 70 50 50',
                'head': '80 10 170 170',
                'mouth': '130 90 70 70',
                'nose': '140 80 50 50',
                'eyes': '120 40 80 80',
                'hair': '110 0 110 110',
            },
            'skin_tones': [
                'FFFFF6', 'FEF7EB', 'F8D5C2', 'EEE3C1', 'D8BF82', 'D2946B', 'AE7242', '88563B', '715031', '593D26',
                '392D16'
            ],
            'hair_tones': [
                '4E3521', '8C3B28', 'B28E28', 'F4EA6E', 'F0E6FF', '4D22D2', '8E2ABE', '3596EC', '0ECF7C', '000000',
                'ca5200'
            ],
            'tone_maps': ['skin', 'blonde_hair', 'brown_hair', 'brown_hair2', 'dark_hair', 'grey_hair', 'mage_skin'],
            'path': 'assets/v2/images/avatar3d/avatar.svg',
        },
        'female': {
            'preview_viewbox': {
                #section: x_pos y_pox x_size y_size
                'background': '0 0 350 350',
                'body': '60 80 220 220',
                'ears': '100 70 50 50',
                'head': '80 10 170 170',
                'mouth': '130 90 70 70',
                'nose': '130 80 30 30',
                'lips': '120 80 50 50',
                'eyes': '110 40 70 70',
                'hair': '90 0 110 110',
                'accessories': '100 50 100 100',
            },
            'skin_tones': [
                'FFCAA6', 'FFFFF6', 'FEF7EB', 'F8D5C2', 'EEE3C1', 'D8BF82', 'D2946B', 'AE7242', '88563B', '715031',
                '593D26', '392D16'
            ],
            'hair_tones': [
                '4E3521', '8C3B28', 'B28E28', 'F4EA6E', 'F0E6FF', '4D22D2', '8E2ABE', '3596EC', '0ECF7C', '000000',
                'ca5200'
            ],
            'tone_maps': ['skin', 'blonde_hair', 'brown_hair', 'brown_hair2', 'dark_hair', 'grey_hair'],
            'path': 'assets/v2/images/avatar3d/avatar_female.svg',
        },
        'bot': {
            'preview_viewbox': {
                #section: x_pos y_pox x_size y_size
                'background': '0 0 350 350',
                'arms': '50 50 300 300',
                'body': '60 80 220 220',
                'ears': '100 70 50 50',
                'head': '80 10 170 170',
                'mouth': '130 90 70 70',
                'nose': '130 80 30 30',
                'lips': '120 80 50 50',
                'eyes': '120 50 90 90',
                'accessories': '100 50 100 100',
            },
            'skin_tones': [],
            'hair_tones': [],
            'tone_maps': [''],
            'path': 'assets/v2/images/avatar3d/bot_avatar.svg',
        },
        'comic': {
            'preview_viewbox': {
                #section: x_pos y_pox x_size y_size
                'background': '0 0 350 350',
                'back': '100 100 200 200',
                'legs': '150 200 120 120',
                'torso': '100 120 180 180',
                'arm': '100 130 200 200',
                'head': '20 20 250 250',
            },
            'skin_tones': [
                'FFCAA6', 'FFFFF6', 'FEF7EB', 'F8D5C2', 'EEE3C1', 'D8BF82', 'D2946B', 'AE7242', '88563B', '715031',
                '593D26', '392D16'
            ],
            'hair_tones': [
                '4E3521', '8C3B28', 'B28E28', 'F4EA6E', 'F0E6FF', '4D22D2', '8E2ABE', '3596EC', '0ECF7C', '000000',
                'ca5200'
            ],
            'background_tones': [
                '4E3521', '8C3B28', 'B28E28', 'F4EA6E', 'F0E6FF', '4D22D2', '8E2ABE', '3596EC', '0ECF7C', '000000'
            ],
            'tone_maps': ['comic', 'comic_hair', 'comic_background'],
            'path': 'assets/v2/images/avatar3d/comic.svg',
        },
        'flat': {
            'preview_viewbox': {
                #section: x_pos y_pox x_size y_size
                'background': '0 0 350 350',
                'avatar': '0 0 350 350',
            },
            'skin_tones': [
                'FFCAA6', 'FFFFF6', 'FEF7EB', 'F8D5C2', 'EEE3C1', 'D8BF82', 'D2946B', 'AE7242', '88563B', '715031',
                '593D26', '392D16'
            ],
            'hair_tones': [
                '4E3521', '8C3B28', 'B28E28', 'F4EA6E', 'F0E6FF', '4D22D2', '8E2ABE', '3596EC', '0ECF7C', '000000',
                'ca5200'
            ],
            'background_tones': [
                '4E3521', '8C3B28', 'B28E28', 'F4EA6E', 'F0E6FF', '4D22D2', '8E2ABE', '3596EC', '0ECF7C', '000000'
            ],
            'tone_maps': ['flat_skin', 'flat_hair', 'flat_background'],
            'path': 'assets/v2/images/avatar3d/flat.svg',
        },
        'shiny': {
            'preview_viewbox': {
                #section: x_pos y_pox x_size y_size
                'background': '0 0 350 350',
                'avatar': '0 0 350 350',
            },
            'skin_tones': [
                'FFCAA6', 'FFFFF6', 'FEF7EB', 'F8D5C2', 'EEE3C1', 'D8BF82', 'D2946B', 'AE7242', '88563B', '715031',
                '593D26', '392D16'
            ],
            'hair_tones': [
                '4E3521', '8C3B28', 'B28E28', 'F4EA6E', 'F0E6FF', '4D22D2', '8E2ABE', '3596EC', '0ECF7C', '000000',
                'ca5200'
            ],
            'background_tones': [
                '4E3521', '8C3B28', 'B28E28', 'F4EA6E', 'F0E6FF', '4D22D2', '8E2ABE', '3596EC', '0ECF7C', '000000'
            ],
            'tone_maps': ['shiny_skin', 'shiny_hair', 'flat_background'],
            'path': 'assets/v2/images/avatar3d/shiny.svg',
        },
        'people': {
            'preview_viewbox': {
                #section: x_pos y_pox x_size y_size
                'background': '0 0 350 350',
                'avatar': '0 0 350 350',
            },
            'skin_tones': [
                'FFCAA6', 'FFFFF6', 'FEF7EB', 'F8D5C2', 'EEE3C1', 'D8BF82', 'D2946B', 'AE7242', '88563B', '715031',
                '593D26', '392D16'
            ],
            'hair_tones': [
                '4E3521', '8C3B28', 'B28E28', 'F4EA6E', 'F0E6FF', '4D22D2', '8E2ABE', '3596EC', '0ECF7C', '000000',
                'ca5200'
            ],
            'background_tones': [
                '4E3521', '8C3B28', 'B28E28', 'F4EA6E', 'F0E6FF', '4D22D2', '8E2ABE', '3596EC', '0ECF7C', '000000'
            ],
            'tone_maps': ['people_skin', 'people_hair', 'flat_background'],
            'path': 'assets/v2/images/avatar3d/people.svg',
        },
        'robot': {
            'preview_viewbox': {
                #section: x_pos y_pox x_size y_size
                'background': '0 0 350 350',
                'avatar': '0 0 350 350',
            },
            'skin_tones': [],
            'hair_tones': [],
            'background_tones': [
                '4E3521', '8C3B28', 'B28E28', 'F4EA6E', 'F0E6FF', '4D22D2', '8E2ABE', '3596EC', '0ECF7C', '000000'
            ],
            'tone_maps': ['flat_background'],
            'path': 'assets/v2/images/avatar3d/robot.svg',
        },
        'technology': {
            'preview_viewbox': {
                #section: x_pos y_pox x_size y_size
                'background': '0 0 350 350',
                'avatar': '0 0 350 350',
            },
            'skin_tones': [],
            'hair_tones': [],
            'background_tones': [
                '4E3521', '8C3B28', 'B28E28', 'F4EA6E', 'F0E6FF', '4D22D2', '8E2ABE', '3596EC', '0ECF7C', '000000',
                'ca5200'
            ],
            'tone_maps': ['flat_background'],
            'path': 'assets/v2/images/avatar3d/tech.svg',
        },
        'landscape': {
            'preview_viewbox': {
                #section: x_pos y_pox x_size y_size
                'background': '0 0 350 350',
                'avatar': '0 0 350 350',
            },
            'skin_tones': [],
            'hair_tones': [],
            'background_tones': [
                '4E3521', '8C3B28', 'B28E28', 'F4EA6E', 'F0E6FF', '4D22D2', '8E2ABE', '3596EC', '0ECF7C', '000000',
                'ca5200'
            ],
            'tone_maps': ['flat_background'],
            'path': 'assets/v2/images/avatar3d/landscape.svg',
        },
        'space': {
            'preview_viewbox': {
                #section: x_pos y_pox x_size y_size
                'background': '0 0 350 350',
                'avatar': '0 0 350 350',
            },
            'skin_tones': [],
            'hair_tones': [],
            'background_tones': [
                '4E3521', '8C3B28', 'B28E28', 'F4EA6E', 'F0E6FF', '4D22D2', '8E2ABE', '3596EC', '0ECF7C', '000000',
                'ca5200'
            ],
            'tone_maps': ['flat_background'],
            'path': 'assets/v2/images/avatar3d/space.svg',
        },
        'spring': {
            'preview_viewbox': {
                #section: x_pos y_pox x_size y_size
                'background': '0 0 350 350',
                'avatar': '0 0 350 350',
            },
            'skin_tones': [],
            'hair_tones': [],
            'background_tones': [
                '4E3521', '8C3B28', 'B28E28', 'F4EA6E', 'F0E6FF', '4D22D2', '8E2ABE', '3596EC', '0ECF7C', '000000',
                'ca5200'
            ],
            'tone_maps': ['flat_background'],
            'path': 'assets/v2/images/avatar3d/spring.svg',
        },
        'metacartel': {
            'preview_viewbox': {
                #section: x_pos y_pox x_size y_size
                'background': '0 0 350 350',
                'tatoos': '150 170 100 100',
                'eyes': '100 150 120 120',
                'eyebrows': '110 130 100 100',
                'mouth': '130 220 100 100',
                'hat': '20 0 250 250',
                'accessory': '0 0 350 350',
            },
            'skin_tones': [],
            'hair_tones': [],
            'skin_tones': [
                'ED495F', '4E3521', '8C3B28', 'B28E28', 'F4EA6E', 'F0E6FF', '4D22D2', '8E2ABE', '3596EC', '0ECF7C',
                '000000'
            ],
            'tone_maps': ['metacartel_skin'],
            'path': 'assets/v2/images/avatar3d/metacartel.svg',
        },
        'jedi': {
            'preview_viewbox': {
                'background': '0 0 350 350',
                'clothes': '0 0 350 350',
                'facial': '100 80 100 100',
                'hair': '0 0 150 150',
                'eyebrows': '100 50 100 100',
                'accessory': '0 0 350 350',
            },
            'skin_tones': [],
            'hair_tones': [],
            'skin_tones': [],
            'tone_maps': [],
            'path': 'assets/v2/images/avatar3d/jedi.svg',
        },
        'protoss': {
            'preview_viewbox': {
                'background': '0 0 350 350',
                'clothing': '0 120 200 200',
                'mouth': '100 200 200 200',
                'accessory': '100 0 200 200',
                'eyes': '80 50 200 200',
            },
            'skin_tones': [],
            'hair_tones': [],
            'skin_tones': [],
            'tone_maps': [],
            'path': 'assets/v2/images/avatar3d/protoss.svg',
        },
        'mage': {
            'preview_viewbox': {
                'background': '0 0 350 350',
            },
            'skin_tones': [],
            'hair_tones': [],
            'skin_tones': [],
            'tone_maps': [],
            'path': 'assets/v2/images/avatar3d/mage.svg',
        },
        'orc_gitcoin': {
            'preview_viewbox': {
                'background': '0 0 350 350',
            },
            'skin_tones': [],
            'hair_tones': [],
            'skin_tones': [],
            'tone_maps': [],
            'path': 'assets/v2/images/avatar3d/orc_gitcoin.svg',
        },
<<<<<<< HEAD
=======
        'visible': {
            'preview_viewbox': {
                'back': '0 0 350 350',
                'eye': '120 40 70 70',
                'accessoire': '0 0 350 350',
                'body': '0 0 250 250',
            },
            'hair_tones': [],
            'skin_tones': [],
            'tone_maps': [],
            'path': 'assets/v2/images/avatar3d/visible.svg',
        },
        'curly': {
            'preview_viewbox': {
                'back': '0 0 350 350',
                'skin': '0 0 250 250',
                'accessory': '220 200 100 100',
                'mouth': '90 150 100 100',
                'eyes': '140 140 50 50',
                'clothes': '0 150 250 250',
                'hair': '50 50 250 250',
            },
            'skin_tones': [],
            'hair_tones': [],
            'skin_tones': [],
            'tone_maps': [],
            'path': 'assets/v2/images/avatar3d/curly.svg',
        },
        'walle': {
            'preview_viewbox': {
                'background': '0 0 350 350',
                'tyres': '0 200 250 250',
                'accessory': '0 0 200 200',
                'cap': '100 0 150 150',
                'goggles': '100 0 150 150',
            },
            'skin_tones': [],
            'hair_tones': [],
            'skin_tones': [],
            'tone_maps': [],
            'path': 'assets/v2/images/avatar3d/walle.svg',
        },
        'megaman': {
            'preview_viewbox': {
                'background': '0 0 350 350',
            },
            'hair_tones': [],
            'skin_tones': [],
            'tone_maps': [],
            'path': 'assets/v2/images/avatar3d/megaman.svg',
        },
        'megaman2': {
            'preview_viewbox': {
                'Background': '0 0 350 350',
                'Arms': '50 50 250 250',
                'Ears': '80 30 100 100',
                'Mouth': '100 50 100 100',
                'Eyes': '100 50 150 150',
                'Accessory': '50 50 250 250',
            },
            'hair_tones': [],
            'skin_tones': [],
            'tone_maps': [],
            'path': 'assets/v2/images/avatar3d/Mega2.svg',
        },
        'starbot': {
            'preview_viewbox': {
                'Head': '50 20 250 250',
                'Backdrop': '0 0 350 350',
                'Accents': '0 100 250 250',
            },
            'hair_tones': [],
            'skin_tones': ['FFFFFF', 'EEEEEE', 'DDDDDD', 'CCCCCC', 'E1C699', 'CFB997', 'F5F5DC', 'B3983', 'AAA9AD'],
            'tone_maps': ['starbot_skin'],
            'path': 'assets/v2/images/avatar3d/starbot.svg',
        },
        'robocop': {
            'preview_viewbox': {
                'background': '0 0 350 350',
            },
            'skin_tones': [],
            'hair_tones': [],
            'skin_tones': [],
            'tone_maps': [],
            'path': 'assets/v2/images/avatar3d/robocop.svg',
        },
>>>>>>> f5b19ab0
        'wookie': {
            'preview_viewbox': {
                'Background': '0 0 350 350',
                'Eyes': '50 100 200 200',
                'Glasses': '50 50 200 200',
                'Headphone': '0 0 200 200',
                'Hat': '50 0 200 200',
                'Nose': '50 100 150 150',
                'Mouth': '90 140 130 130',
            },
            'skin_tones': [
                'AE7343', 'FFCAA6', 'FFFFF6', 'FEF7EB', 'F8D5C2', 'EEE3C1', 'D8BF82', 'D2946B', 'AE7242', '88563B',
                '715031', '593D26', '392D16', 'FFFF99'
            ],
            'hair_tones': [],
            'tone_maps': ['wookie_skin'],
            'path': 'assets/v2/images/avatar3d/wookie.svg',
        },
        'wolverine': {
            'preview_viewbox': {
                'background': '0 0 350 350',
                'Mouth': '90 140 130 130',
                'Eye': '50 100 200 200',
                'Mask': '0 0 300 300',
                'Mouth': '90 190 130 130',
                'Clothing': '0 150 250 250',
            },
            'skin_tones': [
                'ECE3C1', 'FFCAA6', 'FFFFF6', 'FEF7EB', 'F8D5C2', 'EEE3C1', 'D8BF82', 'D2946B', 'AE7242', '88563B',
                '715031', '593D26', '392D16', 'FFFF99'
            ],
            'hair_tones': [],
            'tone_maps': ['wolverine_skin'],
            'path': 'assets/v2/images/avatar3d/wolverine.svg',
        },
        'cartoon_jedi': {
            'preview_viewbox': {
                'background': '0 0 350 350',
                'face': '120 100 100 100',
                'clothes': '50 150 200 200',
                'hair': '100 50 200 201',
                'helmet': '100 50 200 200',
                'accessory': '0 50 200 200',
                'legs': '120 250 100 100',
            },
            'skin_tones': [
                'FFCAA6', 'FFFFF6', 'FEF7EB', 'F8D5C2', 'EEE3C1', 'D8BF82', 'D2946B', 'AE7242', '88563B', '715031',
                '593D26', '392D16', 'FFFF99'
            ],
            'hair_tones': [
                'F495A8', '000000', '4E3521', '8C3B28', 'B28E28', 'F4EA6E', 'F0E6FF', '4D22D2', '8E2ABE', '3596EC',
                '0ECF7C', 'ca5200'
            ],
            'tone_maps': ['cj_skin', 'cj_hair'],
            'path': 'assets/v2/images/avatar3d/cartoon_jedi.svg',
        },
        'square_bot': {
            'preview_viewbox': {
                'background': '0 0 350 350',
            },
            'skin_tones': [
                'C3996B', '5F768F', 'ECC55F', 'E08156', 'F3A756', '8EA950', '62ADC9', '60C19D', 'A07AB5', 'ED5599'
            ],
            'hair_tones': [],
            'background_tones': [
                'C3996B', '5F768F', 'ECC55F', 'E08156', 'F3A756', '8EA950', '62ADC9', '60C19D', 'A07AB5', 'ED5599'
            ],
            'tone_maps': ['squarebot_skin', 'squarebot_background'],
            'path': 'assets/v2/images/avatar3d/square_bot.svg',
        },
        'orc': {
            'preview_viewbox': {
                'background': '0 0 350 350',
                'clothes': '0 0 350 350',
                'facial': '100 80 100 100',
                'hair': '0 0 250 250',
                'eyebrows': '120 50 200 200',
                'accessory': '0 0 350 350',
            },
            'skin_tones': [
                'FFCAA6', 'FFFFF6', 'FEF7EB', 'F8D5C2', 'EEE3C1', 'D8BF82', 'D2946B', 'AE7242', '88563B', '715031',
                '593D26', '392D16', 'FFFF99'
            ],
            'hair_tones': [],
            'tone_maps': ['orc_skin', 'orc_hair'],
            'path': 'assets/v2/images/avatar3d/orc.svg',
        },
        'terminator': {
            'preview_viewbox': {
                'bg': '0 0 350 350',
                'beard': '50 150 200 200',
                'eyes': '90 120 150 150',
                'accessoire': '50 0 200 200',
                'hair': '50 0 250 250',
                't-shirt': '0 200 300 300',
            },
            'skin_tones': [],
            'hair_tones': [],
            'tone_maps': [],
            'path': 'assets/v2/images/avatar3d/terminator-4.svg',
        },
        'barbarian': {
            'preview_viewbox': {
                'BACK': '0 0 350 350',
                'ACC': '0 50 320 320',
                'BEARD': '80 130 200 200',
                'HAIR': '70 120 200 200',
                'EYE': '100 100 150 150',
                'CASK': '70 0 210 210',
            },
            'skin_tones': [
                'FFCAA6', 'FFFFF6', 'FEF7EB', 'F8D5C2', 'EEE3C1', 'D8BF82', 'D2946B', 'AE7242', '88563B', '715031',
                '593D26', '392D16', 'FFFF99'
            ],
            'hair_tones': [],
            'tone_maps': ['barb_skin'],
            'path': 'assets/v2/images/avatar3d/avatar_barbarian.svg',
        },
        'bender': {
            'preview_viewbox': {
                'background': '0 0 350 350',
                'legs': '30 150 300 300',
                'arms': '0 0 350 350',
                'head': '100 0 150 150',
                'mouth': '130 80 100 100',
                'eyes': '130 50 100 100',
                'body': '0 0 350 350',
                'accessory': '100 100 150 150',
            },
            'skin_tones': [],
            'hair_tones': [],
            'tone_maps': [],
            'path': 'assets/v2/images/avatar3d/bender.svg',
        },
        'joker': {
            'preview_viewbox': {
                'background': '0 0 350 350',
                'clothes': '100 100 250 250',
                'facial': '120 70 250 250',
                'hair': '70 30 250 250',
                'accessory': '10 0 250 250',
            },
            'skin_tones': [],
            'hair_tones': [],
            'skin_tones': [],
            'tone_maps': [],
            'path': 'assets/v2/images/avatar3d/joker.svg',
        },
    }
    return avatar_attrs.get(theme, {}).get(key, {})


def get_avatar_tone_map(tone='skin', skinTone='', theme='unisex'):
    tones = {
        'D68876': 0,
        'BC8269': 0,
        'EEE3C1': 0,
        'FFCAA6': 0,
        'D68876': 0,
        'FFDBC2': 0,
        'D7723B': 0,  #base
        'F4B990': 0,
        'CCB293': 0,  # base - comic
        'EDCEAE': 0,  # base - flat
        'F3DBC4': 0,  # base - flat
    }
    base_3d_tone = 'F4B990'
    if theme == 'female':
        base_3d_tone = 'FFCAA6'
    if theme == 'comic':
        base_3d_tone = 'CCB293'
    if tone == 'blonde_hair':
        tones = {'F495A8': 0, 'C6526D': 0, 'F4C495': 0, }
        base_3d_tone = 'CEA578'
    if tone == 'brown_hair':
        tones = {'775246': 0, '563532': 0, 'A3766A': 0, }
        base_3d_tone = '775246'
    if tone == 'brown_hair2':
        tones = {'683B38': 0, 'A56860': 0, '7F4C42': 0, }
        base_3d_tone = '683B38'
    if tone == 'dark_hair':
        tones = {
            '4C3D44': 0,
            '422D39': 0,
            '6D5E66': 0,
            '5E4F57': 0,
            '9B8886': 0,
            '896F6B': 0,
            '84767E': 0,
            '422C37': 0,
        }
        base_3d_tone = '6D5E66'
    if tone == 'grey_hair':
        tones = {'7C6761': 0, '5E433D': 0, 'AA8B87': 0, }
        base_3d_tone = '7C6761'
    if tone == 'comic_hair':
        tones = {'8C6239': 0}
        base_3d_tone = '8C6239'
    if tone == 'comic_background':
        tones = {'9B9B9B': 0}
        base_3d_tone = '9B9B9B'
    if tone == 'flat_background':
        tones = {'A6D9EA': 0}
        base_3d_tone = 'A6D9EA'

    if tone == 'flat_skin':
        tones = {'EDCEAE': 0, 'F3DBC4': 0, 'E4B692': 0, 'F3DBC4': 0, 'EDCEAE': 0, 'F1C9A5': 0, }
        base_3d_tone = 'EDCEAE'
    if tone == 'metacartel_skin':
        tones = {'ED495F': 0, }
    if tone == 'mage_skin':
        tones = {'FFEDD9': 0, }
        base_3d_tone = 'FFEDD9'
    if tone == 'barb_skin':
        tones = {'F7D3C0': 0, }
        base_3d_tone = 'F7D3C0'
    if tone == 'orc_skin':
        tones = {'FFFF99': 0, }
        base_3d_tone = 'FFFF99'
<<<<<<< HEAD
=======
    if tone == 'starbot_skin':
        tones = {'FFFFFF': 0, }
        base_3d_tone = 'FFFFFF'
>>>>>>> f5b19ab0
    if tone == 'wookie_skin':
        tones = {'AE7343': 0, }
        base_3d_tone = 'AE7343'
    if tone == 'wolverine_skin':
        tones = {'ECE3C1': 0, }
        base_3d_tone = 'ECE3C1'
    if tone == 'orc_hair':
        tones = {'010101': 0, }
        base_3d_tone = '010101'

    if tone == 'squarebot_background':
        tones = {'009345': 0, '29B474': 0}
        base_3d_tone = '29B474'
    if tone == 'squarebot_skin':
        tones = {'29B473': 0, }
        base_3d_tone = '29B473'
    if tone == 'cj_hair':
        tones = {'CCA352': 0, }
        base_3d_tone = 'CCA352'
    if tone == 'cj_skin':
        tones = {'D99678': 0, }
        base_3d_tone = 'D99678'
    if tone == 'people_skin':
        tones = {'FFE1B2': 0, 'FFD7A3': 0, }
        base_3d_tone = 'FFE1B2'
    if tone == 'people_hair':
        tones = {'FFD248': 0, '414042': 0, 'A18369': 0, 'E7ECED': 0, '8C6239': 0, '9B8579': 0, '8C6239': 0, }
        base_3d_tone = 'FFD248'
    if tone == 'shiny_skin':
        tones = {'FFD3AE': 0, '333333': 0, 'FFD3AE': 0, 'E8B974': 0, 'EDCEAE': 0, }
        base_3d_tone = 'FFD3AE'
    if tone == 'shiny_hair':
        tones = {'D68D51': 0, 'F7774B': 0, 'E8B974': 0, 'F7B239': 0, 'D3923C': 0, '666666': 0, }
        base_3d_tone = 'D68D51'
    if tone == 'flat_hair':
        tones = {
            '682234': 0,
            '581A2B': 0,
            '10303F': 0,
            '303030': 0,
            '265A68': 0,
            '583A2F': 0,
            'D1874A': 0,
            'E1A98C': 0,
            'D2987B': 0,
            '3C2A20': 0,
            'C64832': 0,
            'B2332D': 0,
            'A0756F': 0,
            '8C6762': 0,
            '471B18': 0,
            '5A3017': 0,
            'EC9A1C': 0,
            '545465': 0,
            '494857': 0,
            '231F20': 0,
            '0F303F': 0,
        }
        base_3d_tone = '8C6239'

    #mutate_tone
    for key in tones.keys():
        delta = sub_rgb_array(hex_to_rgb_array(key), hex_to_rgb_array(base_3d_tone), False)
        rgb_array = add_rgb_array(delta, hex_to_rgb_array(skinTone), True)
        tones[key] = rgb_array_to_hex(rgb_array)
        print(tone, key, tones[key])

    return tones


@csrf_exempt
def avatar3d(request):
    """Serve an 3d avatar."""

    theme = request.GET.get('theme', 'unisex')
    #get request
    accept_ids = request.GET.getlist('ids')
    if not accept_ids:
        accept_ids = request.GET.getlist('ids[]')
    skinTone = request.GET.get('skinTone', '')
    hairTone = request.GET.get('hairTone', '')
    backgroundTone = request.GET.get('backgroundTone', '')
    viewBox = request.GET.get('viewBox', '')
    height = request.GET.get('height', '')
    width = request.GET.get('width', '')
    scale = request.GET.get('scale', '')
    mode = request.GET.get('mode', '')
    height = height if height else scale
    width = width if width else scale
    force_show_whole_body = request.GET.get('force_show_whole_body', True)
    if mode == 'preview' and len(accept_ids) == 1:
        height = 30
        width = 30
        _type = accept_ids[0].split('_')[0]
        viewBox = get_avatar_attrs(theme, 'preview_viewbox').get(_type, '0 0 600 600')
        force_show_whole_body = False
    else:
        accept_ids.append('frame')

    # setup
    tags = ['{http://www.w3.org/2000/svg}style']
    ET.register_namespace('', "http://www.w3.org/2000/svg")
    prepend = f'''<?xml version="1.0" encoding="utf-8"?>
<svg width="{width}%" height="{height}%" viewBox="{viewBox}" version="1.1" id="Layer_1" xmlns="http://www.w3.org/2000/svg" xmlns:xlink="http://www.w3.org/1999/xlink">
'''
    postpend = '''
</svg>
'''

    #ensure at least one per category

    if bool(int(force_show_whole_body)):
        categories = avatar3dids_helper(theme)['by_category']
        for category_name, ids in categories.items():
            has_ids_in_category = any([ele in accept_ids for ele in ids])
            if not has_ids_in_category:
                accept_ids.append(ids[0])

    # asseble response
    avatar_3d_base_path = get_avatar_attrs(theme, 'path')
    if avatar_3d_base_path:
        with open(avatar_3d_base_path) as file:
            elements = []
            tree = ET.parse(file)
            for item in tree.getroot():
                include_item = item.attrib.get('id') in accept_ids \
                    or item.tag in tags or 'gradient' in item.attrib.get('id', '').lower() \
                    or 'defs' in str(item.tag)
                if include_item:
                    elements.append(ET.tostring(item).decode('utf-8'))
            if request.method == 'POST':
                _ele = get_avatar_text_if_any()
                if _ele:
                    elements.append(_ele)
            output = prepend + "".join(elements) + postpend
            tone_maps = get_avatar_attrs(theme, 'tone_maps')
            for _type in tone_maps:
                base_tone = skinTone
                if 'hair' in _type:
                    base_tone = hairTone
                if 'background' in _type:
                    base_tone = backgroundTone
                if base_tone:
                    for _from, to in get_avatar_tone_map(_type, base_tone, theme).items():
                        output = output.replace(_from, to)
            if request.method == 'POST':
                return save_custom_avatar(request, output)
            response = HttpResponse(output, content_type='image/svg+xml')
    return response


def avatar3dids_helper(theme):
    avatar_3d_base_path = get_avatar_attrs(theme, 'path')
    if avatar_3d_base_path:
        with open(avatar_3d_base_path) as file:
            tree = ET.parse(file)
            ids = [item.attrib.get('id') for item in tree.getroot()]
            ids = [ele for ele in ids if ele and ele != 'base']
            category_list = {ele.split("_")[0]: [] for ele in ids}
            for ele in ids:
                category = ele.split("_")[0]
                category_list[category].append(ele)

            response = {'ids': ids, 'by_category': category_list, }
            return response


def avatar3dids(request):
    """Serve an 3d avatar id list."""

    theme = request.GET.get('theme', 'unisex')
    response = JsonResponse(avatar3dids_helper(theme))
    return response


def save_custom_avatar(request, output):
    """Save the Custom Avatar."""
    response = {'status': 200, 'message': 'Avatar saved'}
    if not request.user.is_authenticated or request.user.is_authenticated and not getattr(
        request.user, 'profile', None
    ):
        return JsonResponse({'status': 405, 'message': 'Authentication required'}, status=405)
    profile = request.user.profile
    payload = dict(request.GET)
    try:
        with transaction.atomic():
            custom_avatar = CustomAvatar.create_3d(profile, payload, output)
            custom_avatar.save()
            profile.activate_avatar(custom_avatar.pk)
            profile.save()
            create_user_action(profile.user, 'updated_avatar', request)
            messages.info(
                request,
                f'Your avatar has been updated & will be refreshed when the cache expires (every hour). Or hard refresh (Apple-Shift-R) to view it now.'
            )
            response['message'] = 'Avatar updated'
    except Exception as e:
        logger.exception(e)
    return JsonResponse(response, status=response['status'])<|MERGE_RESOLUTION|>--- conflicted
+++ resolved
@@ -363,8 +363,6 @@
             'tone_maps': [],
             'path': 'assets/v2/images/avatar3d/orc_gitcoin.svg',
         },
-<<<<<<< HEAD
-=======
         'visible': {
             'preview_viewbox': {
                 'back': '0 0 350 350',
@@ -451,7 +449,6 @@
             'tone_maps': [],
             'path': 'assets/v2/images/avatar3d/robocop.svg',
         },
->>>>>>> f5b19ab0
         'wookie': {
             'preview_viewbox': {
                 'Background': '0 0 350 350',
@@ -671,12 +668,9 @@
     if tone == 'orc_skin':
         tones = {'FFFF99': 0, }
         base_3d_tone = 'FFFF99'
-<<<<<<< HEAD
-=======
     if tone == 'starbot_skin':
         tones = {'FFFFFF': 0, }
         base_3d_tone = 'FFFFFF'
->>>>>>> f5b19ab0
     if tone == 'wookie_skin':
         tones = {'AE7343': 0, }
         base_3d_tone = 'AE7343'
