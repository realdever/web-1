# -*- coding: utf-8 -*-
"""Define models.

Copyright (C) 2018 Gitcoin Core

This program is free software: you can redistribute it and/or modify
it under the terms of the GNU Affero General Public License as published
by the Free Software Foundation, either version 3 of the License, or
(at your option) any later version.

This program is distributed in the hope that it will be useful,
but WITHOUT ANY WARRANTY; without even the implied warranty of
MERCHANTABILITY or FITNESS FOR A PARTICULAR PURPOSE. See the
GNU Affero General Public License for more details.

You should have received a copy of the GNU Affero General Public License
along with this program. If not, see <http://www.gnu.org/licenses/>.

"""
import logging
from io import BytesIO

from django.conf import settings
from django.core.files import File
from django.db import models
from django.db.models import Q
from django.db.models.signals import post_save
from django.dispatch import receiver
from django.utils import timezone
from django.utils.text import slugify

import environ
import pyvips
from dashboard.models import SendCryptoAsset
from economy.models import SuperModel
from eth_utils import to_checksum_address
from pyvips.error import Error as VipsError

logger = logging.getLogger(__name__)


class TokenQuerySet(models.QuerySet):
    """Handle the manager queryset for Tokens."""

    def visible(self):
        """Filter results down to visible tokens only."""
        return self.filter(hidden=False)

    def keyword(self, keyword):
        """Filter results to all Token objects containing the keywords.

        Args:
            keyword (str): The keyword to search title, issue description, and issue keywords by.

        Returns:
            kudos.models.TokenQuerySet: The QuerySet of tokens filtered by keyword.

        """
        return self.filter(
            Q(name__icontains=keyword) |
            Q(description__icontains=keyword) |
            Q(tags__icontains=keyword)
        )


class Token(SuperModel):
    """Model representing a Kudos ERC721 token on the blockchain.

    The model attempts to match the actual blockchain data as much as possible, without being duplicative.

    Attributes:
        artist (str): The artist that created the kudos image.
        background_color (str): 6 digit hex code background color.  See Open Sea docs for details.
        cloned_from_id (int): Orignal Kudos that this one was cloned from.
        contract (FK): Foreing key to the Contract model.
        description (str): Description of the kudos.
        external_url (str): External URL pointer to image asset.  See Open Sea docs for details.
        image (str): Image file name.
        name (str): Kudos name.
        num_clones_allowed (int): How many clones are allowed to be made.
        num_clones_available (int): How many clones the Kudos has left.
        num_clones_in_wild (int): How many clones there are in the wild.
        owner_address (str): ETH address of the owner.  Pulled from the `ownerOf` contract function.
        platform (str): Where the Kudos originated from.
        price_finney (int): Price to clone the Kudos in finney.
        rarity (str): Rarity metric, defined in kudos.utils.py
        tags (str): Comma delimited tags.  TODO:  change to array
        token_id (int): the token_id on the blockchain.
        txid (str): The ethereum transaction id that generated this kudos.

    """

    class Meta:
        """Define metadata associated with Kudos."""

        verbose_name_plural = 'Kudos'
        index_together = [['name', 'description', 'tags'], ]

    # Kudos Struct (also in contract)
    price_finney = models.IntegerField()
    num_clones_allowed = models.IntegerField(null=True, blank=True)
    num_clones_in_wild = models.IntegerField(null=True, blank=True)
    cloned_from_id = models.IntegerField()
    popularity = models.IntegerField(default=0)
    popularity_week = models.IntegerField(default=0)
    popularity_month = models.IntegerField(default=0)
    popularity_quarter = models.IntegerField(default=0)

    # Kudos metadata from tokenURI (also in contract)
    name = models.CharField(max_length=255, db_index=True)
    description = models.CharField(max_length=510, db_index=True)
    image = models.CharField(max_length=255, null=True)
    rarity = models.CharField(max_length=255, null=True)
    tags = models.CharField(max_length=255, null=True, db_index=True)
    artist = models.CharField(max_length=255, null=True, blank=True)
    platform = models.CharField(max_length=255, null=True, blank=True)
    external_url = models.CharField(max_length=255, null=True)
    background_color = models.CharField(max_length=255, null=True)

    # Extra fields added to database (not on blockchain)
    owner_address = models.CharField(max_length=255)
    txid = models.CharField(max_length=255, null=True, blank=True)
    token_id = models.IntegerField()
    contract = models.ForeignKey(
        'kudos.Contract', related_name='kudos_contract', on_delete=models.SET_NULL, null=True
    )
    hidden = models.BooleanField(default=False)

    # Token QuerySet Manager
    objects = TokenQuerySet.as_manager()

    def save(self, *args, **kwargs):
        if self.owner_address:
            self.owner_address = to_checksum_address(self.owner_address)

        super().save(*args, **kwargs)

    @property
    def price_in_eth(self):
        """Convert price from finney to eth.

        Returns:
            float or int:  price in eth.

        """
        return self.price_finney / 1000

    @property
    def shortened_address(self):
        """Shorten ethereum address to only the first and last 4 digits.

        Returns:
            str: shortened address.

        """
        return self.owner_address[:6] + '...' + self.owner_address[38:]

    @property
    def capitalized_name(self):
        """Capitalize name

        Returns:
            str: Capitalized name.

        """
        return ' '.join([x.capitalize() for x in self.name.split('_')])

    @property
    def num_clones_available(self):
        """Calculate the number of clones available for a kudos.

        Returns:
            int: Number of clones available.

        """
        r = self.num_clones_allowed - self.num_clones_in_wild
        if r < 0:
            r = 0
        return r

    @property
    def humanized_name(self):
        """Turn snake_case into Snake Case.

        Returns:
            str: The humanized name.

        """
        return ' '.join([x.capitalize() for x in self.name.split('_')])

    @property
    def tags_as_array(self):
        return [tag.strip() for tag in self.tags.split(',')]

    @property
    def owners_profiles(self):
        """.

        Returns:
            array: QuerySet of Profiles

        """
        from dashboard.models import Profile
<<<<<<< HEAD
        related_kudos = Token.objects.select_related('contract').filter(
            name=self.name,
            contract__network=settings.KUDOS_NETWORK,
        )
        related_kudos_transfers = KudosTransfer.objects.filter(kudos_token_cloned_from__in=related_kudos).send_happy_path()
=======
        related_kudos_transfers = KudosTransfer.objects.filter(kudos_token_cloned_from=self.pk).exclude(txid='')
>>>>>>> da5695e5
        related_profiles_pks = related_kudos_transfers.values_list('recipient_profile_id', flat=True)
        related_profiles = Profile.objects.filter(pk__in=related_profiles_pks).distinct()
        return related_profiles

    @property
    def owners_handles(self):
        """.
            differs from `owners_profiles` in that not everyone who has received a kudos has a profile
        Returns:
            array: array of handles

        """
        from dashboard.models import Profile
        related_kudos_transfers = KudosTransfer.objects.filter(kudos_token_cloned_from=self.pk).exclude(txid='')
        return related_kudos_transfers.values_list('username', flat=True)

    @property
    def num_clones_available_counting_indirect_send(self):
        return self.num_gen0_clones_allowed - self.num_clones_in_wild_counting_indirect_send

    @property
    def num_clones_in_wild_counting_indirect_send(self):
        num_total_sends_we_know_about = len(self.owners_handles)
        if num_total_sends_we_know_about > self.num_clones_in_wild:
            return num_total_sends_we_know_about
        return self.num_clones_in_wild

    def humanize(self):
        self.owner_address = self.shortened_address
        self.name = self.capitalized_name
        self.num_clones_available = self.get_num_clones_available()
        return self

    @property
    def gen(self):
        if self.num_clones_allowed > 0:
            return 1
        return 2

    def __str__(self):
        """Return the string representation of a model."""
        return f"{self.contract.network} Gen {self.gen} Kudos Token: {self.humanized_name}"

    @property
    def as_img(self):
        """Convert the provided buffer to another format.

        Args:
            obj (File): The File/ContentFile object.

        Exceptions:
            Exception: Cowardly catch blanket exceptions here, log it, and return None.

        Returns:
            BytesIO: The BytesIO stream containing the converted File data.
            None: If there is an exception, the method returns None.

        """
        root = environ.Path(__file__) - 2  # Set the base directory to two levels.
        file_path = root('assets') + '/' + self.image
        with open(file_path, 'rb') as f:
            obj = File(f)
            try:
                obj_data = obj.read()
                if obj_data:
                    image = pyvips.Image.new_from_file(obj.name)
                    return BytesIO(image.write_to_buffer(f'.png'))
            except VipsError as e:
                logger.error(e)
                pass
            except Exception as e:
                logger.error(e)
        return None

    @property
    def img_url(self):
        return f'{settings.BASE_URL}dynamic/kudos/{self.pk}/{slugify(self.name)}'

    @property
    def url(self):
        return f'{settings.BASE_URL}kudos/{self.pk}/{slugify(self.name)}'


class KudosTransfer(SendCryptoAsset):
    """Model that represents a request to clone a Kudos.

    Typically this gets created when using the "kudos send" functionality.
    The model is inherited from the SendCryptoAsset model, which is also used by Tips.

    Attributes:
        from_address (str): Eth address of the person that is sending the kudos.
        kudos_token (kudos.Token): Foreign key to the kudos_token that was cloned.
            This is filled in after the kudos has been cloned.
        kudos_token_cloned_from (kudos.Token): Foreign key to the kudos_token that will be cloned and sent.
        recipient_profile (dashboard.Profile): Foreign key to the profile of the person that is being sent the kudos.
        sender_profile (dashboard.Profile): Foreign key to the profile of the person that is sending the kudos.

    """

    # kudos_token_cloned_from is a reference to the original Kudos Token that is being cloned.
    kudos_token_cloned_from = models.ForeignKey(
        'kudos.Token', related_name='kudos_token_cloned_from', on_delete=models.SET_NULL, null=True
    )
    # kudos_token is a reference to the new Kudos Token that is soon to be minted
    kudos_token = models.OneToOneField(
        'kudos.Token', related_name='kudos_transfer', on_delete=models.SET_NULL, null=True, blank=True
    )

    recipient_profile = models.ForeignKey(
        'dashboard.Profile', related_name='received_kudos', on_delete=models.SET_NULL, null=True, blank=True
    )
    sender_profile = models.ForeignKey(
        'dashboard.Profile', related_name='sent_kudos', on_delete=models.SET_NULL, null=True, blank=True
    )
    trust_url = models.BooleanField(default=False)

    def save(self, *args, **kwargs):
        if self.from_address:
            self.from_address = to_checksum_address(self.from_address)
        if self.receive_address:
            self.receive_address = to_checksum_address(self.receive_address)

        super().save(*args, **kwargs)

    @property
    def receive_url(self):
        """URL used for indirect send.  Deprecated in favor of receive_url_for_recipient

        Returns:
            str: URL for recipient.

        """
        return self.receive_url_for_recipient

    @property
    def receive_url_for_recipient(self):
        """URL used for indirect send.  Deprecated in favor of receive_url_for_recipient

        Returns:
            str: URL for recipient.

        """
        try:
            key = self.metadata['reference_hash_for_receipient']
            return f"{settings.BASE_URL}kudos/receive/v3/{key}/{self.txid}/{self.network}"
        except KeyError as e:
            logger.error(e)
            return ''

    def __str__(self):
        """Return the string representation of a model."""
        status = 'funded' if self.txid else 'not funded'
        if self.receive_txid:
            status = 'received'
        return f"({status}) transfer of {self.kudos_token_cloned_from} from {self.sender_profile} to {self.username} on {self.network}"


@receiver(post_save, sender=KudosTransfer, dispatch_uid="psave_kt")
def psave_kt(sender, instance, **kwargs):
    token = instance.kudos_token_cloned_from
    if token:
        all_transfers = KudosTransfer.objects.filter(kudos_token_cloned_from=token).send_happy_path()
        token.popularity = all_transfers.count()
        token.popularity_week = all_transfers.filter(created_on__gt=(timezone.now() - timezone.timedelta(days=7))).count()
        token.popularity_month = all_transfers.filter(created_on__gt=(timezone.now() - timezone.timedelta(days=30))).count()
        token.popularity_quarter = all_transfers.filter(created_on__gt=(timezone.now() - timezone.timedelta(days=90))).count()
        token.save()


class Contract(SuperModel):

    address = models.CharField(max_length=255, unique=True)
    is_latest = models.BooleanField(default=False)
    network = models.CharField(max_length=255)

    def save(self, *args, **kwargs):
        if self.address:
            self.address = to_checksum_address(self.address)
        super().save(*args, **kwargs)

    def __str__(self):
        """Return the string representation of a model."""
        return f"{self.address} / {self.network} / {self.is_latest}"



class Wallet(SuperModel):
    """DEPRECATED.  Kudos Address where the tokens are stored.

    Currently not used.  Instead we are using preferred_payout_address for now.

    Attributes:
        address (TYPE): Description
        profile (TYPE): Description

    """

    address = models.CharField(max_length=255, unique=True)
    profile = models.ForeignKey(
        'dashboard.Profile', related_name='kudos_wallets', on_delete=models.SET_NULL, null=True
    )

    def __str__(self):
        """Return the string representation of a model."""
        return f"Wallet: {self.address} Profile: {self.profile}"<|MERGE_RESOLUTION|>--- conflicted
+++ resolved
@@ -201,15 +201,7 @@
 
         """
         from dashboard.models import Profile
-<<<<<<< HEAD
-        related_kudos = Token.objects.select_related('contract').filter(
-            name=self.name,
-            contract__network=settings.KUDOS_NETWORK,
-        )
-        related_kudos_transfers = KudosTransfer.objects.filter(kudos_token_cloned_from__in=related_kudos).send_happy_path()
-=======
-        related_kudos_transfers = KudosTransfer.objects.filter(kudos_token_cloned_from=self.pk).exclude(txid='')
->>>>>>> da5695e5
+        related_kudos_transfers = KudosTransfer.objects.filter(kudos_token_cloned_from=self.pk).send_happy_path()
         related_profiles_pks = related_kudos_transfers.values_list('recipient_profile_id', flat=True)
         related_profiles = Profile.objects.filter(pk__in=related_profiles_pks).distinct()
         return related_profiles
