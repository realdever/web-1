{% load i18n static kudos_extras avatar_tags%}
<!DOCTYPE html>
<html lang="en">
  <head>
    {% include 'shared/head.html' %}
    {% include 'shared/cards_pic.html' %}
    <link rel="stylesheet" href="{% static "v2/css/kudos/styles.css" %}" />
    <link rel="stylesheet" href="{% static "v2/css/jquery-ui.css" %}" />
    <link rel="stylesheet" href="{% static "v2/css/town_square.css" %}">
  </head>
  <body class="{{ active }} bg-light g-font-muli">
    {% include 'shared/top_nav.html' with class='d-md-flex' %}
    <header class="header">
      {% include 'shared/kudos_nav.html' %}
      <div class="container pb-5">
        {% include 'shared/kudos_searchbar.html' %}
      </div>
    </header>

    {% if is_staff %}
    <div class="alpha-warning font-caption mb-0">
      <span class="font-weight-bold">Staff only</span>
      <a style="color:white;" href="{{kudos.admin_url}}">{% trans "Kudos Admin" %}</a>
    </div>
    {% endif %}

    <div class="container py-5">
      <a href="{% url 'kudos_marketplace' %}">&lt; {% trans "Kudos Marketplace" %}</a>
    </div>

  	<section class="container my-2 pb-2">
      <div class="row justify-content-around">
        <div class="col-md-6 col-lg-5 mb-5">
          <div class="kudos_msg">
            <strong></strong>
            <p></p>
          </div>
          <div id="kudos-image" class="sticky-top w-100">
            {% include 'shared/kudos_levitate.html' %}
            <img src="{{ kudos.preview_img_url }}" alt="{{ kudos.ui_name }}" class="w-100">
          </div>
        </div>
        <div class="col-md-6 col-lg-5 kudos-details">
          {% if 'cellarius' in kudos.tags %}
            <img src="{% static 'v2/images/kudos/assets/cellarius_logo_horizontal.svg' %}" alt="Cellarius" height="40">
          {% endif %}
          <h3 id="kudosName" class="kudos-details__title">{{ kudos.ui_name }} {% if kudos.generation %}<small class="lead">Gen {{ kudos.generation }}</small>{% endif %}</h3>
          <div>Owner Address: <a target="_blank" href="https://etherscan.io/address/{{ kudos.owner_address }}" class="kudos-details__address" title="{{ kudos.owner_address }}">{{ kudos.owner_address|humanize_address }}</a></div>
          {% if kudos.artist %}
<<<<<<< HEAD
            <div>Artist: <img style="width: 30px; height: 30px;" src="/dynamic/avatar/{{kudos.artist}}" > <a href="/profile/{{kudos.artist}}/kudos" class="kudos-details__address" title="@{{ kudos.artist }} has this kudos on {{kudos.created_on}}">{{kudos.artist}}</a> | <a href="/kudos/marketplace?q={{kudos.artist}}">View all {{kudos.artist_count}} Kudos by @{{kudos.artist}}</a></div>
=======
            <div>Artist: <img style="width: 30px; height: 30px; border-radius: 20px;" src="/dynamic/avatar/{{kudos.artist}}" > <a href="/profile/{{kudos.artist}}/kudos" class="kudos-details__address" title="@{{ kudos.artist }} has this kudos on {{kudos.created_on}}">{{kudos.artist}}</a> | <a href="/kudos/marketplace?q={{kudos.artist}}">View all {{kudos.artist_count}} Kudos by @{{kudos.artist}}</a></div>
>>>>>>> 092b2beb
          {% endif %}
          {% if kudos.quests_reward.count %}
            Reward for beating
            {% for quest in reward_for %}
              <a href="{{quest.url}}">{{quest.title}} Quest</a>
            {% endfor %}
          {% endif %}
          <div class="my-4 font-bigger-1 font-weight-300">
            <p>{{ kudos.description }}</p>
          </div>
          <div class="kudos-details__subtitle">
            <img class="mr-2" src="{% static 'v2/images/kudos/assets/kudos-diamond.svg' %}" alt="">{% trans "MARKETPLACE STATS" %}
            <i id="share-button" class="fas fa-share-alt float-right"></i>
          </div>
          {% include 'share.html' %}
          <p>
            <span class="text-color_blue text-weight_semibold">
              {{ kudos.rarity }}
            </span>
            ({{ kudos.num_clones_in_wild_counting_indirect_send }} {% trans "out of" %} {{ kudos.num_gen0_clones_allowed }})
            <i data-toggle="tooltip" title="" data-html="true" data-original-title="
              <span class='title-tooltip'>Kudos Rarity</span>
              <div class='d-table w-100 text-left'>
                <div class='d-table-row'>
                  <span class='d-table-cell'>{% trans 'One of a Kind' %}:</span>
                  <span class='d-table-cell'>1 clone</span>
                </div>
                <div class='d-table-row'>
                  <span class='d-table-cell'>{% trans 'Legendary' %}:</span>
                  <span class='d-table-cell'>2 - 5 clones</span>
                </div>
                <div class='d-table-row'>
                  <span class='d-table-cell'>{% trans 'Ultra' %}:</span>
                  <span class='d-table-cell'>6 - 15 clones</span>
                </div>
                <div class='d-table-row'>
                  <span class='d-table-cell'>{% trans 'Very Rare' %}:</span>
                  <span class='d-table-cell'>16 - 35 clones</span>
                </div>
                <div class='d-table-row'>
                  <span class='d-table-cell'>{% trans 'Rare' %}:</span>
                  <span class='d-table-cell'>36 - 100 clones</span>
                </div>
                <div class='d-table-row'>
                  <span class='d-table-cell'>{% trans 'Special' %}:</span>
                  <span class='d-table-cell'>101 - 200 clones</span>
                </div>
                <div class='d-table-row'>
                  <span class='d-table-cell'>{% trans 'Common' %}:</span>
                  <span class='d-table-cell'>201+</span>
                </div>
              </div>"
              data-template='
              <div class="tooltip-kudos" role="tooltip">
                <div class="tooltip-inner"></div>
              </div>' class="fas fa-question-circle text-color_blue">
            </i>
          </p>

          <div class="mb-4">
            <span id='kudosNumClonesAvailable' class="text-color_blue text-weight_semibold">{{ kudos.num_clones_available_counting_indirect_send }}</span> {% trans "Total Available" %}
            <span id='kudosNumClonesAllowed' class="text-color_blue text-weight_semibold ml-5">{{ kudos.num_clones_in_wild_counting_indirect_send }}</span> {% trans "Total minted" %}
          </div>
          <p class="mb-4 kudos-details__price" data-ethprice="{{ kudos.price_in_eth }}">{{ kudos.price_in_eth }} ETH <small></small></p>
          <div class="row justify-content-start pb-4">
            <div class="col-12">
              {% if send_enabled %}
                <a href="{% url 'kudos_send' %}?id={{ kudos.id}}" class="btn btn-gc-blue">{% trans "Send Kudos" %}</a>
              {% if kudos.quests_reward %}
                <BR>
                <BR>
                {% if reward_for|length %}
                or: 
                {% endif %}
                {% for quest in reward_for %}
                  <a class="m-1" href="{{quest.url}}">Play *{{quest.title}}* + Win</a>
                  <BR>
                {% endfor %}
              {% endif %}
              {% else %}
                <button type="button" class="btn btn-gc-blue" disabled>{% trans "Not Available" %}</button>
                <small class="d-block mt-2">
                  {% if send_enabled_for|length %}
                    {% trans "These users have the power to send this Kudos.  Contact them if you want this Kudos:" %}
                    <ul>
                      {% for sef in send_enabled_for %}
                      <li>
                        <a href="{% url 'profile' sef.profile.handle %}" title="{{sef.profile.handle}}">
                        <img src="{% avatar_url sef.profile.handle  %}" alts="{{sef.profile.handle}}" width="70" class="rounded-circle border m-1">
                        </a>
                      </li>
                      {% endfor %}
                    </ul>
                  {% else %}
                    {% trans "There are no clones available but you can still look at the beautiful artwork!" %}
                  {% endif %}
                </small>
              {% endif %}
            </div>
          </div>
          <hr>
          <p>
            {% for tag in kudos.tags_as_array %}
            <a class="badge badge-kudos" href="{% url 'kudos_marketplace' %}?q={{ tag }}">{{ tag }}</a>
            {% endfor %}
          </p>
          {% if related_handles %}
            <div class="row pt-3">
              <div class="col-12">
                <p class="font-bigger-1">{% trans "These people own this Kudos" %}</p>
              </div>
            </div>
            <div class="row">
              {% for handle in related_handles %}
                <a href="{% url 'profile' handle %}" title="{{handle}}">
                <img src="{% avatar_url handle  %}" alts="{{handle}}" width="70" class="rounded-circle border m-1">
                </a>
              {% endfor %}
            </div>
          {% endif %}
        </div>
      </div>
    </section>
    <section class="container col-12 col-md-8 col-lg-5 mx-auto my-1 py-1 mt-3">
      {% include 'profiles/status_box.html' with suppress_tags=1 placeholder="Write on wall" what="kudos" whatid=kudos.pk %}
      <div id="activities" class="activity_stream container">
        {% include 'shared/activity_container.html' %}
      </div>
    </section>

    {% include 'shared/footer.html' %}
    {% include 'shared/analytics.html' %}
    <script src="{% static 'v2/js/lib/tweenlite.js' %}"></script>
    {% include 'shared/footer_scripts.html' with slim=1 %}
    <script src="{% static "v2/js/pages/kudos_details.js" %}"></script>
    <script src="{% static "v2/js/abi.js" %}"></script>
    <script src="{% static "v2/js/amounts.js" %}"></script>
    <script src="{% static "v2/js/eth-price.js" %}"></script>
    {% include 'shared/activity_scripts.html' %}
    <link rel="stylesheet" href="{% static "v2/css/activity_stream.css" %}">
    <script src="{% static "v2/js/status.js" %}"></script>
    <script src="{% static "v2/js/pages/kudos-search.js" %}"></script>

  </body>
</html><|MERGE_RESOLUTION|>--- conflicted
+++ resolved
@@ -47,11 +47,7 @@
           <h3 id="kudosName" class="kudos-details__title">{{ kudos.ui_name }} {% if kudos.generation %}<small class="lead">Gen {{ kudos.generation }}</small>{% endif %}</h3>
           <div>Owner Address: <a target="_blank" href="https://etherscan.io/address/{{ kudos.owner_address }}" class="kudos-details__address" title="{{ kudos.owner_address }}">{{ kudos.owner_address|humanize_address }}</a></div>
           {% if kudos.artist %}
-<<<<<<< HEAD
-            <div>Artist: <img style="width: 30px; height: 30px;" src="/dynamic/avatar/{{kudos.artist}}" > <a href="/profile/{{kudos.artist}}/kudos" class="kudos-details__address" title="@{{ kudos.artist }} has this kudos on {{kudos.created_on}}">{{kudos.artist}}</a> | <a href="/kudos/marketplace?q={{kudos.artist}}">View all {{kudos.artist_count}} Kudos by @{{kudos.artist}}</a></div>
-=======
             <div>Artist: <img style="width: 30px; height: 30px; border-radius: 20px;" src="/dynamic/avatar/{{kudos.artist}}" > <a href="/profile/{{kudos.artist}}/kudos" class="kudos-details__address" title="@{{ kudos.artist }} has this kudos on {{kudos.created_on}}">{{kudos.artist}}</a> | <a href="/kudos/marketplace?q={{kudos.artist}}">View all {{kudos.artist_count}} Kudos by @{{kudos.artist}}</a></div>
->>>>>>> 092b2beb
           {% endif %}
           {% if kudos.quests_reward.count %}
             Reward for beating
