{% comment %}
  Copyright (C) 2018 Gitcoin Core

  This program is free software: you can redistribute it and/or modify
  it under the terms of the GNU Affero General Public License as published
  by the Free Software Foundation, either version 3 of the License, or
  (at your option) any later version.

  This program is distributed in the hope that it will be useful,
  but WITHOUT ANY WARRANTY; without even the implied warranty of
  MERCHANTABILITY or FITNESS FOR A PARTICULAR PURPOSE. See the
  GNU Affero General Public License for more details.

  You should have received a copy of the GNU Affero General Public License
  along with this program. If not, see <http://www.gnu.org/licenses/>.
{% endcomment %}
{% load static humanize i18n grants_extra %}
<!DOCTYPE html>
<html lang="en">
  <head>
    {% include 'shared/head.html' %}
    {% include 'shared/cards_pic.html' %}
    <link rel="stylesheet" href="{% static "v2/css/bounty.css" %}">
    <link rel="stylesheet" href="{% static "v2/css/grants/detail.css" %}">
    <link rel="stylesheet" href="{% static "v2/css/grants/milestones.css" %}">
  </head>
  <body class="interior {{ active }} grant grant-detail g-font-muli">
    {% include 'shared/tag_manager_2.html' %}
    <div class="container-fluid header dash">
      {% include 'shared/top_nav.html' with class='d-md-flex' %}
      {% include 'grants/nav.html' %}
    </div>

    {% include 'grants/shared/waiting_state.html' %}

    {% if is_staff %}
    <div class="alpha-warning font-caption mb-0">
      <span class="font-weight-bold">Staff only</span>
      <a style="color:white;" href="{{grant.admin_url}}">{% trans "View Admin" %}</a>
    </div>
    {% endif %}
    <div id="grants-details">
    <div class="grant__header py-5">
      <div class="container">
        <div class="row">
          <div class="grant-banner col-12 col-lg-6 pr-lg-5 p-0 mb-5 my-md-auto">
            <img src="{% if grant.logo and grant.logo.url %}{{ grant.logo.url }}{% else %}{% with grant_logo='v2/images/grants/logos/' id=grant.id|modulo:3 %} {% static grant_logo|addstr:id|add:'.png' %} {% endwith %} {% endif %}">
          </div>
          <div class="col-12 col-lg-6">
            <div class="row">
              <div class="col-12">
                <div class="grant__specs">
                  <h1 class="grant__title font-title-lg {% if is_admin %} mt-4 {% endif %}">
                    {% if is_admin %}
                      <textarea id="form--input__title" class="p-0 m-0 inline-edit" disabled>{{ grant.title }}</textarea>
                    {% else %}
                      <span>{{ grant.title }}</span>
                    {% endif %}
                  </h1>
                  <span class="grant__url font-subheader {% if not is_admin %}my-4{% endif %}">
                    {% if is_admin %}
                      <div>
                        <textarea id="form--input__reference-url" class="p-0 m-0 inline-edit" disabled>{{ grant.reference_url }}</textarea>
                      </div>
                    {% else %}
                      <a href="{{ grant.reference_url }}" target="_blank">
                        <i class="fas fa-link mr-2"></i>
                        {{ grant.reference_url }}
                      </a>
                    {% endif %}
                  </span>
                  <div class="grant-item__owner my-2">
                    {% if is_admin and not grant_is_inactive %}
                      <div class="font-body">
                        <p class="font-caption sub-title mb-0">Grant Owner</p>
                        <div class="form__select2">
                          <select id="grant-admin" class="form__input" name="grant-admin" disabled>
                            <option selected="selected">{{ grant.admin_profile.handle|default:'anonymous' }}</option>
                          </select>
                        </div>
                      </div>
                    {% else %}
                    <div class="grant-item__owner-handle font-body">{% trans 'by' %}
                      <a class="grant-item__owner-handle" href="{% url 'profile' grant.admin_profile.handle %}">
                        <div class="grant-item__owner-image ml-2">
                          <img src="{{ grant.admin_profile.avatar_url }}">
                        </div>
                        <div class="grant-item__owner-handle font-body">
                          <span id="grant-profile">{{ grant.admin_profile.handle|default:'anonymous' }}</span>
                        </div>
                      </a>
                    </div>
                    {% endif %}
                  </div>
                  <div class="grant-item__owner my-2">
                    {% if is_admin and not grant_is_inactive %}
                      <div class="font-body">
                        <p class="font-caption sub-title mb-0">Contract Owner Address</p>
                        <input id="contract_owner_address" class="p-0 m-0 inline-edit" name="contract_owner_address" value="{{ grant.contract_owner_address }}" disabled>
                        <button id="contract_owner_button" class="mt-2 button button--primary button__small hidden">
                          {% trans "Change Contract Owner" %}
                        </button>
                      </div>
                    {% endif %}
                  </div>
                </div>
              </div>
              <div class="col-12">
                {% if is_admin %}
                  <div id="edit-amount_goal" class="my-2 hidden">
                    <p class="font-caption sub-title mb-0">{% trans "Monthly Amount sought in DAI" %}</p>
                    <input id="amount_goal" class="p-0 m-0 inline-edit" value="{{ grant.amount_goal }}" disabled>
                  </div>
                {% endif %}
                <div class="grant__progress mt-4">
                  <div class="progress">
                    <div class="progress-bar" role="progressbar" style="width: {{ grant.percentage_done }}%" aria-valuenow="{{ grant.percentage_done }}%" aria-valuemin="0" aria-valuemax="100"></div>
                  </div>
                  <div class="progress-text mt-2">
                    <div class="row">
                      <div class="col-6">
<<<<<<< HEAD
                        <span>{{ grant.monthly_amount_subscribed|floatformat:2|intcomma }} DAI</span>
                        <p>Monthly Funding</p>
=======
                        <span>{{ grant.amount_received|floatformat:2|intcomma }} DAI</span>
                        <p>{% trans "Current" %}</p>
>>>>>>> d3cb1fa9
                      </div>
                      <div class="col-6 text-right">
                        <span>{{ grant.amount_goal|floatformat:2|intcomma }} DAI</span>
                        <p>{% trans "Monthly Goal" %}</p>
                      </div>
                    </div>
                  </div>
                  <p>
                    {% trans 'Total Funding Received: '%} {{ grant.amount_received }}
                  </p>
                </div>
                {% if grant_is_inactive %}
                  <p class="font-weight-semibold my-2">{% trans "This grant has ended. You can find all active grants" %}
                    <a href="{% url 'grants:grants' %}">
                      {% trans "here." %}
                    </a>
                  </p>
                {% elif is_admin %}
                  {% csrf_token %}
                  <div id="js-cancel_grant" class="d-inline-block">
                    <button class="button button--primary button--warning" id="cancel_grant">{% trans "Cancel this Grant" %}
                    </button>
                    <input type="hidden" id="contract_address" name="contract_address" value="{{ grant.contract_address }}">
                    <input type="hidden" id="contract_version" name="contract_version" value="{{ grant.contract_version }}">
                    <input type="hidden" id="grant_cancel_tx_id" name="grant_cancel_tx_id" value="">
                    <div id="cancelModal" style="display: none;">
                      <div class="row px-5">
                        <div class="col-12 closebtn">
                          <a rel="modal:close" href="javascript:void" class="close" aria-label="Close dialog">
                            <span aria-hidden="true">&times;</span>
                          </a>
                        </div>
                        <div class="col-12 pt-2 pb-2 text-center">
                          <h2 class="font-title">{% trans "Are you sure you want to cancel this grant?" %}</h2>
                        </div>
                        <div class="col-12 text-center">
                          <img src="{% static "v2/images/grants/cancel-grants-icon.png" %}" />
                        </div>
                        <div class="col-12 pt-2 pb-2 font-body">
                          <p>{% trans "By clicking Cancel, you will be cancelling this grant from Gitcoin." %}</p>
                          <ul><li>{% trans "Your grant will stay in Gitcoin, but " %}<b>{% trans "marked as inactive." %}</b></li>
                          <li>{% trans "Funds received till now " %}<b>{% trans "will not be refunded " %}</b>{% trans "to the contributors." %}</li>
                          <li>{% trans "Once cancelled, it is " %}<b>{% trans "not possible to restart the grant, " %}</b>{% trans "as the smart contract will be destroyed." %}</li></ul>
                          <p>{% trans "To relaunch the grant, you need to create a new grant." %}</p>
                        </div>
                        <div id="gas-section" class="form__group-horizontal">
                          <h5 class="font-subheader pb-2">{% trans "Gas Settings" %}</h5>
                          <div>
                            {% include 'shared/wallet_estimate.html' %}
                          </div>
                        </div>
                        <div class="col-12 mt-4 mb-2 text-right font-caption">
                          <a rel="modal:close" href="javascript:void" aria-label="Close dialog" class="button button--primary-o mr-3">{% trans "No, I don\'t want to cancel" %}</a>
                          <button class="modal-cancel-grants button button--warning">{% trans "Cancel this Grant" %}</button>
                        </div>
                      </div>
                    </div>
                  </div>
                {% elif user_subscription %}
                  <a href="{% url 'grants:subscription_cancel' grant.id grant.slug user_subscription.id %}">
                    <button class="button button--primary button--warning button--full">{% trans "Cancel Your Funding" %}</button>
                  </a>
                {% else %}
                  {% if grant.token_symbol %}
                    <h5 class="font-body token_symbol">
                      {{ grant.admin_profile.handle }} {% trans 'is accepting contributions in '%}{{ grant.token_symbol }}{% trans ' on '%} {{ grant.network }}
                    </h5>
                  {% endif %}
                  <a href="{% url 'grants:fund' grant.id grant.slug %}">
                    <button class="button button--primary button--full">{% trans "Fund this Grant" %}</button>
                  </a>
                {% endif %}
                {% if is_admin and not grant_is_inactive %}
                  <div class="mb-4 d-inline-block">
                    <button id="edit-details" class="button btn-gc-blue">
                      <i class="fas fa-edit mr-2"></i> {% trans "Edit Info" %}
                    </button>
                    <button id="save-details" class="button btn-gc-blue hidden">
                      <i class="fas fa-save mr-2"></i> {% trans "Save Info" %}
                    </button>
                    <button id="cancel-details" class="button button--primary hidden">
                      <i class="fas fa-times mr-2"></i> {% trans "Cancel Edit" %}
                    </button>
                  </div>
                {% endif %}
                {% if user_subscription %}
                  <h5 class="font-body mt-2 font-weight-semibold">
                    {% trans 'You have agreed to contribute' %} {{ user_subscription.amount_per_period|floatformat:2|intcomma }} {{ user_subscription.token_symbol }} every {{ user_subscription.frequency }} {{ user_subscription.frequency_unit }}
                  </h5>
                {% endif %}
              </div>
            </div>
          </div>
        </div>
      </div>
    </div>

    <div class="container py-5">
      <div class="row">
        <div class="col-12 col-md-6 pl-lg-0">
          <p class="font-body sub-title">{% trans "Description" %}</p>
          <p class="grant__description font-subheader pr-lg-4 mb-5">
            {% if is_admin and not grant_is_inactive %}
              <textarea id="form--input__description" maxlength=5000 class="p-0 mt-2 inline-edit" disabled>{{ grant.description }}</textarea>
            {% else %}
              <span>
                {{ grant.description }}
              </span>
            {% endif %}
          </p>
        </div>
        <div class="col-12 col-md-6">
          <div class="grant-item__member mb-4">
            {% if is_admin and not grant_is_inactive %}
              <div class="font-body">
                <p class="font-body sub-title">{% trans "Team Members" %}</p>
                <div class="form__select2">
                  <select id="grant-members" class="form__input" name="grant-members" name="members" multiple="multiple" disabled>
                    {% for team_member in grant.team_members.all %}
                      <option selected="selected"  value="{{ team_member.id }}">{{ team_member }}</option>
                    {% endfor %}
                  </select>
                </div>
              </div>
            {% else %}
              {% if grant.team_members %}
                <p class="font-body sub-title">{% trans "Team Members" %} ({{ grant.team_members.all|length }})</p>
                <div class="grant-item__members font-body">
                  {% for team_member in grant.team_members.all %}
                  <a class="grant-item__member-handle" href="{% url 'profile' team_member %}">
                    <div class="grant-item__member mr-4">
                      <div class="grant-item__member-image mr-2">
                        <img src="{{ team_member.avatar_url }}">
                      </div>
                      <div class="grant-item__member-handle mt-1">
                        <span class="grant-profile">{{ team_member }}</span>
                      </div>
                    </div>
                  </a>
                  {% endfor %}
                </div>
              {% endif %}
            {% endif %}
          </div>
          <div class="font-body">
            <p class="sub-title">{% trans "Supported By" %} ({{ subscriptions|length }})</p>
            <div class="grant__stakeholders-list">
              {% for subscriber in subscriptions %}
                <a class="grant__stakeholders-item mr-2" href="{% url 'profile' subscriber.contributor_profile.handle %}">
                  <img src="{{ subscriber.contributor_profile.avatar_url }}" />
                  <div>
                    <span class="grant-profile">{{ subscriber.contributor_profile.handle }}</span>
                  </div>
                </a>
              {% empty %}
                <div class="no-subscriptions">
                  <p class="mb-1">{% trans "No active subscriptions." %}</p>
                </div>
              {% endfor %}
            </div>
          </div>
        </div>
      </div>
    </div>

    <div class="update-milestone pt-4">
      <div class="container mt-4">
        <div class="row">
          <div class="col-12 order-md-2 col-md-6">
            <p class="font-body sub-title">
              {% trans "Milestones" %}
              {% if is_admin and not grant_is_inactive %}<a href="{% url 'grants:milestones' grant.id grant.slug %}" class="milestones-edit">{% trans "Edit Milestones" %}</a>{% endif %}
            </p>
            <div class="milestones-container px-5 mb-4">
                {% if milestones %}
                <ul class="milestones-list mb-0">
                  {% for milestone in milestones %}
                    <li class="pb-3 pl-2">
                      <div class="milestone-date">
                        <p class="mb-0 pt-2 font-caption">
                          <span class="font-weight-semibold">{% trans 'Due: ' %}</span>{{ milestone.due_date }}
                          {% if milestone.completion_date %}
                           <span class="mx-1">/</span>
                           <span class="font-weight-semibold">{% trans 'Completed: ' %}</span> {{ milestone.completion_date }}
                          {% endif %}
                        </p>
                      </div>
                      <div class="font-subheader font-weight-semibold mb-2">{{ milestone.title }}</div>
                      <p class="milestone-description font-body">{{ milestone.description }}</p>
                    </li>
                  {% endfor %}
                </ul>
              {% else %}
                <p class="m-auto text-center font-weight-semibold">{% trans "No milestones added" %}</p>
              {% endif %}
            </div>
          </div>

          <div class="col-12 order-md-1 col-md-6 p-md-0 pr-lg-5">
            <p class="font-body sub-title">{% trans "Updates" %}</p>
            <div class="p-0">
              {% if is_admin and not grant_is_inactive %}
                <div class="my-4 py-2 pr-3">
                  <form method="POST" id="js-postUpdate">
                    {% csrf_token %}
                    <div class="form__group-horizontal mb-4">
                      <input class="form__input" type="text" id="input-title" name="input-title" placeholder="{% trans 'Title' %}" required />
                    </div>

                    <div class="form__group-horizontal">
                      <textarea rows=8 class="form__input" type="text" id="input-description" name="description" placeholder="{% trans 'Describe the update' %}" required></textarea>
                    </div>

                    <div class="text-left">
                      <button class="btn btn-gc-blue">
                        <span class="font-body">{% trans "Post Update" %}</span>
                      </button>
                    </div>
                  </form>
                </div>
              {% endif %}
              <div class="pl-0">
                {% for item in updates %}
                  <div class="py-4 update">
                    <div class="article-date font-caption mb-2">{{ item.created_on|date:"M d, Y" }}</div>
                    <div class="article-title font-subheader font-weight-semibold mb-2">{{ item.title }}</div>
                    <div class="article-description font-body mb-2 wrap-text">{{ item.description }}</div>
                  </div>
                {% empty %}
                  <p class="py-4 font-weight-semibold">
                    {% trans "No updates added" %}
                  </p>
                {% endfor %}
              </div>
            </div>
          </div>
        </div>
      </div>
    </div>
    </div>


    {% include 'shared/current_profile.html' %}
    {% include 'shared/bottom_notification.html' %}
    {% include 'shared/analytics.html' %}
    {% include 'shared/footer_scripts.html' %}
    {% include 'shared/footer.html' %}
    {% include 'grants/shared/shared_scripts.html' %}
  </body>

  <script src="{% static "v2/js/grants/compiledSubscriptionContract.js" %}"></script>
  <script src="{% static "v2/js/abi.js" %}"></script>
  <script src="{% static "v2/js/pages/shared_bounty_mutation_estimate_gas.js" %}"></script>
  <script src="{% static "v2/js/ipfs-api.js" %}"></script>
  <script src="{% static "v2/js/ipfs.js" %}"></script>
  <script src="{% static "v2/js/user-search.js" %}"></script>
  <script src="{% static "v2/js/grants/shared.js" %}"></script>
  <script src="{% static "v2/js/grants/detail.js" %}"></script>
  <script src="{% static "v2/js/waiting_room_entertainment.js" %}"></script>
</html><|MERGE_RESOLUTION|>--- conflicted
+++ resolved
@@ -119,13 +119,8 @@
                   <div class="progress-text mt-2">
                     <div class="row">
                       <div class="col-6">
-<<<<<<< HEAD
                         <span>{{ grant.monthly_amount_subscribed|floatformat:2|intcomma }} DAI</span>
                         <p>Monthly Funding</p>
-=======
-                        <span>{{ grant.amount_received|floatformat:2|intcomma }} DAI</span>
-                        <p>{% trans "Current" %}</p>
->>>>>>> d3cb1fa9
                       </div>
                       <div class="col-6 text-right">
                         <span>{{ grant.amount_goal|floatformat:2|intcomma }} DAI</span>
