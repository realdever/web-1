{% comment %}
Copyright (C) 2020 Gitcoin Core

This program is free software: you can redistribute it and/or modify
it under the terms of the GNU Affero General Public License as published
by the Free Software Foundation, either version 3 of the License, or
(at your option) any later version.

This program is distributed in the hope that it will be useful,
but WITHOUT ANY WARRANTY; without even the implied warranty of
MERCHANTABILITY or FITNESS FOR A PARTICULAR PURPOSE. See the
GNU Affero General Public License for more details.

You should have received a copy of the GNU Affero General Public License
along with this program. If not, see <http://www.gnu.org/licenses/>. {% endcomment %} {% load static i18n %} <!DOCTYPE
  html>
  <html lang="en">

  <head>
    {% include 'shared/head.html' with slim=1 %}
    {% include 'shared/cards_pic.html' %}
    <link rel="stylesheet" href="{% static "v2/css/bounty.css" %}">
    <link rel="stylesheet" href="{% static "v2/css/grants/detail.css" %}">
    <link rel="stylesheet" href="{% static "v2/css/grants/fund.css" %}">
    <link rel="stylesheet" href={% static "v2/css/tabs.css" %}>
    <link rel="stylesheet" href={% static "v2/css/dashboard.css" %}>
    <link rel="stylesheet" href={% static "v2/css/tag.css" %}>
    <link rel="stylesheet" href="{% static "v2/css/grants/profile.css" %}">
    <link rel="stylesheet" href="{% static "v2/css/town_square.css" %}">
    <script src="//cdn.quilljs.com/1.3.6/quill.min.js"></script>
    <link href="//cdn.quilljs.com/1.3.6/quill.snow.css" rel="stylesheet">
    <link href="//cdn.quilljs.com/1.3.6/quill.bubble.css" rel="stylesheet">
    <link rel="stylesheet" href="{% static "v2/css/grants/cart.css" %}">
  </head>

  <body class="interior {{ active }} grant grant-detail g-font-muli">
    {% include 'shared/tag_manager_2.html' %}
    <div class="container-fluid header dash">
      {% include 'shared/top_nav.html' with class='d-md-flex' %}
      {% include 'grants/nav.html' %}
    </div>

    {% include 'grants/shared/waiting_state.html' %}


    <div>
      <div id="gc-grants-cart" v-cloak>
        <grants-cart ref="cart" inline-template>
          <div>

            {% comment %} Heading section {% endcomment %}
<<<<<<< HEAD
            <div class="container" style="margin-top:2rem;">
              <h1 class="text-center font-bigger-2">
                Grants Cart ([[ grantData.length ]] items)
              </h1>
              <img src="{% static 'v2/images/grants/torchbearer.svg' %}" alt="Robot with torch" width="150">
              <div class="font-smaller-1 hyperlink" style="margin: 2rem 0 0 auto;" @click="clearCart">
                Clear my cart
=======
            <div class="container" style="margin:3rem auto 1rem;">
              <img src="{% static 'v2/images/grants/triangles.png' %}" alt="Triangles" width="150">

              <div class="row align-items-end justify-content-between" style="margin-top:2rem; width:100%">
                <h1 class="col-auto text-left font-bigger-2 black" style="font-weight: bold; margin-bottom: 0">
                  GRANT CART ([[ grantData.length ]] ITEM<span v-if="grantData.length !== 1">S</span>)
                </h1>
                <div class="col-auto text-right font-smaller-1 hyperlink" style="margin: 2rem 0 0 auto;"
                  @click="clearCart">
                  Clear my cart
                </div>
>>>>>>> bcbd1877
              </div>
            </div>

            {% comment %} Divider {% endcomment %}
            <div>
              <div class="separator" />
            </div>

            {% comment %} Main container {% endcomment %}
            <div v-if="grantData.length === 0" class="flex-container font-bigger-1 text-left grant-header-row"
              style="justify-content: center; margin: 5rem 0">
              Your cart is empty.
            </div>

            <div v-else-if="isLoading" style="margin:5rem 0">
              <loading-screen></loading-screen>
              <div style="margin:3rem; text-align:center">Fetching cart data...</div>
            </div>

            <div v-else class="container" style="padding-bottom: 10rem;">
              {% comment %} Cart header {% endcomment %}
              <div v-if="!isMobileDevice"
                class="row align-items-center justify-content-between font-smaller-2 text-left grant-header-row">
                <div class="col-4">
                  Grant
                </div>
                <div class="col-3">
                  Amount
                </div>
                <div class="col-2">
                  Total CLR Match Amount
                </div>
                <div class="col-1">
                  &nbsp;
                </div>
              </div>
              {% comment %} Cart Contents: MOBILE {% endcomment %}
              <div v-if="isMobileDevice">
                <div v-for="(grant, index) in grantData" class="grant-row">
                  <div class="grant-row-style">
                    <div class="row align-items-center justify-content-between">
                      {% comment %} Logo, title, and delete button {% endcomment %}
                      <div class="col-12">
                        <div class="row flex-nowrap">
                          <img class="col-2" style="padding:0 0.5rem" :src="grant.grant_logo" alt="Grant logo"
                            width="40">
                          <div class="col-8 grant-name black" style="padding:0">[[grant.grant_title]]</div>
                          <div class="col-1" style="opacity: 40%">
                            <i class="fas fa-trash-alt" style="cursor: pointer"
                              @click="removeGrantFromCart(grant.grant_id)"></i>
                          </div>
                        </div>
                      </div>
                      {% comment %} Grant amount and curency {% endcomment %}
                      <div class="col-12" style="margin-top:1rem;">
                        <div class="row flex-nowrap justify-content-between">
                          <input class="col-5 form-control" style="margin-left:0.5rem" min="0"
                            v-model="grant.grant_donation_amount" type="number" placeholder="Amount">
                          <select2 :options="currencies[index]" v-model="grant.grant_donation_currency"
                            class="col-6 form-control" style="margin-right:0.5rem" placeholder="Select token">
                          </select2>
                        </div>
                      </div>
                      {% comment %} Add comment {% endcomment %}
                      <div class="col-12 font-smaller-3" style="margin-top:1rem">
                        <div class="row">
                          <div class="col-auto" @click="addComment(index)" style="cursor:pointer;">
                            + Add comment to owner
                          </div>
                        </div>
                      </div>
                      <div v-if="comments[index] !== undefined" class="col-12" style="margin-top:1rem;">
                        <div class="row flex-nowrap justify-content-between">
                          <input class="form-control" style="margin-left:0.5rem" v-model="comments[index]"
                            type="textarea" placeholder="Enter message">
                        </div>
                      </div>

                    </div>
                  </div>
                </div>
              </div>
              {% comment %} Cart Contents: NOT MOBILE {% endcomment %}
              <div v-if="!isMobileDevice" v-for="(grant, index) in grantData" class="grant-row">
                <div class="grant-row-style">
                  <div class="row align-items-center justify-content-between" style="margin-left:0.5rem">
                    {% comment %} Title and logo {% endcomment %}
                    <div class="col-4">
                      <div class="row">
                        <img :src="grant.grant_logo" style="margin-right: 0.5rem" alt="Grant logo" width="30">
                        <div class="grant-name black">[[grant.grant_title]]</div>
                      </div>
                    </div>
                    {% comment %} Grant amount and currency {% endcomment %}
                    <div class="col-3">
                      <div class="row flex-nowrap align-items-center justify-content-start">
                        <input class="col-6 form-control" v-model="grant.grant_donation_amount" type="number" min="0"
                          placeholder="Amount" style="margin-right: 1rem">
                        <select2 :options="currencies[index]" v-model="grant.grant_donation_currency"
                          class="col-6 form-control" placeholder="Select token">
                        </select2>
                      </div>
                    </div>
                    {% comment %} CLR Match Amount {% endcomment %}
                    <div class="col-2">
                      <div class="row align-items-center justify-content-between clr-match-box">
                        <div>
                          [[grant.grant_donation_clr_match]] [[grant.grant_donation_currency]]
                        </div>
                        <img src="{% static 'v2/images/diamonds_high_fiving.gif' %}" alt="Diamonds high-fiving"
                          width="20">
                      </div>
                    </div>
                    {% comment %} Delete Icon {% endcomment %}
                    <div class="col-1">
                      <i class="fas fa-trash-alt" style="cursor: pointer; opacity: 40%"
                        @click="removeGrantFromCart(grant.grant_id)"></i>

                      <a @href="/grants/[[grant.id]]/[[grant.slug]]/fund">
                        <i class="fas fa-long-arrow-right" style="cursor: pointer; opacity: 40%"></i>
                      </a>

                    </div>
                  </div>
                  <div class="row font-smaller-3" style="margin-left:0.5rem">
                    <div @click="addComment(index)" class="col-auto" style="cursor:pointer;">
                      + Add comment to owner
                    </div>
                  </div>
                  <input v-if="comments[index] !== undefined" style="margin-top:0.5rem; margin-left:0.5rem"
                    class="form-control" v-model.number="comments[index]" type="textarea" placeholder="Enter message">
                </div>
              </div>

              {% comment %} Cart total {% endcomment %}
              <div class="flex-container font-bigger-1 text-left grant-header-row black" style="font-weight: bold">
                <div style="width: 25%">
                  <div class="flex-container" style="justify-content: start">
                    TOTAL
                  </div>
                </div>
                <div style="width: 75%">
                  <div class="flex-container" style="justify-content: start">
                    [[donationsTotalString]]
                  </div>
                </div>
              </div>

              {% comment %} Hide wallet option {% endcomment %}
              <div class="flex-container text-left grant-header-row black">
                <div style="width: 100%">
                  <div class="flex-container" style="justify-content: start">
                    <input v-model="hideWalletAddress" type="checkbox" id="hide_wallet_address"
                      style="margin-right:1rem">
                    <span class="font-smaller-1 darker-gray"
                      for="hide_wallet_address">{% trans "Hide my wallet address" %}</span>
                    <span id="hide_wallet_address_help" class="font-smaller-2 medium-dark-gray"
                      style="margin-left: 0.5rem;">
                      {% trans "If this option is chosen, your wallet address will be hidden" %}
                    </span>
                  </div>
                </div>
              </div>

              {% comment %} Contribution to Gitcoin notice / adjustment {% endcomment %}
              <div class="flex-container text-left grant-header-row black">
                <div style="width: 100%">
                  <div class="flex-container" style="justify-content: start">
                    <div id="gitcoin-grant-section" class="form__group-horizontal mt-2 mb-2">
                      <div class="row">
                        <div class="col-12 mb-3">
                          <p class="font-body">
                            {% trans "By using this service, you’ll also be contributing" %}
                            <span class="gitcoin-grant-percent">5</span>
                            {% trans "% of your contribution to the" %} <a
                              href="https://gitcoin.co/grants/86/gitcoin-sustainability-fund" target="_blank">Gitcoin
                              Grants Round 6+ Development Fund <i class="fas fa-external-link-alt"></i></a>.
                            <div class="font-smaller-1 hyperlink" @click="adjustGitcoinFactor=true">
                              Adjust &gt;&gt;
                            </div>
                          </p>
                        </div>
                        <div v-if="adjustGitcoinFactor" class="col-12 col-xl-8 text-center text-xl-left fee-slider">
                          {% include './heart.html' %}
                          <div class="d-xl-inline ml-xl-3 mt-4 mt-xl-0">
                            <div class="badge badge-active font-title font-weight-normal"
                              :class="{inactive: ![5,10,15].includes(gitcoinFactorRaw), 'badge-inactive': gitcoinFactorRaw != 5}"
                              @click="gitcoinFactorRaw=5">
                              5%</div>
                            <div class="badge badge-active font-title font-weight-normal ml-xl-2"
                              :class="{inactive: ![5,10,15].includes(gitcoinFactorRaw), 'badge-inactive': gitcoinFactorRaw != 10}"
                              @click="gitcoinFactorRaw=10">
                              10%</div>
                            <div class="badge badge-active font-title font-weight-normal ml-xl-2"
                              :class="{inactive: ![5,10,15].includes(gitcoinFactorRaw), 'badge-inactive': gitcoinFactorRaw != 15}"
                              @click="gitcoinFactorRaw=15">
                              15%</div>
                          </div>
                        </div>
                        <div v-if="adjustGitcoinFactor"
                          class="col-12 col-xl-4 mt-4 my-xl-auto px-xl-0 font-weight-semibold text-center text-xl-left fee-slider-summary">
                          <div class="text-center custom d-inline-block">
                            <input type="number" min="0" max="99" id="gitcoin-grant-input-amount"
                              name="gitcoin-grant-input-amount" class="form__input text-center"
                              :class="{inactive: [5,10,15].includes(gitcoinFactorRaw)}" value="5"
                              v-model="gitcoinFactorRaw">
                            <p class="mb-0 text-center helper-text mx-0 font-caption">custom %</p>
                          </div>
                        </div>
                      </div>
                    </div>
                  </div>
                </div>
              </div>

              {% comment %} Summary {% endcomment %}
              <div class="flex-container font-bigger-1 text-left grant-header-row black"
                style="font-weight: bold; margin-top: 1rem;">
                <div style="width: 100%">
                  <div class="flex-container" style="justify-content: start">
                    SUMMARY
                  </div>
                </div>
              </div>

              <div class="flex-container text-left cart-section black">
                <div style="width: 100%">
                  <div class="flex-container" style="justify-content: start">
                    <ul>
                      <li>
                        You are contributing <span style="font-weight: bold">[[donationsToGrantsString]]</span>
                      </li>
                      <li>
                        You are additionally contributing
                        <span style="font-weight: bold">[[donationsToGitcoinString]]</span>
                        to the Gitcoin Mainainter Grant
                      </li>
                      <li>
                        Note: You will have to approve up to [[maxPossibleTransactions]]
                        transactions via your Web3 wallet on submit.
                        <a href="https://github.com/gitcoinco/web/blob/master/docs/GRANTS.md" target="_blank">
                          Read how this works</a>.
                      </li>
                    </ul>
                  </div>
                </div>
              </div>

              <div class="flex-container" style="margin-top: 3rem;">
                <div style="width: 100%">
                  <div class="flex-container" style="justify-content: start">
                    <button v-if="!isLoggedIn" class="btn btn-gc-blue button--full shadow-none py-3"
                      id='js-fundGrants-button' @click="loginWithGitHub">
                      <i class="fab fa-github"></i>
                      Login with GitHub to Continue
                    </button>
                    <button v-else class="btn btn-gc-blue button--full shadow-none py-3" id='js-fundGrants-button'
                      @click="checkout">
                      Fund [[this.grantData.length]] Items
                    </button>
                  </div>
                </div>
              </div>

            </div>
            <b-modal id="sms-modal" :visible="showValidation" center hide-header hide-footer>
              <template v-slot:default="{ hide }">
                <div class="mx-5 mt-5 mb-4 text-center" v-if="validationStep == 'intro'">
                  <h1 class="font-bigger-4 font-weight-bold mb-5">Verify your phone number</h1>
                  <p class="mb-4 font-subheader text-left">For sybil resistance, we require you to verify your phone
                    number to get your contribution matched.</p>
                  <p class="mb-4 font-subheader text-left">You can still contribute to grants without verifying your
                    phone number, but your contribution will not be matched</p>
                  <p class="mb-5 font-subheader text-left">Gitcoin does NOT store your phone number</p>
                  <b-button @click="validationStep='requestVerification'" class="btn-gc-blue mb-2" size="lg">Verify
                    Phone Number</b-button>
                  <br>
                  <b-button @click="dismissVerification()" variant="link">Skip</b-button>
                </div>
                <div class="mx-5 my-5 text-center" v-if="validationStep == 'requestVerification'">
                  <h1 class="font-bigger-4 mb-2">Verify your phone number</h1>
                  <p class="mb-5 font-subheader">We will send you a verification code.</p>
                  <vue-tel-input ref="tel-input" :validCharactersOnly="true" @validate="isValidNumber" v-model="phone"
                    :enabledCountryCode="true" :autofocus="true" :required="true" mode="international"
                    inputClasses="form-control"></vue-tel-input>
                  <div v-if="timeInterval > timePassed">
                    <span class="label-warning">Wait [[ timeInterval - timePassed ]] second before request another
                      code</span>
                  </div>
                  <div v-if="errorMessage">
                    <span class="label-warning">[[ errorMessage ]]</span>
                  </div>
                  <b-button @click="requestVerification()" class="btn-gc-blue mt-5 mb-2" size="lg">Send verification
                    code</b-button>
                  <br>
                  <b-button @click="hide()" variant="link">Cancel</b-button>
                </div>
                <div class="mx-5 my-5 text-center" v-if="validationStep == 'verifyNumber'">
                  <h1 class="font-bigger-4 mb-4">Verify your phone number</h1>
                  <p class="mb-5 font-subheader">Enter the verification code sent to your number.</p>
                  <input class="form-control" type="number" required v-model="code">
                  <div v-if="timeInterval > timePassed">
                    <span class="label-warning">Wait [[ timeInterval - timePassed ]] second before request another
                      code</span>
                  </div>
                  <div v-if="errorMessage">
                    <span class="label-warning">[[ errorMessage ]]</span>
                  </div>
                  <b-button @click="validateCode()" class="btn-gc-blue mt-5" size="lg">Submit</b-button>
                  <br>
                  <b-button @click="startVerification()" variant="link">Change number</b-button>
                  <b-button @click="resendCode()" variant="link">Resend Code</b-button>
                </div>

              </template>
            </b-modal>
          </div>
        </grants-cart>
      </div>
    </div>


    <script type="text/x-template" id="select2-template">
      <select>
        <slot></slot>
      </select>
    </script>

    {% include 'shared/current_profile.html' %}
    {% include 'shared/bottom_notification.html' %}
    {% include 'shared/analytics.html' %}
    {% include 'shared/footer_scripts.html' with ignore_inject_web3=1 %}
    {% include 'shared/footer.html' %}
    {% include 'grants/shared/shared_scripts.html' %}

    <script src="{% static "v2/js/lib/vue-tel-input.min.js" %}"></script>
    <script src="{% static "v2/js/lib/bootstrap-vue.min.js" %}"></script>
    <script src="{% static "v2/js/vue-components.js" %}"></script>
    <script>
      document.verified = {
        {
          verified | yesno: "true,false"
        }
      };
      document.authenticated = {
        {
          authenticated | yesno: "true,false"
        }
      };

    </script>
    <script src="{% static "v2/js/cart.js" %}"></script>
  </body>

  {% include 'shared/activity_scripts.html' %}
  <link rel="stylesheet" href="{% static "v2/css/activity_stream.css" %}">
  <script src="{% static "v2/js/status.js" %}"></script>
  <script src="{% static "v2/js/pages/tabs.js" %}"></script>
  <script src="{% static "v2/js/grants/index.js" %}"></script>
  <script src="{% static "v2/js/abi.js" %}"></script>
  <script src="{% static "v2/js/pages/shared_bounty_mutation_estimate_gas.js" %}"></script>
  <script src="{% static "v2/js/lib/ipfs-api.js" %}"></script>
  <script src="{% static "v2/js/ipfs.js" %}"></script>
  <script>
    $('[data-toggle="tooltip"]').bootstrapTooltip();

  </script>
  <script src="{% static "v2/js/user-search.js" %}"></script>
  <script src="{% static "v2/js/grants/shared.js" %}"></script>
  <script src="{% static "v2/js/grants/detail.js" %}"></script>
  <script src="{% static "v2/js/waiting_room_entertainment.js" %}"></script>
  <script>
    $('#wallet-address').attr(
      'href',
      get_etherscan_url(
        $('#wallet-address').text().trim(),
        '{{ grant.network }}',
        'address'
      )
    );

  </script>

  </html><|MERGE_RESOLUTION|>--- conflicted
+++ resolved
@@ -49,15 +49,6 @@
           <div>
 
             {% comment %} Heading section {% endcomment %}
-<<<<<<< HEAD
-            <div class="container" style="margin-top:2rem;">
-              <h1 class="text-center font-bigger-2">
-                Grants Cart ([[ grantData.length ]] items)
-              </h1>
-              <img src="{% static 'v2/images/grants/torchbearer.svg' %}" alt="Robot with torch" width="150">
-              <div class="font-smaller-1 hyperlink" style="margin: 2rem 0 0 auto;" @click="clearCart">
-                Clear my cart
-=======
             <div class="container" style="margin:3rem auto 1rem;">
               <img src="{% static 'v2/images/grants/triangles.png' %}" alt="Triangles" width="150">
 
@@ -69,7 +60,6 @@
                   @click="clearCart">
                   Clear my cart
                 </div>
->>>>>>> bcbd1877
               </div>
             </div>
 
