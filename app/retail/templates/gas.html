{% extends 'yge/base.html' %}
{% load i18n static %}
{% block 'scripts' %}
<script src="{% static "yge/ethereumjs/ethereumjs-accounts.js" %}"></script>
<script src="{% static "yge/ethereumjs/web3.js" %}"></script>
<script src="{% static "yge/ethereumjs/hooked-web3-provider.js" %}"></script>
<script src="{% static "yge/ethereumjs/tx.js" %}"></script>
<script src="{% static "yge/youvegoteth/index.js" %}"></script>
<script src="{% static "yge/youvegoteth/tokens.js" %}"></script>
<script src="{% static "yge/youvegoteth/pre.js" %}"></script>
<script src="{% static "yge/youvegoteth/web3alert.js" %}"></script>
<script src="{% static "yge/lightwallet.min.js" %}"></script>

<style> /* set the CSS */

.axis {
  font-family: Arial, Helvetica, sans-serif;
  font-size: .8em;
}

.line {
  fill: none;
  stroke: steelblue;
  stroke-width: 2px;
}

.dot {
  fill: steelblue;
}

div.tooltip {
  position: absolute;
  max-width: 300px;
  padding: 3px 6px;
  color: grey;
  font-family: 'Droid Sans Mono', monospace;
  font-size: .7em;
  background: whitesmoke;
  border: 1px solid grey;
  border-radius: 3px;
  pointer-events: none;
  z-index: 9999;
}

</style>
{% endblock %}
<!-- Main -->

{% block 'world' %}
    <canvas id="world" style="position:absolute; top:0px; left: 0px;">
    </canvas>
{% endblock %}

{% block 'main' %}

<section id=main>

<header>
    <span class="avatar">
        <a href='/'>
            <img src="{% static "v2/images/helmet.png" %}" style="background-color: white; max-width: 100px; max-height: 100px;" />
        </a>
    </span>
</header>
<<<<<<< HEAD
<h1> {% trans "Predicted Confirmation Times vs Gas Usage" %} <span id="alpha" class="small">{% trans "Alpha" %}</span> </h1>
=======
<h1> Predicted Confirmation Times vs Gas Usage <span id="alpha">Alpha</span> </h1>
>>>>>>> 19c41a8a

<script src="https://d3js.org/d3.v4.min.js"></script>
<script>

var tooltip;

tooltip = d3.select("body").append("div")
  .attr("class", "tooltip")
  .style("opacity", 0);

var source = {{conf_time_spread | safe}};

data = []
source.forEach(function(d) {
    d['confirmation_time'] = parseFloat(d[1])
    d['gas_price'] = parseFloat(d[0]);
    d.splice(0,2);
    data.push(d);
});

var margin = {top: 20, right: 20, bottom: 50, left: 70},
    width = 960 - margin.left - margin.right,
    height = 500 - margin.top - margin.bottom;

var x = d3.scaleLinear().range([0, width]);
var y = d3.scaleLinear().range([height, 0]);

// define the line
var valueline = d3.line()
    .x(function(d) { return x(d.confirmation_time); })
    .y(function(d) { return y(d.gas_price); });

var svg = d3.select("section")
  .append("svg")
    .attr("width", width + margin.left + margin.right)
    .attr("height", height + margin.top + margin.bottom)
  .append("g")
    .attr("transform", "translate(" + margin.left + "," + margin.top + ")");

x.domain([0, d3.max(data, function(d) { return d.confirmation_time; })]).nice();
y.domain([0, d3.max(data, function(d) { return d.gas_price; })]).nice();

svg.append("path")
  .data([data])
  .attr("class", "line")
  .attr("d", valueline);

svg.selectAll('circle').data(data)
  .enter().append('circle')
  .attr('class', 'dot')
  .attr('r', 3)
  .attr('cx', d => x(d.confirmation_time))
  .attr('cy', d => y(d.gas_price))
  .on('mouseover', function(d) {
    var tooltip_msg = '<div>';
    tooltip_msg = `Gas Price: ${d.gas_price}`;
    tooltip_msg = tooltip_msg + `<br/>Confirmation time: ${d.confirmation_time} min`;
    tooltip_msg = tooltip_msg + '</div>';
    tooltip.transition().style("opacity", 1);
    tooltip.html(tooltip_msg).style("left", (d3.event.pageX + 15) + "px").style("top", (d3.event.pageY - 28) + "px");
  })
  .on('mouseout', function(d) {
    tooltip.style("opacity", 0);
  });

// x Axis
svg.append("g")
    .attr("transform", "translate(0," + height + ")")
    .call(d3.axisBottom(x));

// text label for the x axis
svg.append("text")
    .attr("transform",
          "translate(" + (width/2) + " ," +
                         (height + margin.top + 20) + ")")
    .style("text-anchor", "middle")
    .attr("class", "axis")
    .text("Confirmation Time (minutes)");

// y Axis
svg.append("g")
  .call(d3.axisLeft(y));

// text label for the y axis
svg.append("text")
  .attr("transform", "rotate(-90)")
  .attr("y", 0 - margin.left)
  .attr("x",0 - (height / 2))
  .attr("dy", "2em")
  .attr("class", "axis")
  .style("text-anchor", "middle")
  .text("Gas Price (gwei)");


</script>
<h2>{% trans "Useful Links" %}</h2>
{% blocktrans %}To see the data in chart format, check out <a href="https://ethgasstation.info/predictionTable.php" target="_blank" rel="noopener noreferrer">ETH Gas Station</a>{% endblocktrans %}

<br>
{% blocktrans %}To see this information persisted in-browser check out <a href=https://chrome.google.com/webstore/detail/ethereum-gas-price-extens/innfmlnnhfcebjcnfopadflecemoddnp target="_blank" rel="noopener noreferrer">this chrome extension</a>{% endblocktrans %}

<h2>{% trans "FAQ" %}</h2>
<a href="https://github.com/gitcoinco/gitcoinco/issues/5" target="_blank" rel="noopener noreferrer">{% trans "Why do we need to pay gas?" %}</a>
<br>
<a href="https://github.com/gitcoinco/gitcoinco/issues/14" target="_blank" rel="noopener noreferrer">{% trans "What are the advantages of Ethereum-based applications??" %}</a>
<br>
<a href="https://github.com/gitcoinco/gitcoinco/issues/4" target="_blank" rel="noopener noreferrer">{% trans "I can't figure this out.  Help!" %}</a>

</section>


{% endblock %}<|MERGE_RESOLUTION|>--- conflicted
+++ resolved
@@ -62,11 +62,7 @@
         </a>
     </span>
 </header>
-<<<<<<< HEAD
-<h1> {% trans "Predicted Confirmation Times vs Gas Usage" %} <span id="alpha" class="small">{% trans "Alpha" %}</span> </h1>
-=======
-<h1> Predicted Confirmation Times vs Gas Usage <span id="alpha">Alpha</span> </h1>
->>>>>>> 19c41a8a
+<h1> {% trans "Predicted Confirmation Times vs Gas Usage" %} <span id="alpha">{% trans "Alpha" %}</span> </h1>
 
 <script src="https://d3js.org/d3.v4.min.js"></script>
 <script>
