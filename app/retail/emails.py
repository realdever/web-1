--- conflicted
+++ resolved
@@ -211,11 +211,7 @@
     Hi there 👋
 </p>
 <p>
-<<<<<<< HEAD
-    Many people ask me why web3 matters, philosophically, and how to use it, tactically. @vivek wrote up his thoughts on how <a href=https://medium.com/@vivek.m.singh/welcome-to-web3-89d49e61a7c5>web3 aims to improve upon our Internet</a> as we near the web’s 30th birthday. Give it a read and let us know what you think.
-=======
-    Many people ask me why web3 matters, philosophically, and how to use it, tactically. @vivek wrote up his thoughts on how <a href=https://media.consensys.net/a-warm-welcome-to-web3-89d49e61a7c5>web3 aims to improve upon our Internet</a> as we near the web’s 30th birthday. Give it a read and let us know what you think. 
->>>>>>> e141dea1
+    Many people ask me why web3 matters, philosophically, and how to use it, tactically. @vivek wrote up his thoughts on how <a href=https://media.consensys.net/a-warm-welcome-to-web3-89d49e61a7c5>web3 aims to improve upon our Internet</a> as we near the web’s 30th birthday. Give it a read and let us know what you think.
 </p>
 <p>
     We also created a <a href=https://www.youtube.com/watch?time_continue=1&v=cZZMDOrIo2k>two-minute video explaining how to interact with web3</a>, namely using MetaMask and ETHGasStation to interact with Ethereum’s blockchain. Hope you enjoy!
