# -*- coding: utf-8 -*-
'''
    Copyright (C) 2017 Gitcoin Core

    This program is free software: you can redistribute it and/or modify
    it under the terms of the GNU Affero General Public License as published
    by the Free Software Foundation, either version 3 of the License, or
    (at your option) any later version.

    This program is distributed in the hope that it will be useful,
    but WITHOUT ANY WARRANTY; without even the implied warranty of
    MERCHANTABILITY or FITNESS FOR A PARTICULAR PURPOSE. See the
    GNU Affero General Public License for more details.

    You should have received a copy of the GNU Affero General Public License
    along with this program. If not, see <http://www.gnu.org/licenses/>.

'''
import logging
from datetime import date, timedelta
from functools import partial

from django.conf import settings
from django.contrib import messages
from django.contrib.admin.views.decorators import staff_member_required
from django.http import HttpResponse
from django.shortcuts import redirect
from django.template.loader import render_to_string
from django.template.response import TemplateResponse
from django.utils import timezone
from django.utils.translation import gettext as _

import cssutils
import premailer
from grants.models import Contribution, Grant, Subscription
from marketing.models import LeaderboardRank
from marketing.utils import get_or_save_email_subscriber
from retail.utils import strip_double_chars, strip_html

logger = logging.getLogger(__name__)

# RENDERERS

# key, name, frequency
MARKETING_EMAILS = [
    ('roundup', _('Roundup Emails'), _('Weekly')),
    ('new_bounty_notifications', _('New Bounty Notification Emails'), _('(up to) Daily')),
    ('important_product_updates', _('Product Update Emails'), _('Quarterly')),
]

TRANSACTIONAL_EMAILS = [
    ('tip', _('Tip Emails'), _('Only when you are sent a tip')),
    ('faucet', _('Faucet Notification Emails'), _('Only when you are sent a faucet distribution')),
    ('bounty', _('Bounty Notification Emails'), _('Only when you\'re active on a bounty')),
    ('bounty_match', _('Bounty Match Emails'), _('Only when you\'ve posted a open bounty and you have a new match')),
    ('bounty_feedback', _('Bounty Feedback Emails'), _('Only after a bounty you participated in is finished.')),
    (
        'bounty_expiration', _('Bounty Expiration Warning Emails'),
        _('Only after you posted a bounty which is going to expire')
    ),
]

ALL_EMAILS = MARKETING_EMAILS + TRANSACTIONAL_EMAILS


def premailer_transform(html):
    cssutils.log.setLevel(logging.CRITICAL)
    p = premailer.Premailer(html, base_url=settings.BASE_URL)
    return p.transform()


def render_new_grant_email(grant):
    params = {'grant': grant}
    response_html = premailer_transform(render_to_string("emails/grants/new_grant.html", params))
    response_txt = render_to_string("emails/grants/new_grant.txt", params)
    subject = "Your Gitcoin Grant"
    return response_html, response_txt, subject


def render_new_supporter_email(grant, subscription):
    params = {'grant': grant, 'subscription': subscription}
    response_html = premailer_transform(render_to_string("emails/grants/new_supporter.html", params))
    response_txt = render_to_string("emails/grants/new_supporter.txt", params)
    subject = "You have a new Grant supporter!"
    return response_html, response_txt, subject


def render_thank_you_for_supporting_email(grant, subscription):
    params = {'grant': grant, 'subscription': subscription}
    response_html = premailer_transform(render_to_string("emails/grants/thank_you_for_supporting.html", params))
    response_txt = render_to_string("emails/grants/thank_you_for_supporting.txt", params)
    subject = "Thank you for supporting Grants on Gitcoin!"
    return response_html, response_txt, subject


def render_support_cancellation_email(grant, subscription):
    params = {'grant': grant, 'subscription': subscription}
    response_html = premailer_transform(render_to_string("emails/grants/support_cancellation.html", params))
    response_txt = render_to_string("emails/grants/support_cancellation.txt", params)
    subject = "Your subscription on Gitcoin Grants has been cancelled"

    return response_html, response_txt, subject


def render_grant_cancellation_email(grant, subscription):
    params = {'grant': grant, 'subscription': subscription}
    response_html = premailer_transform(render_to_string("emails/grants/grant_cancellation.html", params))
    response_txt = render_to_string("emails/grants/grant_cancellation.txt", params)
    subject = "Your Grant on Gitcoin Grants has been cancelled"
    return response_html, response_txt, subject


def render_subscription_terminated_email(grant, subscription):
    params = {'grant': grant, 'subscription': subscription}
    response_html = premailer_transform(render_to_string("emails/grants/subscription_terminated.html", params))
    response_txt = render_to_string("emails/grants/subscription_terminated.txt", params)
    subject = "Your subscription on Gitcoin Grants has been cancelled by the Grant Creator"
    return response_html, response_txt, subject


def render_successful_contribution_email(grant, subscription, contribution):
    params = {'grant': grant, 'subscription': subscription, "contribution": contribution}
    response_html = premailer_transform(render_to_string("emails/grants/successful_contribution.html", params))
    response_txt = render_to_string("emails/grants/successful_contribution.txt", params)
    subject = 'Your Gitcoin Grants contribution was successful!'
    return response_html, response_txt, subject


@staff_member_required
def successful_contribution(request):
    grant = Grant.objects.all().first()
    subscription = Subscription.objects.filter(grant__pk=grant.pk).first()
    contribution = Contribution.objects.filter(subscription__pk=subscription.pk).first()
    response_html, __, __ = render_successful_contribution_email(grant, subscription, contribution)
    return HttpResponse(response_html)


@staff_member_required
def subscription_terminated(request):
    grant = Grant.objects.all().first()
    subscription = Subscription.objects.filter(grant__pk=grant.pk).first()
    response_html, __, __ = render_subscription_terminated_email(grant, subscription)
    return HttpResponse(response_html)


@staff_member_required
def grant_cancellation(request):
    grant = Grant.objects.all().first()
    subscription = Subscription.objects.filter(grant__pk=grant.pk).first()
    response_html, __, __ = render_grant_cancellation_email(grant, subscription)
    return HttpResponse(response_html)


@staff_member_required
def support_cancellation(request):
    grant = Grant.objects.all().first()
    subscription = Subscription.objects.filter(grant__pk=grant.pk).first()
    response_html, __, __ = render_support_cancellation_email(grant, subscription)
    return HttpResponse(response_html)


@staff_member_required
def thank_you_for_supporting(request):
    grant = Grant.objects.all().first()
    subscription = Subscription.objects.filter(grant__pk=grant.pk).first()
    response_html, __, __ = render_thank_you_for_supporting_email(grant, subscription)
    return HttpResponse(response_html)


@staff_member_required
def new_supporter(request):
    grant = Grant.objects.all().first()
    subscription = Subscription.objects.filter(grant__pk=grant.pk).first()
    response_html, __, __ = render_new_supporter_email(grant, subscription)
    return HttpResponse(response_html)


@staff_member_required
def new_grant(request):
    grant = Grant.objects.all().first()
    response_html, __, __ = render_new_grant_email(grant)
    return HttpResponse(response_html)


def render_tip_email(to_email, tip, is_new):
    warning = tip.network if tip.network != 'mainnet' else ""
    already_redeemed = bool(tip.receive_txid)
    link = tip.url
    if tip.web3_type != 'v2':
        link = tip.receive_url
    elif tip.web3_type != 'v3':
        link = tip.receive_url_for_recipient
    params = {
        'link': link,
        'amount': round(tip.amount, 5),
        'tokenName': tip.tokenName,
        'comments_priv': tip.comments_priv,
        'comments_public': tip.comments_public,
        'tip': tip,
        'already_redeemed': already_redeemed,
        'show_expires': not already_redeemed and tip.expires_date < (timezone.now() + timezone.timedelta(days=365)) and tip.expires_date,
        'is_new': is_new,
        'warning': warning,
        'subscriber': get_or_save_email_subscriber(to_email, 'internal'),
        'is_sender': to_email not in tip.emails,
        'is_receiver': to_email in tip.emails,
    }

    response_html = premailer_transform(render_to_string("emails/new_tip.html", params))
    response_txt = render_to_string("emails/new_tip.txt", params)

    return response_html, response_txt


def render_kudos_email(to_email, kudos_transfer, is_new, html_template, text_template=None):
    """Summary

    Args:
        to_emails (list): An array of email addresses to send the email to.
        kudos_transfer (model): An instance of the `kudos.model.KudosTransfer` object.  This contains the information about the kudos that will be cloned.
        is_new (TYPE): Description

    Returns:
        tup: response_html, response_txt
    """
    warning = kudos_transfer.network if kudos_transfer.network != 'mainnet' else ""
    already_redeemed = bool(kudos_transfer.receive_txid)
    link = kudos_transfer.receive_url_for_recipient
    params = {
        'link': link,
        'amount': round(kudos_transfer.amount, 5),
        'token_elem': kudos_transfer.kudos_token or kudos_transfer.kudos_token_cloned_from,
        'kudos_token:': kudos_transfer.kudos_token,
        'comments_public': kudos_transfer.comments_public,
        'kudos_transfer': kudos_transfer,
        'already_redeemed': already_redeemed,
        'is_new': is_new,
        'warning': warning,
        'subscriber': get_or_save_email_subscriber(to_email, 'internal'),
        'is_sender': to_email not in kudos_transfer.emails,
        'is_receiver': to_email in kudos_transfer.emails,
    }

    response_html = premailer_transform(render_to_string(html_template, params))
    response_txt = render_to_string(text_template, params) if text_template else None

    return response_html, response_txt


render_new_kudos_email = partial(render_kudos_email, html_template='emails/new_kudos.html', text_template='emails/new_kudos.txt')
render_sent_kudos_email = partial(render_kudos_email, html_template='emails/new_kudos.html', text_template='emails/new_kudos.txt')
render_kudos_accepted_email = partial(render_kudos_email, html_template='emails/new_kudos.html', text_template='emails/new_kudos.txt')
render_kudos_mint_email = partial(render_kudos_email, html_template='emails/kudos_mint.html', text_template=None)
render_kudos_mkt_email = partial(render_kudos_email, html_template='emails/kudos_mkt.html', text_template=None)


def render_match_email(bounty, github_username):
    params = {
        'bounty': bounty,
        'github_username': github_username,
    }
    response_html = premailer_transform(render_to_string("emails/new_match.html", params))
    response_txt = render_to_string("emails/new_match.txt", params)

    return response_html, response_txt


def render_quarterly_stats(to_email, platform_wide_stats):
    from dashboard.models import Profile
    profile = Profile.objects.filter(email=to_email).first()
    quarterly_stats = profile.get_quarterly_stats
    params = {**quarterly_stats, **platform_wide_stats}
    params['profile'] = profile
    params['subscriber'] = get_or_save_email_subscriber(to_email, 'internal'),
    print(params)
    response_html = premailer_transform(render_to_string("emails/quarterly_stats.html", params))
    response_txt = render_to_string("emails/quarterly_stats.txt", params)

    return response_html, response_txt


def render_bounty_feedback(bounty, persona='submitter', previous_bounties=[]):
    previous_bounties_str = ", ".join([bounty.github_url for bounty in previous_bounties])
    if persona == 'fulfiller':
        accepted_fulfillments = bounty.fulfillments.filter(accepted=True)
        github_username = " @" + accepted_fulfillments.first().fulfiller_github_username if accepted_fulfillments.exists() and accepted_fulfillments.first().fulfiller_github_username else ""
        txt = f"""
hi{github_username},

thanks for turning around this bounty.  we're hyperfocused on making gitcoin a great place for blockchain developers to hang out, learn new skills, and make a little extra ETH.

in that spirit,  i have a few questions for you.

> what would you say your average hourly rate was for this bounty? {bounty.github_url}

> what was the best thing about working on the platform?  what was the worst?

> would you use gitcoin again?

thanks again for being a member of the community.

alisa / frank (gitcoin product team)

PS - we've got some new gitcoin schwag on order. send me your mailing address and your t shirt size and i'll ship you some.

"""
    elif persona == 'funder':
        github_username = " @" + bounty.bounty_owner_github_username if bounty.bounty_owner_github_username else ""
        if bounty.status == 'done':
            txt = f"""

hi{github_username},

thanks for putting this bounty ({bounty.github_url}) on gitcoin.  i'm glad to see it was turned around.

we're hyperfocused on making gitcoin a great place for blockchain developers to hang out, learn new skills, and make a little extra ETH.

in that spirit,  i have a few questions for you:

> how much coaching/communication did it take the counterparty to turn around the issue?  was this burdensome?

> what was the best thing about working on the platform?  what was the worst?

> would you use gitcoin again?

thanks for being a member of the community.

alisa / frank (gitcoin product team)

PS - we've got some new gitcoin schwag on order. send me your mailing address and your t shirt size and i'll ship you some.

"""
        elif bounty.status == 'cancelled':
            txt = f"""
hi{github_username},

we saw that you cancelled this bounty.

i was sorry to see that the bounty did not get done.

i have a few questions for you.

> why did you decide to cancel the bounty?

> would you use gitcoin again?

thanks again for being a member of the community.

alisa / frank (gitcoin product team)

PS - we've got some new gitcoin schwag on order. send me your mailing address and your t shirt size and i'll ship you some.

"""
        else:
            raise Exception('unknown bounty status')
    else:
        raise Exception('unknown persona')

    params = {
        'txt': txt,
    }
    response_html = premailer_transform(render_to_string("emails/txt.html", params))
    response_txt = txt

    return response_html, response_txt


def render_admin_contact_funder(bounty, text, from_user):
    txt = f"""
{bounty.url}

{text}

{from_user}

"""
    params = {
        'txt': txt,
    }
    response_html = premailer_transform(render_to_string("emails/txt.html", params))
    response_txt = txt

    return response_html, response_txt


def render_funder_stale(github_username, days=30, time_as_str='about a month'):
    """Render the stale funder email template.

    Args:
        github_username (str): The Github username to be referenced in the email.
        days (int): The number of days back to reference.
        time_as_str (str): The human readable length of time to reference.

    Returns:
        str: The rendered response as a string.

    """
    github_username = f"@{github_username}" if github_username else "there"
    response_txt = f"""
hi {github_username},

alisa and frank from Gitcoin here (CC scott and vivek too) — i see you haven't funded an issue in {time_as_str}. in the spirit of making Gitcoin better + checking in:

- has anything been slipping on your issue board which might be bounty worthy?
- do you have any feedback for Gitcoin Core on how we might improve the product to fit your needs?

our idea is that gitcoin should be a place you come when priorities stretch long, and you need an extra set of capable hands. curious if this fits what you're looking for these days.

appreciate you being a part of the community and let me know if you'd like some Gitcoin schwag — just send over a mailing address and a t-shirt size and it'll come your way.

~ alisa / frank (gitcoin product team)


"""

    params = {'txt': response_txt}
    response_html = premailer_transform(render_to_string("emails/txt.html", params))
    return response_html, response_txt


def render_new_bounty(to_email, bounties, old_bounties):
    sub = get_or_save_email_subscriber(to_email, 'internal')
    params = {
        'old_bounties': old_bounties,
        'bounties': bounties,
        'subscriber': sub,
        'keywords': ",".join(sub.keywords),
    }

    response_html = premailer_transform(render_to_string("emails/new_bounty.html", params))
    response_txt = render_to_string("emails/new_bounty.txt", params)

    return response_html, response_txt


def render_weekly_recap(to_email, from_date=date.today(), days_back=7):
    sub = get_or_save_email_subscriber(to_email, 'internal')
    from dashboard.models import Profile
    prof = Profile.objects.filter(email__iexact=to_email).last()
    bounties = prof.bounties.all()
    from_date = from_date + timedelta(days=1)
    to_date = from_date - timedelta(days=days_back)

    activity_types = {}
    _sections = []
    activity_types_def = {
        "start_work": {
          "css-class": "status-open",
          "text": "Started work"
        },
        "stop_work": {
          "css-class": "status-cancelled",
          "text": "Work stopped"
        },
        "worker_approved": {
          "css-class": "status-open",
          "text": "Worker got approved"
        },
        "worker_applied": {
          "css-class": "status-submitted",
          "text": "Worker applied"
        },
        "new_bounty": {
          "css-class": "status-open",
          "text": "New created bounties"
        },
        "work_submitted": {
          "css-class": "status-submitted",
          "text": "Work got submitted"
        },
    }

    for bounty in bounties:
        for activity in bounty.activities.filter(created__range=[to_date, from_date]):
            if activity_types.get(activity.activity_type) is None:
                activity_types[activity.activity_type] = []

            avatar_url = "about:blank"
            if activity.profile:
                avatar_url = activity.profile.avatar_url

            item = {
                'bounty_image_url': avatar_url,
                'bounty_action_user': activity.profile.handle,
                'bounty_action_date': activity.created,
                'bounty_action': activity.activity_type,
                'bounty_name': f'{bounty.title}',
                'bounty_link': bounty.get_absolute_url()
            }
            activity_types[activity.activity_type].append(item)

    # TODO: Activities
    # TODO: Fulfillment
    # TODO: Interest

    for act_type in activity_types:
        if activity_types_def.get(act_type):
            section = {
              'items': activity_types[act_type],
              'header_name': activity_types_def[act_type]["text"],
              'header_css': activity_types_def[act_type]["css-class"],
            }
            _sections.append(section)

    params = {
        'subscriber': sub,
        'sections': _sections,
        'profile': prof,
        'override_back_color': '#f2f6f9',
        'select_params': {
          'from': from_date,
          'to': to_date
        },
        'debug': activity_types
    }

    response_html = premailer_transform(render_to_string("emails/recap/weekly_founder_recap.html", params))
    response_txt = render_to_string("emails/recap/weekly_founder_recap.txt", params)

    return response_html, response_txt


def render_gdpr_reconsent(to_email):
    sub = get_or_save_email_subscriber(to_email, 'internal')
    params = {
        'subscriber': sub,
    }

    response_html = premailer_transform(render_to_string("emails/gdpr_reconsent.html", params))
    response_txt = render_to_string("emails/gdpr_reconsent.txt", params)

    return response_html, response_txt


def render_new_work_submission(to_email, bounty):
    params = {
        'bounty': bounty,
        'subscriber': get_or_save_email_subscriber(to_email, 'internal'),
    }

    response_html = premailer_transform(render_to_string("emails/new_work_submission.html", params))
    response_txt = render_to_string("emails/new_work_submission.txt", params)

    return response_html, response_txt


def render_new_bounty_acceptance(to_email, bounty):
    params = {
        'bounty': bounty,
        'subscriber': get_or_save_email_subscriber(to_email, 'internal'),
    }

    response_html = premailer_transform(render_to_string("emails/new_bounty_acceptance.html", params))
    response_txt = render_to_string("emails/new_bounty_acceptance.txt", params)

    return response_html, response_txt


def render_new_bounty_rejection(to_email, bounty):
    params = {
        'bounty': bounty,
        'subscriber': get_or_save_email_subscriber(to_email, 'internal'),
    }

    response_html = premailer_transform(render_to_string("emails/new_bounty_rejection.html", params))
    response_txt = render_to_string("emails/new_bounty_rejection.txt", params)

    return response_html, response_txt


def render_bounty_changed(to_email, bounty):
    params = {
        'bounty': bounty,
        'subscriber': get_or_save_email_subscriber(to_email, 'internal'),
    }

    response_html = premailer_transform(render_to_string("emails/bounty_changed.html", params))
    response_txt = render_to_string("emails/bounty_changed.txt", params)

    return response_html, response_txt


def render_bounty_expire_warning(to_email, bounty):
    from django.db.models.functions import Lower

    unit = 'days'
    num = int(round((bounty.expires_date - timezone.now()).days, 0))
    if num == 0:
        unit = 'hours'
        num = int(round((bounty.expires_date - timezone.now()).seconds / 3600 / 24, 0))

    fulfiller_emails = list(bounty.fulfillments.annotate(lower_email=Lower('fulfiller_email')).values_list('lower_email'))

    params = {
        'bounty': bounty,
        'num': num,
        'unit': unit,
        'is_claimee': (to_email.lower() in fulfiller_emails),
        'is_owner': bounty.bounty_owner_email.lower() == to_email.lower(),
        'subscriber': get_or_save_email_subscriber(to_email, 'internal'),
    }

    response_html = premailer_transform(render_to_string("emails/new_bounty_expire_warning.html", params))
    response_txt = render_to_string("emails/new_bounty_expire_warning.txt", params)

    return response_html, response_txt


def render_bounty_startwork_expire_warning(to_email, bounty, interest, time_delta_days):
    params = {
        'bounty': bounty,
        'interest': interest,
        'time_delta_days': time_delta_days,
        'subscriber': get_or_save_email_subscriber(to_email, 'internal'),
    }

    response_html = premailer_transform(render_to_string("emails/bounty_startwork_expire_warning.html", params))
    response_txt = render_to_string("emails/bounty_startwork_expire_warning.txt", params)

    return response_html, response_txt


def render_bounty_unintersted(to_email, bounty, interest):
    params = {
        'bounty': bounty,
        'interest': interest,
        'subscriber': get_or_save_email_subscriber(to_email, 'internal'),
    }

    response_html = premailer_transform(render_to_string("emails/bounty_uninterested.html", params))
    response_txt = render_to_string("emails/bounty_uninterested.txt", params)

    return response_html, response_txt


def render_faucet_rejected(fr):

    params = {
        'fr': fr,
        'amount': settings.FAUCET_AMOUNT,
        'subscriber': get_or_save_email_subscriber(fr.email, 'internal'),
    }

    response_html = premailer_transform(render_to_string("emails/faucet_request_rejected.html", params))
    response_txt = render_to_string("emails/faucet_request_rejected.txt", params)

    return response_html, response_txt


def render_faucet_request(fr):

    params = {
        'fr': fr,
        'amount': settings.FAUCET_AMOUNT,
        'subscriber': get_or_save_email_subscriber(fr.email, 'internal'),
    }

    response_html = premailer_transform(render_to_string("emails/faucet_request.html", params))
    response_txt = render_to_string("emails/faucet_request.txt", params)

    return response_html, response_txt


def render_bounty_startwork_expired(to_email, bounty, interest, time_delta_days):
    params = {
        'bounty': bounty,
        'interest': interest,
        'time_delta_days': time_delta_days,
        'subscriber': get_or_save_email_subscriber(interest.profile.email, 'internal'),
    }

    response_html = premailer_transform(render_to_string("emails/render_bounty_startwork_expired.html", params))
    response_txt = render_to_string("emails/render_bounty_startwork_expired.txt", params)

    return response_html, response_txt


def render_gdpr_update(to_email):
    params = {
        'subscriber': get_or_save_email_subscriber(to_email, 'internal'),
        'terms_of_use_link': 'https://gitcoin.co/legal/terms',
        'privacy_policy_link': 'https://gitcoin.co/legal/privacy',
        'cookie_policy_link': 'https://gitcoin.co/legal/cookie',
    }

    subject = "Gitcoin: Updated Terms & Policies"
    response_html = premailer_transform(render_to_string("emails/gdpr_update.html", params))
    response_txt = render_to_string("emails/gdpr_update.txt", params)

    return response_html, response_txt, subject


def render_reserved_issue(to_email, user, bounty):
    params = {
        'subscriber': get_or_save_email_subscriber(to_email, 'internal'),
        'user': user,
        'bounty': bounty
    }
    subject = "Reserved Issue"
    response_html = premailer_transform(render_to_string("emails/reserved_issue.html", params))
    response_txt = render_to_string("emails/reserved_issue.txt", params)
    return response_html, response_txt, subject


def render_start_work_approved(interest, bounty):
    to_email = interest.profile.email
    params = {
        'subscriber': get_or_save_email_subscriber(to_email, 'internal'),
        'interest': interest,
        'bounty': bounty,
        'approve_worker_url': bounty.approve_worker_url(interest.profile.handle),
    }

    subject = "Request Accepted "
    response_html = premailer_transform(render_to_string("emails/start_work_approved.html", params))
    response_txt = render_to_string("emails/start_work_approved.txt", params)

    return response_html, response_txt, subject


def render_start_work_rejected(interest, bounty):
    to_email = interest.profile.email
    params = {
        'subscriber': get_or_save_email_subscriber(to_email, 'internal'),
        'interest': interest,
        'bounty': bounty,
        'approve_worker_url': bounty.approve_worker_url(interest.profile.handle),
    }

    subject = "Work Request Denied"
    response_html = premailer_transform(render_to_string("emails/start_work_rejected.html", params))
    response_txt = render_to_string("emails/start_work_rejected.txt", params)

    return response_html, response_txt, subject


def render_start_work_new_applicant(interest, bounty):
    to_email = bounty.bounty_owner_email
    params = {
        'subscriber': get_or_save_email_subscriber(to_email, 'internal'),
        'interest': interest,
        'bounty': bounty,
        'approve_worker_url': bounty.approve_worker_url(interest.profile.handle),
    }

    subject = "A new request to work on your bounty"
    response_html = premailer_transform(render_to_string("emails/start_work_new_applicant.html", params))
    response_txt = render_to_string("emails/start_work_new_applicant.txt", params)

    return response_html, response_txt, subject


def render_start_work_applicant_about_to_expire(interest, bounty):
    to_email = bounty.bounty_owner_email
    params = {
        'subscriber': get_or_save_email_subscriber(to_email, 'internal'),
        'interest': interest,
        'bounty': bounty,
        'approve_worker_url': bounty.approve_worker_url(interest.profile.handle),
    }

    subject = "24 Hrs to Approve"
    response_html = premailer_transform(render_to_string("emails/start_work_applicant_about_to_expire.html", params))
    response_txt = render_to_string("emails/start_work_applicant_about_to_expire.txt", params)

    return response_html, response_txt, subject


def render_start_work_applicant_expired(interest, bounty):
    to_email = bounty.bounty_owner_email
    params = {
        'subscriber': get_or_save_email_subscriber(to_email, 'internal'),
        'interest': interest,
        'bounty': bounty,
        'approve_worker_url': bounty.approve_worker_url(interest.profile.handle),
    }

    subject = "A Worker was Auto Approved"
    response_html = premailer_transform(render_to_string("emails/start_work_applicant_expired.html", params))
    response_txt = render_to_string("emails/start_work_applicant_expired.txt", params)

    return response_html, response_txt, subject



# ROUNDUP_EMAIL
def render_new_bounty_roundup(to_email):
    from dashboard.models import Bounty
<<<<<<< HEAD
    subject = "Announcing Gitcoin Grants | Happy New Year!"
    new_kudos_pks = [153, 185, 150]
=======
    from external_bounties.models import ExternalBounty
    subject = "CodeFund 2.0 | Gitcoin Grants Grows"
    new_kudos_pks = [806, 394, 387]
>>>>>>> 433f94a8
    new_kudos_size_px = 150
    intro = '''
<p>
Hi Gitcoiners,
<p>
<p>
Over the past 3 months, Eric Berry and Nate Hopkins been heads-down on rebuilding our ethical ad platform
 from the ground up.We are excited to announce that our new and improved version of
 <a href="https://blog.codefund.app/introducing-codefund-2-0/">CodeFund has been released!</a>
CodeFund provides a simple way for open source projects to generate passive income through ethical advertising.
We take care of the details and allow contributors to stay focused on the project.
Running an OSS repo? <a href="https://codefund.app/publishers">Let us know</a>
if you'd be open to ethical, sustainable, developer centric ads on your site or repo.
</p>
<p>
We're hard at work making our first round of Gitcoin Grants successful. <a href="https://consensys1mac.typeform.com/to/HFcZKe">Let us know</a> if you'd like to be in a future cohort and we'll
reach out with more details. Want to contribute to a Gitcoin Grant? <a href="https://gitcoin.co/grants/">Take a look at our launch partners</a>, including Prysmatic Labs, Lighthouse, and more.
</p>
<p>
<h3>Kudos On Open Sea!</h3>
</p>
<p>
''' + "".join([f"<a href='https://gitcoin.co/kudos/{pk}/'><img style='max-width: {new_kudos_size_px}px; display: inline; padding-right: 10px; vertical-align:middle ' src='https://gitcoin.co/dynamic/kudos/{pk}/'></a>" for pk in new_kudos_pks]) + '''
</p>

<h3>What else is new?</h3>
    <ul>
        <li>
            Kudos are now live on Open Sea. Want to send a sincere compliment to friends, co-workers, or family? <a href="https://medium.com/opensea/gitcoin-kudos-are-now-tradeable-opensea-ff2e96e74c27">Check
            out our integration details </a>to find out how you can do so on OpenSea.
        </li>
        <li>
            Gitcoin Livestream is back this week! Join us <a href="https://gitcoin.co/livestream">on Friday at 5PM ET</a>!
        </li>
    </ul>
</p>
<p>
Back to shipping,
</p>

'''
    highlights = [{
        'who': 'joemphilips',
        'who_link': True,
        'what': 'Completed bounty with Diginex, cool project!',
        'link': 'https://gitcoin.co/issue/diginex/geewallet/39/2088',
        'link_copy': 'View more',
    }, {
        'who': 'annavladi',
        'who_link': True,
        'what': 'Took notes for ETH Core Devs Call last week!',
        'link': 'https://gitcoin.co/issue/ethereum/pm/69/2062',
        'link_copy': 'View more',
    }, {
        'who': 'mul1sh',
        'who_link': True,
        'what': 'Completed a bounty with HERCone by fixing a bug!',
        'link': 'https://gitcoin.co/issue/HERCone/herc-igvc-registrar/1/2081',
        'link_copy': 'View more',
    }, ]

    bounties_spec = [{
        'url': 'https://github.com/OpenZeppelin/openzeppelin-solidity/issues/1596',
        'primer': 'Interesting bounty for a new feature on Gitcoin Kudos.',
    }, {
        'url': 'https://github.com/ethereumjs/rustbn.js/issues/25',
        'primer': 'Bounty on ethereumjs for $60!',
    }, {
        'url': 'https://github.com/status-im/status-react/issues/7204',
        'primer': 'Extension event for transacation data on Status-React!',
    }, ]

    num_leadboard_items = 5
    highlight_kudos_ids = []
    num_kudos_to_show = 10

    #### don't need to edit anything below this line
    leaderboard = {
        'quarterly_payers': {
            'title': _('Top Payers'),
            'items': [],
        },
        'quarterly_earners': {
            'title': _('Top Earners'),
            'items': [],
        },
        'quarterly_orgs': {
            'title': _('Top Orgs'),
            'items': [],
        },
    }

    from kudos.models import KudosTransfer
    if highlight_kudos_ids:
        kudos_highlights = KudosTransfer.objects.filter(id__in=highlight_kudos_ids)
    else:
        kudos_highlights = KudosTransfer.objects.exclude(txid='').order_by('-created_on')[:num_kudos_to_show]

    for key, __ in leaderboard.items():
        leaderboard[key]['items'] = LeaderboardRank.objects.active() \
            .filter(leaderboard=key).order_by('rank')[0:num_leadboard_items]

    bounties = []
    for nb in bounties_spec:
        try:
            bounty = Bounty.objects.current().filter(
                github_url__iexact=nb['url'],
            ).order_by('-web3_created').first()
            if bounty:
                bounties.append({
                    'obj': bounty,
                    'primer': nb['primer']
                })
        except Exception as e:
            print(e)

    params = {
        'intro': intro,
        'intro_txt': strip_double_chars(strip_double_chars(strip_double_chars(strip_html(intro), ' '), "\n"), "\n "),
        'bounties': bounties,
        'leaderboard': leaderboard,
        'invert_footer': False,
        'hide_header': False,
        'highlights': highlights,
        'subscriber': get_or_save_email_subscriber(to_email, 'internal'),
        'kudos_highlights': kudos_highlights,
    }

    response_html = premailer_transform(render_to_string("emails/bounty_roundup.html", params))
    response_txt = render_to_string("emails/bounty_roundup.txt", params)

    return response_html, response_txt, subject

# DJANGO REQUESTS


@staff_member_required
def weekly_recap(request):
    response_html, _ = render_weekly_recap("mark.beacom@consensys.net")
    return HttpResponse(response_html)


@staff_member_required
def new_tip(request):
    from dashboard.models import Tip
    tip = Tip.objects.last()
    response_html, _ = render_tip_email(settings.CONTACT_EMAIL, tip, True)

    return HttpResponse(response_html)


@staff_member_required
def new_kudos(request):
    from kudos.models import KudosTransfer
    kudos_transfer = KudosTransfer.objects.last()
    response_html, _ = render_new_kudos_email(settings.CONTACT_EMAIL, kudos_transfer, True)

    return HttpResponse(response_html)


@staff_member_required
def kudos_mint(request):
    from kudos.models import KudosTransfer
    kudos_transfer = KudosTransfer.objects.last()
    response_html, _ = render_kudos_mint_email(settings.CONTACT_EMAIL, kudos_transfer, True)

    return HttpResponse(response_html)


@staff_member_required
def kudos_mkt(request):
    from kudos.models import KudosTransfer
    kudos_transfer = KudosTransfer.objects.last()
    response_html, _ = render_kudos_mkt_email(settings.CONTACT_EMAIL, kudos_transfer, True)

    return HttpResponse(response_html)


@staff_member_required
def new_match(request):
    from dashboard.models import Bounty
    response_html, _ = render_match_email(Bounty.objects.exclude(title='').last(), 'owocki')

    return HttpResponse(response_html)


@staff_member_required
def resend_new_tip(request):
    from dashboard.models import Tip
    from marketing.mails import tip_email
    pk = request.POST.get('pk', request.GET.get('pk'))
    params = {
        'pk': pk,
    }

    if request.POST.get('pk'):
        email = request.POST.get('email')

        if not pk or not email:
            messages.error(request, 'Not sent.  Invalid args.')
            return redirect('/_administration')

        tip = Tip.objects.get(pk=pk)
        tip.emails = tip.emails + [email]
        tip_email(tip, [email], True)
        tip.save()

        messages.success(request, 'Resend sent')

        return redirect('/_administration')

    return TemplateResponse(request, 'resend_tip.html', params)


@staff_member_required
def new_bounty(request):
    from dashboard.models import Bounty
    bounties = Bounty.objects.current().order_by('-web3_created')[0:3]
    old_bounties = Bounty.objects.current().order_by('-web3_created')[0:3]
    response_html, _ = render_new_bounty(settings.CONTACT_EMAIL, bounties, old_bounties)
    return HttpResponse(response_html)


@staff_member_required
def new_work_submission(request):
    from dashboard.models import Bounty
    bounty = Bounty.objects.current().filter(idx_status='submitted').last()
    response_html, _ = render_new_work_submission(settings.CONTACT_EMAIL, bounty)
    return HttpResponse(response_html)


@staff_member_required
def new_bounty_rejection(request):
    from dashboard.models import Bounty
    response_html, _ = render_new_bounty_rejection(settings.CONTACT_EMAIL, Bounty.objects.last())
    return HttpResponse(response_html)


@staff_member_required
def new_bounty_acceptance(request):
    from dashboard.models import Bounty
    response_html, _ = render_new_bounty_acceptance(settings.CONTACT_EMAIL, Bounty.objects.last())
    return HttpResponse(response_html)


@staff_member_required
def bounty_feedback(request):
    from dashboard.models import Bounty
    response_html, _ = render_bounty_feedback(Bounty.objects.current().filter(idx_status='done').last(), 'foo')
    return HttpResponse(response_html)


@staff_member_required
def funder_stale(request):
    """Display the stale funder email template.

    Params:
        limit (int): The number of days to limit the scope of the email to.
        duration_copy (str): The copy to use for associated duration text.
        username (str): The Github username to reference in the email.

    Returns:
        HttpResponse: The HTML version of the templated HTTP response.

    """
    limit = int(request.GET.get('limit', 30))
    duration_copy = request.GET.get('duration_copy', 'about a month')
    username = request.GET.get('username', '@foo')
    response_html, _ = render_funder_stale(username, limit, duration_copy)
    return HttpResponse(response_html)


@staff_member_required
def bounty_expire_warning(request):
    from dashboard.models import Bounty
    response_html, _ = render_bounty_expire_warning(settings.CONTACT_EMAIL, Bounty.objects.last())
    return HttpResponse(response_html)


@staff_member_required
def start_work_expired(request):
    from dashboard.models import Bounty, Interest
    response_html, _ = render_bounty_startwork_expired(settings.CONTACT_EMAIL, Bounty.objects.last(), Interest.objects.all().last(), 5)
    return HttpResponse(response_html)


@staff_member_required
def start_work_expire_warning(request):
    from dashboard.models import Bounty, Interest
    response_html, _ = render_bounty_startwork_expire_warning(settings.CONTACT_EMAIL, Bounty.objects.last(), Interest.objects.all().last(), 5)
    return HttpResponse(response_html)


@staff_member_required
def faucet(request):
    from faucet.models import FaucetRequest
    fr = FaucetRequest.objects.last()
    response_html, _ = render_faucet_request(fr)
    return HttpResponse(response_html)


@staff_member_required
def faucet_rejected(request):
    from faucet.models import FaucetRequest
    fr = FaucetRequest.objects.exclude(comment_admin='').last()
    response_html, _ = render_faucet_rejected(fr)
    return HttpResponse(response_html)


@staff_member_required
def roundup(request):
    response_html, _, _ = render_new_bounty_roundup(settings.CONTACT_EMAIL)
    return HttpResponse(response_html)


@staff_member_required
def quarterly_roundup(request):
    from marketing.utils import get_platform_wide_stats
    from dashboard.models import Profile
    platform_wide_stats = get_platform_wide_stats()
    email = settings.CONTACT_EMAIL
    handle = request.GET.get('handle')
    if handle:
        profile = Profile.objects.filter(handle=handle).first()
        email = profile.email
    response_html, _ = render_quarterly_stats(email, platform_wide_stats)
    return HttpResponse(response_html)


@staff_member_required
def gdpr_reconsent(request):
    response_html, _ = render_gdpr_reconsent(settings.CONTACT_EMAIL)
    return HttpResponse(response_html)


@staff_member_required
def start_work_approved(request):
    from dashboard.models import Interest, Bounty
    interest = Interest.objects.last()
    bounty = Bounty.objects.last()
    response_html, _, _ = render_start_work_approved(interest, bounty)
    return HttpResponse(response_html)


@staff_member_required
def start_work_rejected(request):
    from dashboard.models import Interest, Bounty
    interest = Interest.objects.last()
    bounty = Bounty.objects.last()
    response_html, _, _ = render_start_work_rejected(interest, bounty)
    return HttpResponse(response_html)


@staff_member_required
def start_work_new_applicant(request):
    from dashboard.models import Interest, Bounty
    interest = Interest.objects.last()
    bounty = Bounty.objects.last()
    response_html, _, _ = render_start_work_new_applicant(interest, bounty)
    return HttpResponse(response_html)


@staff_member_required
def start_work_applicant_about_to_expire(request):
    from dashboard.models import Interest, Bounty
    interest = Interest.objects.last()
    bounty = Bounty.objects.last()
    response_html, _, _ = render_start_work_applicant_about_to_expire(interest, bounty)
    return HttpResponse(response_html)


@staff_member_required
def start_work_applicant_expired(request):
    from dashboard.models import Interest, Bounty
    interest = Interest.objects.last()
    bounty = Bounty.objects.last()
    response_html, _, _ = render_start_work_applicant_expired(interest, bounty)
    return HttpResponse(response_html)<|MERGE_RESOLUTION|>--- conflicted
+++ resolved
@@ -786,14 +786,8 @@
 # ROUNDUP_EMAIL
 def render_new_bounty_roundup(to_email):
     from dashboard.models import Bounty
-<<<<<<< HEAD
-    subject = "Announcing Gitcoin Grants | Happy New Year!"
-    new_kudos_pks = [153, 185, 150]
-=======
-    from external_bounties.models import ExternalBounty
     subject = "CodeFund 2.0 | Gitcoin Grants Grows"
     new_kudos_pks = [806, 394, 387]
->>>>>>> 433f94a8
     new_kudos_size_px = 150
     intro = '''
 <p>
