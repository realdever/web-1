--- conflicted
+++ resolved
@@ -299,14 +299,9 @@
     fulfillment_started_on = models.DateTimeField(null=True, blank=True)
     canceled_on = models.DateTimeField(null=True, blank=True)
     canceled_bounty_reason = models.TextField(default='', blank=True, verbose_name=_('Cancelation reason'))
-<<<<<<< HEAD
     project_type = models.CharField(max_length=50, choices=PROJECT_TYPES, default='traditional', db_index=True)
     permission_type = models.CharField(max_length=50, choices=PERMISSION_TYPES, default='permissionless', db_index=True)
-=======
-    project_type = models.CharField(max_length=50, choices=PROJECT_TYPES, default='traditional')
     bounty_categories = ArrayField(models.CharField(max_length=50, choices=BOUNTY_CATEGORIES), default=list)
-    permission_type = models.CharField(max_length=50, choices=PERMISSION_TYPES, default='permissionless')
->>>>>>> 5f25bb6c
     repo_type = models.CharField(max_length=50, choices=REPO_TYPES, default='public')
     snooze_warnings_for_days = models.IntegerField(default=0)
     is_featured = models.BooleanField(
@@ -333,9 +328,6 @@
     admin_mark_as_remarket_ready = models.BooleanField(
         default=False, help_text=_('Admin override to mark as remarketing ready')
     )
-<<<<<<< HEAD
-    attached_job_description = models.URLField(blank=True, null=True, db_index=True)
-=======
     admin_override_org_name = models.CharField(max_length=255, blank=True) # TODO: Remove POST ORGS
     admin_override_org_logo = models.ImageField(
         upload_to=get_upload_filename,
@@ -343,8 +335,7 @@
         blank=True,
         help_text=_('Organization Logo - Override'),
     ) # TODO: Remove POST ORGS
-    attached_job_description = models.URLField(blank=True, null=True)
->>>>>>> 5f25bb6c
+    attached_job_description = models.URLField(blank=True, null=True, db_index=True)
     event = models.ForeignKey('dashboard.HackathonEvent', related_name='bounties', null=True, on_delete=models.SET_NULL, blank=True)
 
     # Bounty QuerySet Manager
