# -*- coding: utf-8 -*-
'''
    Copyright (C) 2019 Gitcoin Core

    This program is free software: you can redistribute it and/or modify
    it under the terms of the GNU Affero General Public License as published
    by the Free Software Foundation, either version 3 of the License, or
    (at your option) any later version.

    This program is distributed in the hope that it will be useful,
    but WITHOUT ANY WARRANTY; without even the implied warranty of
    MERCHANTABILITY or FITNESS FOR A PARTICULAR PURPOSE. See the
    GNU Affero General Public License for more details.

    You should have received a copy of the GNU Affero General Public License
    along with this program. If not, see <http://www.gnu.org/licenses/>.

'''
from __future__ import unicode_literals

import base64
import collections
import logging
from datetime import datetime, timedelta
from urllib.parse import urlsplit

from django.conf import settings
from django.contrib.auth.models import User
from django.contrib.auth.signals import user_logged_in, user_logged_out
from django.contrib.humanize.templatetags.humanize import naturalday, naturaltime
from django.contrib.postgres.fields import ArrayField, JSONField
from django.db import models
from django.db.models import Q, Sum
from django.db.models.signals import m2m_changed, post_delete, post_save, pre_save
from django.dispatch import receiver
from django.forms.models import model_to_dict
from django.templatetags.static import static
from django.urls import reverse
from django.urls.exceptions import NoReverseMatch
from django.utils import timezone
from django.utils.translation import gettext_lazy as _

import pytz
import requests
from avatar.utils import get_upload_filename
from dashboard.tokens import addr_to_token
from economy.models import ConversionRate, SuperModel
from economy.utils import ConversionRateNotFoundError, convert_amount, convert_token_to_usdt
from gas.utils import recommend_min_gas_price_to_confirm_in_time
from git.utils import (
    _AUTH, HEADERS, TOKEN_URL, build_auth_dict, get_gh_issue_details, get_issue_comments, issue_number, org_name,
    repo_name,
)
from marketing.mails import featured_funded_bounty
from marketing.models import LeaderboardRank
from rest_framework import serializers
from web3 import Web3

from .signals import m2m_changed_interested

logger = logging.getLogger(__name__)


class BountyQuerySet(models.QuerySet):
    """Handle the manager queryset for Bounties."""

    def current(self):
        """Filter results down to current bounties only."""
        return self.filter(current_bounty=True, admin_override_and_hide=False)

    def stats_eligible(self):
        """Exclude results that we don't want to track in statistics."""
        return self.current().exclude(idx_status__in=['unknown', 'cancelled'])

    def exclude_by_status(self, excluded_statuses=None):
        """Exclude results with a status matching the provided list."""
        if excluded_statuses is None:
            excluded_statuses = []

        return self.exclude(idx_status__in=excluded_statuses)

    def filter_by_status(self, filtered_status=None):
        """Filter results with a status matching the provided list."""
        if filtered_status is None:
            filtered_status = list()
        elif isinstance(filtered_status, list):
            return self.filter(idx_status__in=filtered_status)
        else:
            return

    def keyword(self, keyword):
        """Filter results to all Bounty objects containing the keywords.

        Args:
            keyword (str): The keyword to search title, issue description, and issue keywords by.

        Returns:
            dashboard.models.BountyQuerySet: The QuerySet of bounties filtered by keyword.

        """
        return self.filter(
            Q(metadata__issueKeywords__icontains=keyword) | \
            Q(title__icontains=keyword) | \
            Q(issue_description__icontains=keyword)
        )

    def hidden(self):
        """Filter results to only bounties that have been manually hidden by moderators."""
        return self.filter(admin_override_and_hide=True)

    def visible(self):
        """Filter results to only bounties not marked as hidden."""
        return self.filter(admin_override_and_hide=False)

    def needs_review(self):
        """Filter results by bounties that need reviewed."""
        return self.prefetch_related('activities') \
            .filter(
                activities__activity_type__in=['bounty_abandonment_escalation_to_mods', 'bounty_abandonment_warning'],
                activities__needs_review=True,
            )

    def reviewed(self):
        """Filter results by bounties that have been reviewed."""
        return self.prefetch_related('activities') \
            .filter(
                activities__activity_type__in=['bounty_abandonment_escalation_to_mods', 'bounty_abandonment_warning'],
                activities__needs_review=False,
            )

    def warned(self):
        """Filter results by bounties that have been warned for inactivity."""
        return self.prefetch_related('activities') \
            .filter(
                activities__activity_type='bounty_abandonment_warning',
                activities__needs_review=True,
            )

    def escalated(self):
        """Filter results by bounties that have been escalated for review."""
        return self.prefetch_related('activities') \
            .filter(
                activities__activity_type='bounty_abandonment_escalation_to_mods',
                activities__needs_review=True,
            )

    def closed(self):
        """Filter results by bounties that have been closed on Github."""
        return self.filter(github_issue_details__state='closed')

    def not_started(self):
        """Filter results by bounties that have not been picked up in 3+ days."""
        dt = timezone.now() - timedelta(days=3)
        return self.prefetch_related('interested').filter(interested__isnull=True, created_on__gt=dt)

    def has_funds(self):
        """Filter results by bounties that are actively funded or funds have been dispersed."""
        return self.filter(idx_status__in=Bounty.FUNDED_STATUSES)


class Bounty(SuperModel):
    """Define the structure of a Bounty.

    Attributes:
        BOUNTY_TYPES (list of tuples): The valid bounty types.
        EXPERIENCE_LEVELS (list of tuples): The valid experience levels.
        PROJECT_LENGTHS (list of tuples): The possible project lengths.
        STATUS_CHOICES (list of tuples): The valid status stages.
        FUNDED_STATUSES (list of str): The list of status types considered to have retained value.
        OPEN_STATUSES (list of str): The list of status types considered open.
        CLOSED_STATUSES (list of str): The list of status types considered closed.
        TERMINAL_STATUSES (list of str): The list of status types considered terminal states.

    """

    PERMISSION_TYPES = [
        ('permissionless', 'permissionless'),
        ('approval', 'approval'),
    ]
    PROJECT_TYPES = [
        ('traditional', 'traditional'),
        ('contest', 'contest'),
        ('cooperative', 'cooperative'),
    ]
    BOUNTY_TYPES = [
        ('Bug', 'Bug'),
        ('Security', 'Security'),
        ('Feature', 'Feature'),
        ('Unknown', 'Unknown'),
    ]
    EXPERIENCE_LEVELS = [
        ('Beginner', 'Beginner'),
        ('Intermediate', 'Intermediate'),
        ('Advanced', 'Advanced'),
        ('Unknown', 'Unknown'),
    ]
    PROJECT_LENGTHS = [
        ('Hours', 'Hours'),
        ('Days', 'Days'),
        ('Weeks', 'Weeks'),
        ('Months', 'Months'),
        ('Unknown', 'Unknown'),
    ]

    STATUS_CHOICES = (
        ('cancelled', 'cancelled'),
        ('done', 'done'),
        ('expired', 'expired'),
        ('open', 'open'),
        ('started', 'started'),
        ('submitted', 'submitted'),
        ('unknown', 'unknown'),
    )
    FUNDED_STATUSES = ['open', 'started', 'submitted', 'done']
    OPEN_STATUSES = ['open', 'started', 'submitted']
    CLOSED_STATUSES = ['expired', 'unknown', 'cancelled', 'done']
    WORK_IN_PROGRESS_STATUSES = ['open', 'started', 'submitted']
    TERMINAL_STATUSES = ['done', 'expired', 'cancelled']

    web3_type = models.CharField(max_length=50, default='bounties_network')
    title = models.CharField(max_length=255)
    web3_created = models.DateTimeField(db_index=True)
    value_in_token = models.DecimalField(default=1, decimal_places=2, max_digits=50)
    token_name = models.CharField(max_length=50)
    token_address = models.CharField(max_length=50)
    bounty_type = models.CharField(max_length=50, choices=BOUNTY_TYPES, blank=True)
    project_length = models.CharField(max_length=50, choices=PROJECT_LENGTHS, blank=True)
    estimated_hours = models.PositiveIntegerField(blank=True, null=True)
    experience_level = models.CharField(max_length=50, choices=EXPERIENCE_LEVELS, blank=True)
    github_url = models.URLField(db_index=True)
    github_issue_details = JSONField(default=dict, blank=True, null=True)
    github_comments = models.IntegerField(default=0)
    bounty_owner_address = models.CharField(max_length=50)
    bounty_owner_email = models.CharField(max_length=255, blank=True)
    bounty_owner_github_username = models.CharField(max_length=255, blank=True)
    bounty_owner_name = models.CharField(max_length=255, blank=True)
    bounty_owner_profile = models.ForeignKey(
        'dashboard.Profile', null=True, on_delete=models.SET_NULL, related_name='bounties_funded', blank=True
    )
    bounty_reserved_for_user = models.ForeignKey(
        'dashboard.Profile', null=True, on_delete=models.SET_NULL, related_name='reserved_bounties', blank=True
    )
    is_open = models.BooleanField(help_text=_('Whether the bounty is still open for fulfillments.'))
    expires_date = models.DateTimeField()
    raw_data = JSONField()
    metadata = JSONField(default=dict, blank=True)
    current_bounty = models.BooleanField(
        default=False, help_text=_('Whether this bounty is the most current revision one or not'))
    _val_usd_db = models.DecimalField(default=0, decimal_places=2, max_digits=50)
    contract_address = models.CharField(max_length=50, default='')
    network = models.CharField(max_length=255, blank=True, db_index=True)
    idx_experience_level = models.IntegerField(default=0, db_index=True)
    idx_project_length = models.IntegerField(default=0, db_index=True)
    idx_status = models.CharField(max_length=9, choices=STATUS_CHOICES, default='open', db_index=True)
    issue_description = models.TextField(default='', blank=True)
    funding_organisation = models.CharField(max_length=255, default='', blank=True)
    standard_bounties_id = models.IntegerField(default=0)
    num_fulfillments = models.IntegerField(default=0)
    balance = models.DecimalField(default=0, decimal_places=2, max_digits=50)
    accepted = models.BooleanField(default=False, help_text=_('Whether the bounty has been done'))
    interested = models.ManyToManyField('dashboard.Interest', blank=True)
    interested_comment = models.IntegerField(null=True, blank=True)
    submissions_comment = models.IntegerField(null=True, blank=True)
    override_status = models.CharField(max_length=255, blank=True)
    last_comment_date = models.DateTimeField(null=True, blank=True)
    funder_last_messaged_on = models.DateTimeField(null=True, blank=True)
    fulfillment_accepted_on = models.DateTimeField(null=True, blank=True)
    fulfillment_submitted_on = models.DateTimeField(null=True, blank=True)
    fulfillment_started_on = models.DateTimeField(null=True, blank=True)
    canceled_on = models.DateTimeField(null=True, blank=True)
    canceled_bounty_reason = models.TextField(default='', blank=True, verbose_name=_('Cancelation reason'))
    project_type = models.CharField(max_length=50, choices=PROJECT_TYPES, default='traditional')
    permission_type = models.CharField(max_length=50, choices=PERMISSION_TYPES, default='permissionless')
    snooze_warnings_for_days = models.IntegerField(default=0)
    is_featured = models.BooleanField(
        default=False, help_text=_('Whether this bounty is featured'))
    featuring_date = models.DateTimeField(blank=True, null=True)

    token_value_time_peg = models.DateTimeField(blank=True, null=True)
    token_value_in_usdt = models.DecimalField(default=0, decimal_places=2, max_digits=50, blank=True, null=True)
    value_in_usdt_now = models.DecimalField(default=0, decimal_places=2, max_digits=50, blank=True, null=True)
    value_in_usdt = models.DecimalField(default=0, decimal_places=2, max_digits=50, blank=True, null=True)
    value_in_eth = models.DecimalField(default=0, decimal_places=2, max_digits=50, blank=True, null=True)
    value_true = models.DecimalField(default=0, decimal_places=2, max_digits=50, blank=True, null=True)
    privacy_preferences = JSONField(default=dict, blank=True)
    admin_override_and_hide = models.BooleanField(
        default=False, help_text=_('Admin override to hide the bounty from the system')
    )
    admin_override_suspend_auto_approval = models.BooleanField(
        default=False, help_text=_('Admin override to suspend work auto approvals')
    )
    admin_mark_as_remarket_ready = models.BooleanField(
        default=False, help_text=_('Admin override to mark as remarketing ready')
    )
    attached_job_description = models.URLField(blank=True, null=True)

    # Bounty QuerySet Manager
    objects = BountyQuerySet.as_manager()

    class Meta:
        """Define metadata associated with Bounty."""

        verbose_name_plural = 'Bounties'
        index_together = [
            ["network", "idx_status"],
        ]

    def __str__(self):
        """Return the string representation of a Bounty."""
        return f"{'(C) ' if self.current_bounty else ''}{self.pk}: {self.title}, {self.value_true} " \
               f"{self.token_name} @ {naturaltime(self.web3_created)}"

    def save(self, *args, **kwargs):
        """Define custom handling for saving bounties."""
        from .utils import clean_bounty_url
        if self.bounty_owner_github_username:
            self.bounty_owner_github_username = self.bounty_owner_github_username.lstrip('@')
        if self.github_url:
            self.github_url = clean_bounty_url(self.github_url)
        super().save(*args, **kwargs)

    @property
    def profile_pairs(self):
        profile_handles = []

        for profile in self.interested.select_related('profile').all().order_by('pk'):
            profile_handles.append((profile.profile.handle, profile.profile.absolute_url))

        return profile_handles

    def get_absolute_url(self):
        """Get the absolute URL for the Bounty.

        Returns:
            str: The absolute URL for the Bounty.

        """
        return settings.BASE_URL + self.get_relative_url(preceding_slash=False)

    def get_relative_url(self, preceding_slash=True):
        """Get the relative URL for the Bounty.

        Attributes:
            preceding_slash (bool): Whether or not to include a preceding slash.

        Returns:
            str: The relative URL for the Bounty.

        """
        try:
            _org_name = org_name(self.github_url)
            _issue_num = int(issue_number(self.github_url))
            _repo_name = repo_name(self.github_url)
            return f"{'/' if preceding_slash else ''}issue/{_org_name}/{_repo_name}/{_issue_num}/{self.standard_bounties_id}"
        except Exception:
            return f"{'/' if preceding_slash else ''}funding/details?url={self.github_url}"

    def get_natural_value(self):
        token = addr_to_token(self.token_address)
        if not token:
            return 0
        decimals = token.get('decimals', 0)
        return float(self.value_in_token) / 10**decimals

    @property
    def url(self):
        return self.get_absolute_url()

    def snooze_url(self, num_days):
        """Get the bounty snooze URL.

        Args:
            num_days (int): The number of days to snooze the Bounty.

        Returns:
            str: The snooze URL based on the provided number of days.

        """
        return f'{self.get_absolute_url()}?snooze={num_days}'

    def approve_worker_url(self, worker):
        """Get the bounty work approval URL.

        Args:
            worker (string): The handle to approve

        Returns:
            str: The work approve URL based on the worker name

        """
        return f'{self.get_absolute_url()}?mutate_worker_action=approve&worker={worker}'

    def reject_worker_url(self, worker):
        """Get the bounty work rejection URL.

        Args:
            worker (string): The handle to reject

        Returns:
            str: The work reject URL based on the worker name

        """
        return f'{self.get_absolute_url()}?mutate_worker_action=reject&worker={worker}'

    @property
    def can_submit_after_expiration_date(self):
        if self.is_legacy:
            # legacy bounties could submit after expiration date
            return True

        # standardbounties
        contract_deadline = self.raw_data.get('contract_deadline')
        ipfs_deadline = self.raw_data.get('ipfs_deadline')
        if not ipfs_deadline:
            # if theres no expiry date in the payload, then expiration date is not mocked, and one cannot submit after expiration date
            return False

        # if contract_deadline > ipfs_deadline, then by definition, can be submitted after expiry date
        return contract_deadline > ipfs_deadline

    @property
    def title_or_desc(self):
        """Return the title of the issue."""
        if not self.title:
            title = self.fetch_issue_item('title') or self.github_url
            return title
        return self.title

    @property
    def issue_description_text(self):
        import re
        tag_re = re.compile(r'(<!--.*?-->|<[^>]*>)')
        return tag_re.sub('', self.issue_description).strip()

    @property
    def github_issue_number(self):
        try:
            return int(issue_number(self.github_url))
        except Exception:
            return None

    @property
    def org_name(self):
        return self.github_org_name

    @property
    def github_org_name(self):
        try:
            return org_name(self.github_url)
        except Exception:
            return None

    @property
    def github_repo_name(self):
        try:
            return repo_name(self.github_url)
        except Exception:
            return None

    def is_hunter(self, handle):
        """Determine whether or not the profile is the bounty hunter.

        Args:
            handle (str): The profile handle to be compared.

        Returns:
            bool: Whether or not the user is the bounty hunter.

        """
        return any(profile.fulfiller_github_username == handle for profile in self.fulfillments.all())

    def is_fulfiller(self, handle):
        """Determine whether or not the profile is the bounty is_fulfiller.

        Args:
            handle (str): The profile handle to be compared.

        Returns:
            bool: Whether or not the user is the bounty is_fulfiller.

        """
        return any(profile.fulfiller_github_username == handle for profile in self.fulfillments.filter(accepted=True).all())

    def is_funder(self, handle):
        """Determine whether or not the profile is the bounty funder.

        Args:
            handle (str): The profile handle to be compared.

        Returns:
            bool: Whether or not the user is the bounty funder.

        """
        return handle.lower().lstrip('@') == self.bounty_owner_github_username.lower().lstrip('@')

    def has_started_work(self, handle, pending=False):
        """Determine whether or not the profile has started work

        Args:
            handle (str): The profile handle to be compared.

        Returns:
            bool: Whether or not the user has started work.

        """
        return self.interested.filter(pending=pending, profile__handle__iexact=handle).exists()

    @property
    def absolute_url(self):
        return self.get_absolute_url()

    @property
    def avatar_url(self):
        return self.get_avatar_url(False)

    @property
    def avatar_url_w_gitcoin_logo(self):
        return self.get_avatar_url(True)

    def get_avatar_url(self, gitcoin_logo_flag=False):
        """Return the local avatar URL."""
        org_name = self.github_org_name
        gitcoin_logo_flag = "/1" if gitcoin_logo_flag else ""
        if org_name:
            return f"{settings.BASE_URL}dynamic/avatar/{org_name}{gitcoin_logo_flag}"
        return f"{settings.BASE_URL}funding/avatar?repo={self.github_url}&v=3"

    @property
    def keywords(self):
        try:
            return self.metadata.get('issueKeywords', False)
        except Exception:
            return False

    @property
    def keywords_list(self):
        keywords = self.keywords
        if not keywords:
            return []
        else:
            try:
                return [keyword.strip() for keyword in keywords.split(",")]
            except AttributeError:
                return []

    @property
    def now(self):
        """Return the time now in the current timezone."""
        return timezone.now()

    @property
    def past_expiration_date(self):
        """Return true IFF issue is past expiration date"""
        return timezone.localtime().replace(tzinfo=None) > self.expires_date.replace(tzinfo=None)

    @property
    def past_hard_expiration_date(self):
        """Return true IFF issue is past smart contract expiration date
        and therefore cannot ever be claimed again"""
        return self.past_expiration_date and not self.can_submit_after_expiration_date

    @property
    def status(self):
        """Determine the status of the Bounty.

        Raises:
            Exception: Catch whether or not any exception is encountered and
                return unknown for status.

        Returns:
            str: The status of the Bounty.

        """
        if self.override_status:
            return self.override_status
        if self.is_legacy:
            return self.idx_status

        # standard bounties
        try:
            if not self.is_open:
                if self.accepted:
                    return 'done'
                elif self.past_hard_expiration_date:
                    return 'expired'
                has_tips = self.tips.filter(is_for_bounty_fulfiller=False).send_happy_path().exists()
                if has_tips:
                    return 'done'
                # If its not expired or done, and no tips, it must be cancelled.
                return 'cancelled'
            # per https://github.com/gitcoinco/web/pull/1098 ,
            # cooperative/contest are open no matter how much started/submitted work they have
            if self.pk and self.project_type in ['contest', 'cooperative']:
                return 'open'
            if self.num_fulfillments == 0:
                if self.pk and self.interested.filter(pending=False).exists():
                    return 'started'
                return 'open'
            return 'submitted'
        except Exception as e:
            logger.warning(e)
            return 'unknown'

    @property
    def get_value_true(self):
        return self.get_natural_value()

    @property
    def get_value_in_eth(self):
        if self.token_name == 'ETH':
            return self.value_in_token
        try:
            return convert_amount(self.value_true, self.token_name, 'ETH')
        except Exception:
            return None

    @property
    def get_value_in_usdt_now(self):
        return self.value_in_usdt_at_time(None)

    @property
    def get_value_in_usdt(self):
        if self.status in self.OPEN_STATUSES:
            return self.value_in_usdt_now
        return self.value_in_usdt_then

    @property
    def value_in_usdt_then(self):
        return self.value_in_usdt_at_time(self.web3_created)

    def value_in_usdt_at_time(self, at_time):
        decimals = 10 ** 18
        if self.token_name == 'USDT':
            return float(self.value_in_token)
        if self.token_name in settings.STABLE_COINS:
            return float(self.value_in_token / 10 ** 18)
        try:
            return round(float(convert_amount(self.value_true, self.token_name, 'USDT', at_time)), 2)
        except ConversionRateNotFoundError:
            try:
                in_eth = round(float(convert_amount(self.value_true, self.token_name, 'ETH', at_time)), 2)
                return round(float(convert_amount(in_eth, 'USDT', 'USDT', at_time)), 2)
            except ConversionRateNotFoundError:
                return None

    @property
    def token_value_in_usdt_now(self):
        if self.token_name in settings.STABLE_COINS:
            return 1
        try:
            return round(convert_token_to_usdt(self.token_name), 2)
        except ConversionRateNotFoundError:
            return None

    @property
    def token_value_in_usdt_then(self):
        try:
            return round(convert_token_to_usdt(self.token_name, self.web3_created), 2)
        except ConversionRateNotFoundError:
            return None

    @property
    def get_token_value_in_usdt(self):
        if self.status in self.OPEN_STATUSES:
            return self.token_value_in_usdt_now
        return self.token_value_in_usdt_then

    @property
    def get_token_value_time_peg(self):
        if self.status in self.OPEN_STATUSES:
            return timezone.now()
        return self.web3_created

    @property
    def desc(self):
        return f"{naturaltime(self.web3_created)} {self.idx_project_length} {self.bounty_type} {self.experience_level}"

    @property
    def turnaround_time_accepted(self):
        try:
            return (self.get_fulfillment_accepted_on - self.web3_created).total_seconds()
        except Exception:
            return None

    @property
    def turnaround_time_started(self):
        try:
            return (self.get_fulfillment_started_on - self.web3_created).total_seconds()
        except Exception:
            return None

    @property
    def turnaround_time_submitted(self):
        try:
            return (self.get_fulfillment_submitted_on - self.web3_created).total_seconds()
        except Exception:
            return None

    @property
    def get_fulfillment_accepted_on(self):
        try:
            return self.fulfillments.filter(accepted=True).first().accepted_on
        except Exception:
            return None

    @property
    def get_fulfillment_submitted_on(self):
        try:
            return self.fulfillments.first().created_on
        except Exception:
            return None

    @property
    def get_fulfillment_started_on(self):
        try:
            return self.interested.first().created
        except Exception:
            return None

    @property
    def hourly_rate(self):
        try:
            hours_worked = self.fulfillments.filter(accepted=True).first().fulfiller_hours_worked
            return float(self.value_in_usdt) / float(hours_worked)
        except Exception:
            return None

    @property
    def is_legacy(self):
        """Determine if the Bounty is legacy based on sunset date.

        Todo:
            * Remove this method following legacy bounty sunsetting.

        Returns:
            bool: Whether or not the Bounty is using the legacy contract.

        """
        return (self.web3_type == 'legacy_gitcoin')

    def get_github_api_url(self):
        """Get the Github API URL associated with the bounty.

        Returns:
            str: The Github API URL associated with the issue.

        """
        from urllib.parse import urlparse
        if self.github_url.lower()[:19] != 'https://github.com/':
            return ''
        url_path = urlparse(self.github_url).path
        return 'https://api.github.com/repos' + url_path

    def fetch_issue_item(self, item_type='body'):
        """Fetch the item type of an issue.

        Args:
            type (str): The github API response body item to be fetched.

        Returns:
            str: The item content.

        """
        github_url = self.get_github_api_url()
        if github_url:
            issue_description = requests.get(github_url, auth=_AUTH)
            if issue_description.status_code == 200:
                item = issue_description.json().get(item_type, '')
                if item_type == 'body' and item:
                    self.issue_description = item
                elif item_type == 'title' and item:
                    self.title = item
                self.save()
                return item
        return ''

    def fetch_issue_comments(self, save=True):
        """Fetch issue comments for the associated Github issue.

        Args:
            save (bool): Whether or not to save the Bounty after fetching.

        Returns:
            dict: The comments data dictionary provided by Github.

        """
        if self.github_url.lower()[:19] != 'https://github.com/':
            return []

        parsed_url = urlsplit(self.github_url)
        try:
            github_user, github_repo, _, github_issue = parsed_url.path.split('/')[1:5]
        except ValueError:
            logger.info(f'Invalid github url for Bounty: {self.pk} -- {self.github_url}')
            return []
        comments = get_issue_comments(github_user, github_repo, github_issue)
        if isinstance(comments, dict) and comments.get('message', '') == 'Not Found':
            logger.info(f'Bounty {self.pk} contains an invalid github url {self.github_url}')
            return []
        comment_count = 0
        for comment in comments:
            if (isinstance(comment, dict) and comment.get('user', {}).get('login', '') not in settings.IGNORE_COMMENTS_FROM):
                comment_count += 1
        self.github_comments = comment_count
        if comment_count:
            comment_times = [datetime.strptime(comment['created_at'], '%Y-%m-%dT%H:%M:%SZ') for comment in comments]
            max_comment_time = max(comment_times)
            max_comment_time = max_comment_time.replace(tzinfo=pytz.utc)
            self.last_comment_date = max_comment_time
        if save:
            self.save()
        return comments

    @property
    def next_bounty(self):
        if self.current_bounty:
            return None
        try:
            return Bounty.objects.filter(standard_bounties_id=self.standard_bounties_id, created_on__gt=self.created_on).order_by('created_on').first()
        except Exception:
            return None

    @property
    def prev_bounty(self):
        try:
            return Bounty.objects.filter(standard_bounties_id=self.standard_bounties_id, created_on__lt=self.created_on).order_by('-created_on').first()
        except Exception:
            return None

    # returns true if this bounty was active at _time
    def was_active_at(self, _time):
        if _time < self.web3_created:
            return False
        if _time < self.created_on:
            return False
        next_bounty = self.next_bounty
        if next_bounty is None:
            return True
        if next_bounty.created_on > _time:
            return True
        return False

    def action_urls(self):
        """Provide URLs for bounty related actions.

        Returns:
            dict: A dictionary of action URLS for this bounty.

        """
        params = f'pk={self.pk}&network={self.network}'
        urls = {}
        for item in ['fulfill', 'increase', 'accept', 'cancel', 'payout', 'contribute',
                     'advanced_payout', 'social_contribution', 'invoice', ]:
            urls.update({item: f'/issue/{item}?{params}'})
        return urls

    def is_notification_eligible(self, var_to_check=True):
        """Determine whether or not a notification is eligible for transmission outside of production.

        Returns:
            bool: Whether or not the Bounty is eligible for outbound notifications.

        """
        if not var_to_check or self.get_natural_value() < 0.0001 or (
           self.network != settings.ENABLE_NOTIFICATIONS_ON_NETWORK):
            return False
        if self.network == 'mainnet' and (settings.DEBUG or settings.ENV != 'prod'):
            return False
        if (settings.DEBUG or settings.ENV != 'prod') and settings.GITHUB_API_USER != self.github_org_name:
            return False

        return True

    @property
    def is_project_type_fulfilled(self):
        """Determine whether or not the Project Type is currently fulfilled.

        Todo:
            * Add remaining Project Type fulfillment handling.

        Returns:
            bool: Whether or not the Bounty Project Type is fully staffed.

        """
        fulfilled = False
        if self.project_type == 'traditional':
            fulfilled = self.interested.filter(pending=False).exists()
        return fulfilled

    @property
    def needs_review(self):
        if self.activities.filter(needs_review=True).exists():
            return True
        return False

    @property
    def github_issue_state(self):
        current_github_state = self.github_issue_details.get('state') if self.github_issue_details else None
        if not current_github_state:
            try:
                _org_name = org_name(self.github_url)
                _repo_name = repo_name(self.github_url)
                _issue_num = issue_number(self.github_url)
                gh_issue_details = get_gh_issue_details(_org_name, _repo_name, int(_issue_num))
                if gh_issue_details:
                    self.github_issue_details = gh_issue_details
                    self.save()
                    current_github_state = self.github_issue_details.get('state', 'open')
            except Exception as e:
                logger.info(e)
                return 'open'
        return current_github_state

    @property
    def is_issue_closed(self):
        if self.github_issue_state == 'closed':
            return True
        return False

    @property
    def tips(self):
        """Return the tips associated with this bounty."""
        try:
            return Tip.objects.filter(github_url__iexact=self.github_url, network=self.network).order_by('-created_on')
        except:
            return Tip.objects.none()

    @property
    def bulk_payout_tips(self):
        """Return the Bulk payout tips associated with this bounty."""
        queryset = self.tips.filter(is_for_bounty_fulfiller=False, metadata__is_clone__isnull=True)
        return (queryset.filter(from_address=self.bounty_owner_address) |
                queryset.filter(from_name=self.bounty_owner_github_username))

    @property
    def paid(self):
        """Return list of users paid for this bounty."""
        if self.status != 'done':
            return []  # to save the db hits

        return_list = []
        for fulfillment in self.fulfillments.filter(accepted=True):
            if fulfillment.fulfiller_github_username:
                return_list.append(fulfillment.fulfiller_github_username)
        for tip in self.tips.send_happy_path():
            if tip.username:
                return_list.append(tip.username)
        return list(set(return_list))

    @property
    def additional_funding_summary(self):
        """Return a dict describing the additional funding from crowdfunding that this object has"""
        ret = {}
        for tip in self.tips.filter(is_for_bounty_fulfiller=True).send_happy_path():
            token = tip.tokenName
            obj = ret.get(token, {})

            if not obj:
                obj['amount'] = 0.0

                conversion_rate = ConversionRate.objects.filter(
                    from_currency=token,
                    to_currency='USDT',
                ).order_by('-timestamp').first()

                if conversion_rate:
                    obj['ratio'] = (float(conversion_rate.to_amount) / float(conversion_rate.from_amount))
                    obj['timestamp'] = conversion_rate.timestamp
                else:
                    obj['ratio'] = 0.0
                    obj['timestamp'] = datetime.now()

                ret[token] = obj

            obj['amount'] += tip.amount_in_whole_units
        return ret

    @property
    def additional_funding_summary_sentence(self):
        afs = self.additional_funding_summary
        tokens = afs.keys()

        if not tokens:
            return ''

        items = []
        usd_value = 0.0

        for token_name in tokens:
            obj = afs[token_name]
            ratio = obj['ratio']
            amount = obj['amount']
            usd_value += amount * ratio
            items.append(f"{amount} {token_name}")

        sentence = ", ".join(items)

        if usd_value:
            sentence += f" worth {usd_value} USD"

        return sentence

    @property
    def reserved_for_user_handle(self):
        if self.bounty_reserved_for_user:
            return self.bounty_reserved_for_user.handle
        return ''

    @reserved_for_user_handle.setter
    def reserved_for_user_handle(self, handle):
        profile = None

        if handle:
            try:
                profile = Profile.objects.filter(handle__iexact=handle).first()
            except:
                logger.warning(f'reserved_for_user_handle: Unknown handle: ${handle}')

        self.bounty_reserved_for_user = profile
    

class BountyFulfillmentQuerySet(models.QuerySet):
    """Handle the manager queryset for BountyFulfillments."""

    def accepted(self):
        """Filter results to accepted bounty fulfillments."""
        return self.filter(accepted=True)

    def submitted(self):
        """Exclude results that have not been submitted."""
        return self.exclude(fulfiller_address='0x0000000000000000000000000000000000000000')

class BountyFulfillment(SuperModel):
    """The structure of a fulfillment on a Bounty."""

    fulfiller_address = models.CharField(max_length=50)
    fulfiller_email = models.CharField(max_length=255, blank=True)
    fulfiller_github_username = models.CharField(max_length=255, blank=True)
    fulfiller_name = models.CharField(max_length=255, blank=True)
    fulfiller_metadata = JSONField(default=dict, blank=True)
    fulfillment_id = models.IntegerField(null=True, blank=True)
    fulfiller_hours_worked = models.DecimalField(null=True, blank=True, decimal_places=2, max_digits=50)
    fulfiller_github_url = models.CharField(max_length=255, blank=True, null=True)
    funder_last_notified_on = models.DateTimeField(null=True, blank=True)
    accepted = models.BooleanField(default=False)
    accepted_on = models.DateTimeField(null=True, blank=True)

    bounty = models.ForeignKey(Bounty, related_name='fulfillments', on_delete=models.CASCADE)
    profile = models.ForeignKey('dashboard.Profile', related_name='fulfilled', on_delete=models.CASCADE, null=True)

    def __str__(self):
        """Define the string representation of BountyFulfillment.

        Returns:
            str: The string representation of the object.

        """
        return f'BountyFulfillment ID: ({self.pk}) - Bounty ID: ({self.bounty.pk})'

    def save(self, *args, **kwargs):
        """Define custom handling for saving bounty fulfillments."""
        if self.fulfiller_github_username:
            self.fulfiller_github_username = self.fulfiller_github_username.lstrip('@')
        super().save(*args, **kwargs)


    @property
    def should_hide(self):
        return self.fulfiller_github_username in settings.BLOCKED_USERS

    @property
    def to_json(self):
        """Define the JSON representation of BountyFulfillment.

        Returns:
            dict: A JSON representation of BountyFulfillment.

        """
        return {
            'address': self.fulfiller_address,
            'bounty_id': self.bounty.pk,
            'email': self.fulfiller_email,
            'githubUsername': self.fulfiller_github_username,
            'name': self.fulfiller_name,
        }


class BountySyncRequest(SuperModel):
    """Define the structure for bounty syncing."""

    github_url = models.URLField()
    processed = models.BooleanField()


class Subscription(SuperModel):

    email = models.EmailField(max_length=255)
    raw_data = models.TextField()
    ip = models.CharField(max_length=50)

    def __str__(self):
        return f"{self.email} {self.created_on}"


class SendCryptoAssetQuerySet(models.QuerySet):
    """Handle the manager queryset for SendCryptoAsset."""

    def send_success(self):
        """Filter results down to successful sends only."""
        return self.filter(tx_status='success').exclude(txid='')

    def send_pending(self):
        """Filter results down to pending sends only."""
        return self.filter(tx_status='pending').exclude(txid='')

    def send_happy_path(self):
        """Filter results down to pending/success sends only."""
        return self.filter(tx_status__in=['pending', 'success']).exclude(txid='')

    def send_fail(self):
        """Filter results down to failed sends only."""
        return self.filter(Q(txid='') | Q(tx_status__in=['dropped', 'unknown', 'na', 'error']))

    def receive_success(self):
        """Filter results down to successful receives only."""
        return self.filter(receive_tx_status='success').exclude(receive_txid='')

    def receive_pending(self):
        """Filter results down to pending receives only."""
        return self.filter(receive_tx_status='pending').exclude(receive_txid='')

    def receive_happy_path(self):
        """Filter results down to pending receives only."""
        return self.filter(receive_tx_status__in=['pending', 'success']).exclude(receive_txid='')

    def receive_fail(self):
        """Filter results down to failed receives only."""
        return self.filter(Q(receive_txid='') | Q(receive_tx_status__in=['dropped', 'unknown', 'na', 'error']))


class SendCryptoAsset(SuperModel):
    """Abstract Base Class to handle the model for both Tips and Kudos."""

    TX_STATUS_CHOICES = (
        ('na', 'na'),  # not applicable
        ('pending', 'pending'),
        ('success', 'success'),
        ('error', 'error'),
        ('unknown', 'unknown'),
        ('dropped', 'dropped'),
    )

    web3_type = models.CharField(max_length=50, default='v3')
    emails = JSONField(blank=True)
    url = models.CharField(max_length=255, default='', blank=True)
    primary_email = models.CharField(max_length=255, default='', blank=True)
    tokenName = models.CharField(max_length=255, default='ETH')
    tokenAddress = models.CharField(max_length=255, blank=True)
    amount = models.DecimalField(default=1, decimal_places=4, max_digits=50)
    comments_public = models.TextField(default='', blank=True)
    ip = models.CharField(max_length=50)
    github_url = models.URLField(null=True, blank=True)
    from_name = models.CharField(max_length=255, default='', blank=True)
    from_email = models.CharField(max_length=255, default='', blank=True)
    from_username = models.CharField(max_length=255, default='', blank=True)
    username = models.CharField(max_length=255, default='', blank=True)  # to username
    network = models.CharField(max_length=255, default='')
    txid = models.CharField(max_length=255, default='')
    receive_txid = models.CharField(max_length=255, default='', blank=True)
    received_on = models.DateTimeField(null=True, blank=True)
    from_address = models.CharField(max_length=255, default='', blank=True)
    receive_address = models.CharField(max_length=255, default='', blank=True)
    metadata = JSONField(default=dict, blank=True)
    is_for_bounty_fulfiller = models.BooleanField(
        default=False,
        help_text='If this option is chosen, this tip will be automatically paid to the bounty'
                  ' fulfiller, not self.usernameusername.',
    )

    tx_status = models.CharField(max_length=9, choices=TX_STATUS_CHOICES, default='na', db_index=True)
    receive_tx_status = models.CharField(max_length=9, choices=TX_STATUS_CHOICES, default='na', db_index=True)
    tx_time = models.DateTimeField(null=True, blank=True)
    receive_tx_time = models.DateTimeField(null=True, blank=True)

    # QuerySet Manager
    objects = SendCryptoAssetQuerySet.as_manager()

    class Meta:
        abstract = True

    def __str__(self):
        """Return the string representation for a tip."""
        if self.web3_type == 'yge':
            return f"({self.network}) - {self.status}{' ORPHAN' if not self.emails else ''} " \
               f"{self.amount} {self.tokenName} to {self.username} from {self.from_name or 'NA'}, " \
               f"created: {naturalday(self.created_on)}, expires: {naturalday(self.expires_date)}"
        status = 'funded' if self.txid else 'not funded'
        status = status if not self.receive_txid else 'received'
        return f"({self.web3_type}) {status} {self.amount} {self.tokenName} to {self.username} from {self.from_name or 'NA'}"

    # TODO: DRY
    def get_natural_value(self):
        token = addr_to_token(self.tokenAddress)
        decimals = token['decimals']
        return float(self.amount) / 10**decimals

    @property
    def value_true(self):
        return self.get_natural_value()

    @property
    def amount_in_wei(self):
        token = addr_to_token(self.tokenAddress)
        decimals = token['decimals'] if token else 18
        return float(self.amount) * 10**decimals

    @property
    def amount_in_whole_units(self):
        return float(self.amount)

    @property
    def org_name(self):
        try:
            return org_name(self.github_url)
        except Exception:
            return None

    # TODO: DRY
    @property
    def value_in_eth(self):
        if self.tokenName == 'ETH':
            return self.amount
        try:
            return convert_amount(self.amount, self.tokenName, 'ETH')
        except Exception:
            return None

    @property
    def value_in_usdt_now(self):
        return self.value_in_usdt_at_time(None)

    @property
    def value_in_usdt(self):
        return self.value_in_usdt_then

    @property
    def value_in_usdt_then(self):
        return self.value_in_usdt_at_time(self.created_on)

    @property
    def token_value_in_usdt_now(self):
        try:
            return round(convert_token_to_usdt(self.tokenName), 2)
        except ConversionRateNotFoundError:
            return None

    @property
    def token_value_in_usdt_then(self):
        try:
            return round(convert_token_to_usdt(self.tokenName, self.created_on), 2)
        except ConversionRateNotFoundError:
            return None

    def value_in_usdt_at_time(self, at_time):
        decimals = 1
        if self.tokenName in settings.STABLE_COINS:
            return float(self.amount)
        try:
            return round(float(convert_amount(self.amount, self.tokenName, 'USDT', at_time)) / decimals, 2)
        except ConversionRateNotFoundError:
            try:
                in_eth = convert_amount(self.amount, self.tokenName, 'ETH', at_time)
                return round(float(convert_amount(in_eth, 'ETH', 'USDT', at_time)) / decimals, 2)
            except ConversionRateNotFoundError:
                return None

    @property
    def status(self):
        if self.receive_txid:
            return "RECEIVED"
        return "PENDING"

    @property
    def github_org_name(self):
        try:
            return org_name(self.github_url)
        except Exception:
            return None

    def is_notification_eligible(self, var_to_check=True):
        """Determine whether or not a notification is eligible for transmission outside of production.

        Returns:
            bool: Whether or not the Tip is eligible for outbound notifications.

        """
        if not var_to_check or self.network != settings.ENABLE_NOTIFICATIONS_ON_NETWORK:
            return False
        if self.network == 'mainnet' and (settings.DEBUG or settings.ENV != 'prod'):
            return False
        if (settings.DEBUG or settings.ENV != 'prod') and settings.GITHUB_API_USER != self.github_org_name:
            return False
        return True

    def update_tx_status(self):
        """ Updates the tx status according to what infura says about the tx

        """
        from dashboard.utils import get_tx_status
        self.tx_status, self.tx_time = get_tx_status(self.txid, self.network, self.created_on)
        return bool(self.tx_status)

    def update_receive_tx_status(self):
        """ Updates the receive tx status according to what infura says about the receive tx

        """
        from dashboard.utils import get_tx_status
        self.receive_tx_status, self.receive_tx_time = get_tx_status(self.receive_txid, self.network, self.created_on)
        return bool(self.receive_tx_status)

    @property
    def bounty(self):
        try:
            return Bounty.objects.current().filter(
                github_url__iexact=self.github_url,
                network=self.network).order_by('-web3_created').first()
        except Bounty.DoesNotExist:
            return None


class Tip(SendCryptoAsset):
    """ Inherit from SendCryptoAsset base class, and extra fields that are needed for Tips. """
    expires_date = models.DateTimeField(null=True, blank=True)
    comments_priv = models.TextField(default='', blank=True)
    recipient_profile = models.ForeignKey(
        'dashboard.Profile', related_name='received_tips', on_delete=models.SET_NULL, null=True, blank=True
    )
    sender_profile = models.ForeignKey(
        'dashboard.Profile', related_name='sent_tips', on_delete=models.SET_NULL, null=True, blank=True
    )

    @property
    def receive_url(self):
        if self.web3_type == 'yge':
            return self.url
        elif self.web3_type == 'v3':
            return self.receive_url_for_recipient
        elif self.web3_type != 'v2':
            raise Exception

        return self.receive_url_for_recipient

    @property
    def receive_url_for_recipient(self):
        if self.web3_type != 'v3':
            logger.error('Web3 type is not "v3"')
            return ''

        try:
            key = self.metadata['reference_hash_for_receipient']
            return f"{settings.BASE_URL}tip/receive/v3/{key}/{self.txid}/{self.network}"
        except Exception as e:
            logger.warning('Receive url for Tip recipient not found')
            return ''


class TipPayoutException(Exception):
    pass

@receiver(pre_save, sender=Tip, dispatch_uid="psave_tip")
def psave_tip(sender, instance, **kwargs):
    # when a new tip is saved, make sure it doesnt have whitespace in it
    instance.username = instance.username.replace(' ', '')


# @receiver(pre_save, sender=Bounty, dispatch_uid="normalize_usernames")
# def normalize_usernames(sender, instance, **kwargs):
#     if instance.bounty_owner_github_username:
#         instance.bounty_owner_github_username = instance.bounty_owner_github_username.lstrip('@')


# method for updating
@receiver(pre_save, sender=Bounty, dispatch_uid="psave_bounty")
def psave_bounty(sender, instance, **kwargs):
    idx_experience_level = {
        'Unknown': 1,
        'Beginner': 2,
        'Intermediate': 3,
        'Advanced': 4,
    }

    idx_project_length = {
        'Unknown': 1,
        'Hours': 2,
        'Days': 3,
        'Weeks': 4,
        'Months': 5,
    }

    instance.idx_status = instance.status
    instance.fulfillment_accepted_on = instance.get_fulfillment_accepted_on
    instance.fulfillment_submitted_on = instance.get_fulfillment_submitted_on
    instance.fulfillment_started_on = instance.get_fulfillment_started_on
    instance._val_usd_db = instance.get_value_in_usdt if instance.get_value_in_usdt else 0
    instance._val_usd_db_now = instance.get_value_in_usdt_now if instance.get_value_in_usdt_now else 0
    instance.idx_experience_level = idx_experience_level.get(instance.experience_level, 0)
    instance.idx_project_length = idx_project_length.get(instance.project_length, 0)
    instance.token_value_time_peg = instance.get_token_value_time_peg
    instance.token_value_in_usdt = instance.get_token_value_in_usdt
    instance.value_in_usdt_now = instance.get_value_in_usdt_now
    instance.value_in_usdt = instance.get_value_in_usdt
    instance.value_in_eth = instance.get_value_in_eth
    instance.value_true = instance.get_value_true


class InterestQuerySet(models.QuerySet):
    """Handle the manager queryset for Interests."""

    def needs_review(self):
        """Filter results to Interest objects requiring review by moderators."""
        return self.filter(status=Interest.STATUS_REVIEW)

    def warned(self):
        """Filter results to Interest objects that are currently in warning."""
        return self.filter(status=Interest.STATUS_WARNED)


class Interest(SuperModel):
    """Define relationship for profiles expressing interest on a bounty."""

    STATUS_REVIEW = 'review'
    STATUS_WARNED = 'warned'
    STATUS_OKAY = 'okay'
    STATUS_SNOOZED = 'snoozed'
    STATUS_PENDING = 'pending'

    WORK_STATUSES = (
        (STATUS_REVIEW, 'Needs Review'),
        (STATUS_WARNED, 'Hunter Warned'),
        (STATUS_OKAY, 'Okay'),
        (STATUS_SNOOZED, 'Snoozed'),
        (STATUS_PENDING, 'Pending'),
    )

    profile = models.ForeignKey('dashboard.Profile', related_name='interested', on_delete=models.CASCADE)
    created = models.DateTimeField(auto_now_add=True, blank=True, null=True, verbose_name=_('Date Created'))
    issue_message = models.TextField(default='', blank=True, verbose_name=_('Issue Comment'))
    pending = models.BooleanField(
        default=False,
        help_text=_('If this option is chosen, this interest is pending and not yet active'),
        verbose_name=_('Pending'),
    )
    acceptance_date = models.DateTimeField(blank=True, null=True, verbose_name=_('Date Accepted'))
    status = models.CharField(
        choices=WORK_STATUSES,
        default=STATUS_OKAY,
        max_length=7,
        help_text=_('Whether or not the interest requires review'),
        verbose_name=_('Needs Review'))

    # Interest QuerySet Manager
    objects = InterestQuerySet.as_manager()

    def __str__(self):
        """Define the string representation of an interested profile."""
        return f"{self.profile.handle} / pending: {self.pending} / status: {self.status}"

    @property
    def bounties(self):
        return Bounty.objects.filter(interested=self)

    def change_status(self, status=None):
        if status is None or status not in self.WORK_STATUSES:
            return self
        self.status = status
        self.save()
        return self

    def mark_for_review(self):
        """Flag the Interest for review by the moderation team."""
        self.status = self.STATUS_REVIEW
        self.save()
        return self


@receiver(post_save, sender=Interest, dispatch_uid="psave_interest")
@receiver(post_delete, sender=Interest, dispatch_uid="pdel_interest")
def psave_interest(sender, instance, **kwargs):
    # when a new interest is saved, update the status on frontend
    print("signal: updating bounties psave_interest")
    for bounty in Bounty.objects.filter(interested=instance):
        bounty.save()

class ActivityQuerySet(models.QuerySet):
    """Handle the manager queryset for Activities."""

    def needs_review(self):
        """Filter results to Activity objects to be reviewed by moderators."""
        return self.select_related('bounty', 'profile').filter(needs_review=True)

    def reviewed(self):
        """Filter results to Activity objects to be reviewed by moderators."""
        return self.select_related('bounty', 'profile').filter(
            needs_review=False,
            activity_type__in=['bounty_abandonment_escalation_to_mods', 'bounty_abandonment_warning'],
        )

    def warned(self):
        """Filter results to Activity objects to be reviewed by moderators."""
        return self.select_related('bounty', 'profile').filter(
            activity_type='bounty_abandonment_warning',
        )

    def escalated_for_removal(self):
        """Filter results to Activity objects to be reviewed by moderators."""
        return self.select_related('bounty', 'profile').filter(
            activity_type='bounty_abandonment_escalation_to_mods',
        )


class Activity(SuperModel):
    """Represent Start work/Stop work event.

    Attributes:
        ACTIVITY_TYPES (list of tuples): The valid activity types.

    """

    ACTIVITY_TYPES = [
        ('new_bounty', 'New Bounty'),
        ('start_work', 'Work Started'),
        ('stop_work', 'Work Stopped'),
        ('work_submitted', 'Work Submitted'),
        ('work_done', 'Work Done'),
        ('worker_approved', 'Worker Approved'),
        ('worker_rejected', 'Worker Rejected'),
        ('worker_applied', 'Worker Applied'),
        ('increased_bounty', 'Increased Funding'),
        ('killed_bounty', 'Canceled Bounty'),
        ('new_tip', 'New Tip'),
        ('receive_tip', 'Tip Received'),
        ('bounty_abandonment_escalation_to_mods', 'Escalated for Abandonment of Bounty'),
        ('bounty_abandonment_warning', 'Warning for Abandonment of Bounty'),
        ('bounty_removed_slashed_by_staff', 'Dinged and Removed from Bounty by Staff'),
        ('bounty_removed_by_staff', 'Removed from Bounty by Staff'),
        ('bounty_removed_by_funder', 'Removed from Bounty by Funder'),
        ('new_crowdfund', 'New Crowdfund Contribution'),
        # Grants
        ('new_grant', 'New Grant'),
        ('update_grant', 'Updated Grant'),
        ('killed_grant', 'Cancelled Grant'),
        ('new_grant_contribution', 'Contributed to Grant'),
        ('new_grant_subscription', 'Subscribed to Grant'),
        ('killed_grant_contribution', 'Cancelled Grant Contribution'),
        ('new_milestone', 'New Milestone'),
        ('update_milestone', 'Updated Milestone'),
        ('new_kudos', 'New Kudos'),
    ]

    profile = models.ForeignKey(
        'dashboard.Profile',
        related_name='activities',
        on_delete=models.CASCADE
    )
    bounty = models.ForeignKey(
        'dashboard.Bounty',
        related_name='activities',
        on_delete=models.CASCADE,
        blank=True,
        null=True
    )
    tip = models.ForeignKey(
        'dashboard.Tip',
        related_name='activities',
        on_delete=models.CASCADE,
        blank=True,
        null=True
    )
    kudos = models.ForeignKey(
        'kudos.KudosTransfer',
        related_name='activities',
        on_delete=models.CASCADE,
        blank=True, null=True
    )
    grant = models.ForeignKey(
        'grants.Grant',
        related_name='activities',
        on_delete=models.CASCADE,
        blank=True, null=True
    )
    subscription = models.ForeignKey(
        'grants.Subscription',
        related_name='activities',
        on_delete=models.CASCADE,
        blank=True, null=True
    )
    created = models.DateTimeField(auto_now_add=True, blank=True, null=True, db_index=True)
    activity_type = models.CharField(max_length=50, choices=ACTIVITY_TYPES, blank=True, db_index=True)
    metadata = JSONField(default=dict)
    needs_review = models.BooleanField(default=False)

    # Activity QuerySet Manager
    objects = ActivityQuerySet.as_manager()

    def __str__(self):
        """Define the string representation of an interested profile."""
        return f"{self.profile.handle} type: {self.activity_type} created: {naturalday(self.created)} " \
               f"needs review: {self.needs_review}"


    @property
    def humanized_activity_type(self):
        """Turn snake_case into Snake Case.

        Returns:
            str: The humanized nameactivity_type
        """
        for activity_type in self.ACTIVITY_TYPES:
            if activity_type[0] == self.activity_type:
                return activity_type[1]
        return ' '.join([x.capitalize() for x in self.activity_type.split('_')])


    def i18n_name(self):
        return _(next((x[1] for x in self.ACTIVITY_TYPES if x[0] == self.activity_type), 'Unknown type'))

    @property
    def view_props(self):
        from dashboard.tokens import token_by_name
        from kudos.models import Token
        icons = {
            'new_tip': 'fa-thumbs-up',
            'start_work': 'fa-lightbulb',
            'new_bounty': 'fa-money-bill-alt',
            'work_done': 'fa-check-circle',
            'new_kudos': 'fa-thumbs-up',
            'new_grant': 'fa-envelope',
            'update_grant': 'fa-edit',
            'killed_grant': 'fa-trash',
            'new_grant_contribution': 'fa-coins',
            'new_grant_subscription': 'fa-calendar-check',
            'killed_grant_contribution': 'fa-calendar-times',
        }

        # load up this data package with all of the information in the already existing objects
        properties = [
            'i18n_name'
            'title',
            'token_name',
            'created_human_time',
            'humanized_name',
            'url',
        ]
        activity = self.to_standard_dict(properties=properties)
        for key, value in model_to_dict(self).items():
            activity[key] = value
        for fk in ['bounty', 'tip', 'kudos', 'profile']:
            if getattr(self, fk):
                activity[fk] = getattr(self, fk).to_standard_dict(properties=properties)
        print(activity['kudos'])
        # KO notes 2019/01/30
        # this is a bunch of bespoke information that is computed for the views
        # in a later release, it couild be refactored such that its just contained in the above code block ^^.
        activity['icon'] = icons.get(self.activity_type, 'fa-check-circle')
        if activity.get('kudos'):
            activity['kudos_data'] = Token.objects.get(pk=self.kudos.kudos_token_cloned_from_id)
        obj = self.metadata
        if 'new_bounty' in self.metadata:
            obj = self.metadata['new_bounty']
        activity['title'] = obj.get('title', '')
        if 'id' in obj:
<<<<<<< HEAD
            if 'category' not in obj or obj['category'] == 'bounty': # backwards-compatible for category-lacking metadata
                activity['bounty_url'] = Bounty.objects.get(pk=obj['id']).get_relative_url()
                if activity.get('title'):
                    activity['urled_title'] = f'<a href="{activity["bounty_url"]}">{activity["title"]}</a>'
                else:
                    activity['urled_title'] = activity.title
=======
            activity['bounty_url'] = Bounty.objects.get(pk=obj['id']).get_relative_url()
            if activity.get('title'):
                activity['urled_title'] = f'<a href="{activity["bounty_url"]}">{activity["title"]}</a>'
            else:
                activity['urled_title'] = activity.get('title')
        activity['humanized_activity_type'] = self.humanized_activity_type
>>>>>>> fe15726b
        if 'value_in_usdt_now' in obj:
            activity['value_in_usdt_now'] = obj['value_in_usdt_now']
        if 'token_name' in obj:
            activity['token'] = token_by_name(obj['token_name'])
            if 'value_in_token' in obj and activity['token']:
                activity['value_in_token_disp'] = round((float(obj['value_in_token']) /
                                                      10 ** activity['token']['decimals']) * 1000) / 1000

        # finally done!

        return activity

    @property
    def token_name(self):
        if self.bounty:
            return self.bounty.token_name
        if 'token_name' in self.metadata.keys():
            return self.metadata['token_name']
        return None

    def to_dict(self, fields=None, exclude=None):
        """Define the standard to dict representation of the object.

        Args:
            fields (list): The list of fields to include. If not provided,
                include all fields. If not provided, all fields are included.
                Defaults to: None.
            exclude (list): The list of fields to exclude. If not provided,
                no fields are excluded. Default to: None.

        Returns:
            dict: The dictionary representation of the object.

        """
        kwargs = {}
        if fields:
            kwargs['fields'] = fields
        if exclude:
            kwargs['exclude'] = exclude
        return model_to_dict(self, **kwargs)


class LabsResearch(SuperModel):
    """Define the structure of Labs Research object."""

    title = models.CharField(max_length=255)
    description = models.CharField(max_length=1000)
    link = models.URLField(null=True)
    image = models.ImageField(upload_to='labs', blank=True, null=True)
    upcoming = models.BooleanField(default=True)

    def __str__(self):
        return self.title


class UserVerificationModel(SuperModel):
    """Define the checkboxes for user verification."""

    user = models.OneToOneField(User, on_delete=models.SET_NULL, null=True, blank=True)
    verified = models.BooleanField(
        default=False,
        help_text='Select to display the Verified checkmark on the user\'s profile',
    )
    speedy_and_responsive = models.BooleanField(
        default=False,
    )
    great_communication = models.BooleanField(
        default=False,
    )
    bug_free_code = models.BooleanField(
        default=False,
    )
    completed_x_bounties = models.BooleanField(
        default=False,
    )

    def __str__(self):
        return f"User: {self.user}; Verified: {self.verified}"


class BountyInvites(SuperModel):
    """Define the structure of bounty invites."""

    INVITE_STATUS = [
        ('pending', 'pending'),
        ('accepted', 'accepted'),
        ('completed', 'completed'),
    ]

    bounty = models.ManyToManyField('dashboard.Bounty', related_name='bounty', blank=True)
    inviter = models.ManyToManyField(User, related_name='inviter', blank=True)
    invitee = models.ManyToManyField(User, related_name='invitee', blank=True)
    status = models.CharField(max_length=20, choices=INVITE_STATUS, blank=True)

    def __str__(self):
        return f"Inviter: {self.inviter}; Invitee: {self.invitee}; Bounty: {self.bounty}"

    @property
    def get_bounty_invite_url(self):
        """Returns a unique url for each bounty and one who is inviting

        Returns:
            A unique string for each bounty
        """
        salt = "X96gRAVvwx52uS6w4QYCUHRfR3OaoB"
        string = self.inviter.username + salt + self.bounty
        return base64.urlsafe_b64encode(string.encode()).decode()


class ProfileQuerySet(models.QuerySet):
    """Define the Profile QuerySet to be used as the objects manager."""

    def visible(self):
        """Filter results to only visible profiles."""
        return self.filter(hide_profile=False)

    def hidden(self):
        """Filter results to only hidden profiles."""
        return self.filter(hide_profile=True)


class Profile(SuperModel):
    """Define the structure of the user profile.

    TODO:
        * Remove all duplicate identity related information already stored on User.

    """

    JOB_SEARCH_STATUS = [
        ('AL', 'Actively looking for work'),
        ('PL', 'Passively looking and open to hearing new opportunities'),
        ('N', 'Not open to hearing new opportunities'),
    ]

    user = models.OneToOneField(User, on_delete=models.SET_NULL, null=True, blank=True)
    data = JSONField()
    handle = models.CharField(max_length=255, db_index=True, unique=True)
    last_sync_date = models.DateTimeField(null=True)
    email = models.CharField(max_length=255, blank=True, db_index=True)
    github_access_token = models.CharField(max_length=255, blank=True, db_index=True)
    pref_lang_code = models.CharField(max_length=2, choices=settings.LANGUAGES, blank=True)
    slack_repos = ArrayField(models.CharField(max_length=200), blank=True, default=list)
    slack_token = models.CharField(max_length=255, default='', blank=True)
    slack_channel = models.CharField(max_length=255, default='', blank=True)
    discord_repos = ArrayField(models.CharField(max_length=200), blank=True, default=list)
    discord_webhook_url = models.CharField(max_length=400, default='', blank=True)
    suppress_leaderboard = models.BooleanField(
        default=False,
        help_text='If this option is chosen, we will remove your profile information from the leaderboard',
    )
    hide_profile = models.BooleanField(
        default=True,
        help_text='If this option is chosen, we will remove your profile information all_together',
    )
    trust_profile = models.BooleanField(
        default=False,
        help_text='If this option is chosen, the user is able to submit a faucet/ens domain registration even if they are new to github',
    )
    keywords = ArrayField(models.CharField(max_length=200), blank=True, default=list)
    organizations = ArrayField(models.CharField(max_length=200), blank=True, default=list)
    form_submission_records = JSONField(default=list, blank=True)
    max_num_issues_start_work = models.IntegerField(default=3)
    preferred_payout_address = models.CharField(max_length=255, default='', blank=True)
    preferred_kudos_wallet = models.OneToOneField('kudos.Wallet', related_name='preferred_kudos_wallet', on_delete=models.SET_NULL, null=True, blank=True)
    max_tip_amount_usdt_per_tx = models.DecimalField(default=500, decimal_places=2, max_digits=50)
    max_tip_amount_usdt_per_week = models.DecimalField(default=1500, decimal_places=2, max_digits=50)
    last_visit = models.DateTimeField(null=True, blank=True)
    job_search_status = models.CharField(max_length=2, choices=JOB_SEARCH_STATUS, blank=True)
    show_job_status = models.BooleanField(
        default=False,
        help_text='If this option is chosen, we will not show job search status',
    )
    job_type = models.CharField(max_length=255, default='', blank=True)
    remote = models.BooleanField(
        default=False,
        help_text='If this option is chosen, profile is okay with remote job',
    )
    job_salary = models.DecimalField(default=1, decimal_places=2, max_digits=50)
    job_location = JSONField(default=dict, blank=True)
    linkedin_url = models.CharField(max_length=255, default='', blank=True, null=True)
    resume = models.FileField(upload_to=get_upload_filename, null=True, blank=True, help_text=_('The avatar SVG.'))

    objects = ProfileQuerySet.as_manager()

    @property
    def get_my_kudos(self):
        from kudos.models import KudosTransfer
        kt_owner_address = KudosTransfer.objects.filter(
            kudos_token_cloned_from__owner_address__iexact=self.preferred_payout_address
        )
        kt_profile = KudosTransfer.objects.filter(recipient_profile=self)

        kudos_transfers = kt_profile | kt_owner_address
        kudos_transfers = kudos_transfers.filter(
            kudos_token_cloned_from__contract__network=settings.KUDOS_NETWORK
        )
        kudos_transfers = kudos_transfers.send_success() | kudos_transfers.send_pending()

        # remove this line IFF we ever move to showing multiple kudos transfers on a profile
        kudos_transfers = kudos_transfers.distinct('id')

        return kudos_transfers

    @property
    def get_sent_kudos(self):
        from kudos.models import KudosTransfer
        kt_address = KudosTransfer.objects.filter(
            from_address__iexact=self.preferred_payout_address
        )
        kt_sender_profile = KudosTransfer.objects.filter(sender_profile=self)

        kudos_transfers = kt_address | kt_sender_profile
        kudos_transfers = kudos_transfers.send_success() | kudos_transfers.send_pending()
        kudos_transfers = kudos_transfers.filter(
            kudos_token_cloned_from__contract__network=settings.KUDOS_NETWORK
        )

        # remove this line IFF we ever move to showing multiple kudos transfers on a profile
        kudos_transfers = kudos_transfers.distinct('id')

        return kudos_transfers

    @property
    def get_my_verified_check(self):
        verification = UserVerificationModel.objects.filter(user=self.user).first()
        return verification

    @property
    def get_profile_referral_code(self):
        return base64.urlsafe_b64encode(self.handle.encode()).decode()

    @property
    def job_status_verbose(self):
        return dict(Profile.JOB_SEARCH_STATUS)[self.job_search_status]

    @property
    def is_org(self):
        try:
            return self.data['type'] == 'Organization'
        except KeyError:
            return False

    @property
    def bounties(self):
        fulfilled_bounty_ids = self.fulfilled.all().values_list('bounty_id')
        bounties = Bounty.objects.filter(github_url__istartswith=self.github_url, current_bounty=True)
        for interested in self.interested.all():
            bounties = bounties | Bounty.objects.filter(interested=interested, current_bounty=True)
        bounties = bounties | Bounty.objects.filter(pk__in=fulfilled_bounty_ids, current_bounty=True)
        bounties = bounties | Bounty.objects.filter(bounty_owner_github_username__iexact=self.handle, current_bounty=True) | Bounty.objects.filter(bounty_owner_github_username__iexact="@" + self.handle, current_bounty=True)
        bounties = bounties | Bounty.objects.filter(github_url__in=[url for url in self.tips.values_list('github_url', flat=True)], current_bounty=True)
        bounties = bounties.distinct()
        return bounties.order_by('-web3_created')

    @property
    def tips(self):
        on_repo = Tip.objects.filter(github_url__startswith=self.github_url).order_by('-id')
        tipped_for = Tip.objects.filter(username__iexact=self.handle).order_by('-id')
        return on_repo | tipped_for

    def has_custom_avatar(self):
        from avatar.models import CustomAvatar
        return CustomAvatar.objects.filter(active=True, profile=self).exists()

    def build_random_avatar(self):
        from avatar.utils import build_random_avatar
        from avatar.models import CustomAvatar
        purple = '8A2BE2'
        payload = build_random_avatar(purple, '000000', False)
        try:
            custom_avatar = CustomAvatar.create(self, payload)
            custom_avatar.autogenerated = True
            custom_avatar.save()
            self.activate_avatar(custom_avatar.pk)
            self.save()
            return custom_avatar
        except Exception as e:
            logger.warning('Save Random Avatar - Error: (%s) - Handle: (%s)', e, self.handle)

    def no_times_slashed_by_staff(self):
        user_actions = UserAction.objects.filter(
            profile=self,
            action='bounty_removed_slashed_by_staff',
            )
        return user_actions.count()

    def no_times_been_removed_by_funder(self):
        user_actions = UserAction.objects.filter(
            profile=self,
            action='bounty_removed_by_funder',
            )
        return user_actions.count()

    def no_times_been_removed_by_staff(self):
        user_actions = UserAction.objects.filter(
            profile=self,
            action='bounty_removed_by_staff',
            )
        return user_actions.count()

    def get_desc(self, funded_bounties, fulfilled_bounties):
        total_funded = funded_bounties.aggregate(Sum('value_in_usdt'))['value_in_usdt__sum'] or 0
        total_fulfilled = fulfilled_bounties.aggregate(Sum('value_in_usdt'))['value_in_usdt__sum'] or 0

        role = 'newbie'
        if total_funded > total_fulfilled:
            role = 'funder'
        elif total_funded < total_fulfilled:
            role = 'coder'

        total_funded_participated = funded_bounties.count() + fulfilled_bounties.count()
        plural = 's' if total_funded_participated != 1 else ''

        return f"@{self.handle} is a {role} who has participated in {total_funded_participated} " \
               f"funded issue{plural} on Gitcoin"

    @property
    def desc(self):
        return self.get_desc(self.get_funded_bounties(), self.get_fulfilled_bounties())

    @property
    def github_created_on(self):
        created_at = self.data.get('created_at', '')

        if not created_at:
            return ''

        created_on = datetime.strptime(created_at, '%Y-%m-%dT%H:%M:%SZ')
        return created_on.replace(tzinfo=pytz.UTC)

    @property
    def repos_data_lite(self):
        from git.utils import get_user
        # TODO: maybe rewrite this so it doesnt have to go to the internet to get the info
        # but in a way that is respectful of db size too
        return get_user(self.handle, '/repos')

    @property
    def repos_data(self):
        from app.utils import add_contributors
        repos_data = self.repos_data_lite
        repos_data = sorted(repos_data, key=lambda repo: repo['stargazers_count'], reverse=True)
        repos_data = [add_contributors(repo_data) for repo_data in repos_data]
        return repos_data

    @property
    def is_moderator(self):
        """Determine whether or not the user is a moderator.

        Returns:
            bool: Whether or not the user is a moderator.

        """
        return self.user.groups.filter(name='Moderators').exists() if self.user else False

    @property
    def is_staff(self):
        """Determine whether or not the user is a staff member.

        Returns:
            bool: Whether or not the user is a member of the staff.

        """
        return self.user.is_staff if self.user else False

    @property
    def get_quarterly_stats(self):
        """Generate last 90 days stats for this user.

        Returns:
            dict : containing the following information
            'user_total_earned_eth': Total earnings of user in ETH.
            'user_total_earned_usd': Total earnings of user in USD.
            'user_total_funded_usd': Total value of bounties funded by the user on bounties in done status in USD
            'user_total_funded_hours': Total hours input by the developers on the fulfillment of bounties created by the user in USD
            'user_fulfilled_bounties_count': Total bounties fulfilled by user
            'user_fufilled_bounties': bool, if the user fulfilled bounties
            'user_funded_bounties_count': Total bounties funded by the user
            'user_funded_bounties': bool, if the user funded bounties in the last quarter
            'user_funded_bounty_developers': Unique set of users that fulfilled bounties funded by the user
            'user_avg_hours_per_funded_bounty': Average hours input by developer on fulfillment per bounty
            'user_avg_hourly_rate_per_funded_bounty': Average hourly rate in dollars per bounty funded by user
            'user_avg_eth_earned_per_bounty': Average earning in ETH earned by user per bounty
            'user_avg_usd_earned_per_bounty': Average earning in USD earned by user per bounty
            'user_num_completed_bounties': Total no. of bounties completed.
            'user_num_funded_fulfilled_bounties': Total bounites that were funded by the user and fulfilled
            'user_bounty_completion_percentage': Percentage of bounties successfully completed by the user
            'user_funded_fulfilled_percentage': Percentage of bounties funded by the user that were fulfilled
            'user_active_in_last_quarter': bool, if the user was active in last quarter
            'user_no_of_languages': No of languages user used while working on bounties.
            'user_languages': Languages that were used in bounties that were worked on.
            'relevant_bounties': a list of Bounty(s) that would match the skillset input by the user into the Match tab of their settings
        """
        user_active_in_last_quarter = False
        user_fulfilled_bounties = False
        user_funded_bounties = False
        last_quarter = datetime.now() - timedelta(days=90)
        bounties = self.bounties.filter(created_on__gte=last_quarter, network='mainnet')
        fulfilled_bounties = [
            bounty for bounty in bounties if bounty.is_fulfiller(self.handle) and bounty.status == 'done'
        ]
        fulfilled_bounties_count = len(fulfilled_bounties)
        funded_bounties = self.get_funded_bounties()
        funded_bounties_count = funded_bounties.count()

        if funded_bounties_count:
            total_funded_usd = funded_bounties.has_funds().aggregate(Sum('value_in_usdt'))['value_in_usdt__sum']
            total_funded_hourly_rate = float(0)
            hourly_rate_bounties_counted = float(0)
            for bounty in funded_bounties:
                hourly_rate = bounty.hourly_rate
                if hourly_rate:
                    total_funded_hourly_rate += bounty.hourly_rate
                    hourly_rate_bounties_counted += 1
            funded_bounty_fulfillments = []
            for bounty in funded_bounties:
                fulfillments = bounty.fulfillments.filter(accepted=True)
                for fulfillment in fulfillments:
                    if isinstance(fulfillment, BountyFulfillment):
                        funded_bounty_fulfillments.append(fulfillment)
            funded_bounty_fulfillments_count = len(funded_bounty_fulfillments)

            total_funded_hours = 0
            funded_fulfillments_with_hours_counted = 0
            if funded_bounty_fulfillments_count:
                from decimal import Decimal
                for fulfillment in funded_bounty_fulfillments:
                    if isinstance(fulfillment.fulfiller_hours_worked, Decimal):
                        total_funded_hours += fulfillment.fulfiller_hours_worked
                        funded_fulfillments_with_hours_counted += 1

            user_funded_bounty_developers = []
            for fulfillment in funded_bounty_fulfillments:
                user_funded_bounty_developers.append(fulfillment.fulfiller_github_username.lstrip('@'))
            user_funded_bounty_developers = [*{*user_funded_bounty_developers}]
            if funded_fulfillments_with_hours_counted:
                avg_hourly_rate_per_funded_bounty = \
                    float(total_funded_hourly_rate) / float(funded_fulfillments_with_hours_counted)
                avg_hours_per_funded_bounty = \
                    float(total_funded_hours) / float(funded_fulfillments_with_hours_counted)
            else:
                avg_hourly_rate_per_funded_bounty = 0
                avg_hours_per_funded_bounty = 0
            funded_fulfilled_bounties = [
                bounty for bounty in funded_bounties if bounty.status == 'done'
            ]
            num_funded_fulfilled_bounties = len(funded_fulfilled_bounties)
            funded_fulfilled_percent = float(
                # Round to 0 places of decimals to be displayed in template
                round(num_funded_fulfilled_bounties * 1.0 / funded_bounties_count, 2) * 100
            )
            user_funded_bounties = True
        else:
            num_funded_fulfilled_bounties = 0
            funded_fulfilled_percent = 0
            user_funded_bounties = False
            avg_hourly_rate_per_funded_bounty = 0
            avg_hours_per_funded_bounty = 0
            total_funded_usd = 0
            total_funded_hours = 0
            user_funded_bounty_developers = []

        total_earned_eth = sum([
            bounty.value_in_eth if bounty.value_in_eth else 0
            for bounty in fulfilled_bounties
        ])
        total_earned_eth /= 10**18
        total_earned_usd = sum([
            bounty.value_in_usdt if bounty.value_in_usdt else 0
            for bounty in fulfilled_bounties
        ])

        num_completed_bounties = bounties.filter(idx_status__in=['done']).count()
        terminal_state_bounties = bounties.filter(idx_status__in=Bounty.TERMINAL_STATUSES).count()
        completetion_percent = int(
            round(num_completed_bounties * 1.0 / terminal_state_bounties, 2) * 100
        ) if terminal_state_bounties != 0 else 0

        avg_eth_earned_per_bounty = 0
        avg_usd_earned_per_bounty = 0

        if fulfilled_bounties_count:
            avg_eth_earned_per_bounty = total_earned_eth / fulfilled_bounties_count
            avg_usd_earned_per_bounty = total_earned_usd / fulfilled_bounties_count
            user_fulfilled_bounties = True

        user_languages = []
        for bounty in fulfilled_bounties:
            user_languages += bounty.keywords.split(',')
        user_languages = set(user_languages)
        user_no_of_languages = len(user_languages)

        if num_completed_bounties or fulfilled_bounties_count:
            user_active_in_last_quarter = True
            relevant_bounties = []
        else:
            from marketing.utils import get_or_save_email_subscriber
            user_coding_languages = get_or_save_email_subscriber(self.email, 'internal').keywords
            if user_coding_languages is not None:
                potential_bounties = Bounty.objects.all()
                relevant_bounties = Bounty.objects.none()
                for keyword in user_coding_languages:
                    relevant_bounties = relevant_bounties.union(potential_bounties.current().filter(
                            network=Profile.get_network(),
                            metadata__icontains=keyword,
                            idx_status__in=['open'],
                            ).order_by('?')
                    )
                relevant_bounties = relevant_bounties[:3]
                relevant_bounties = list(relevant_bounties)
        # Round to 2 places of decimals to be diplayed in templates
        completetion_percent = float('%.2f' % completetion_percent)
        funded_fulfilled_percent = float('%.2f' % funded_fulfilled_percent)
        avg_eth_earned_per_bounty = float('%.2f' % avg_eth_earned_per_bounty)
        avg_usd_earned_per_bounty = float('%.2f' % avg_usd_earned_per_bounty)
        avg_hourly_rate_per_funded_bounty = float('%.2f' % avg_hourly_rate_per_funded_bounty)
        avg_hours_per_funded_bounty = float('%.2f' % avg_hours_per_funded_bounty)
        total_earned_eth = float('%.2f' % total_earned_eth)
        total_earned_usd = float('%.2f' % total_earned_usd)

        user_languages = []
        for bounty in fulfilled_bounties:
            user_languages += bounty.keywords.split(',')
        user_languages = set(user_languages)
        user_no_of_languages = len(user_languages)

        return {
            'user_total_earned_eth': total_earned_eth,
            'user_total_earned_usd': total_earned_usd,
            'user_total_funded_usd': total_funded_usd,
            'user_total_funded_hours': total_funded_hours,
            'user_fulfilled_bounties_count': fulfilled_bounties_count,
            'user_fulfilled_bounties': user_fulfilled_bounties,
            'user_funded_bounties_count': funded_bounties_count,
            'user_funded_bounties': user_funded_bounties,
            'user_funded_bounty_developers': user_funded_bounty_developers,
            'user_avg_hours_per_funded_bounty': avg_hours_per_funded_bounty,
            'user_avg_hourly_rate_per_funded_bounty': avg_hourly_rate_per_funded_bounty,
            'user_avg_eth_earned_per_bounty': avg_eth_earned_per_bounty,
            'user_avg_usd_earned_per_bounty': avg_usd_earned_per_bounty,
            'user_num_completed_bounties': num_completed_bounties,
            'user_num_funded_fulfilled_bounties': num_funded_fulfilled_bounties,
            'user_bounty_completion_percentage': completetion_percent,
            'user_funded_fulfilled_percentage': funded_fulfilled_percent,
            'user_active_in_last_quarter': user_active_in_last_quarter,
            'user_no_of_languages': user_no_of_languages,
            'user_languages': user_languages,
            'relevant_bounties': relevant_bounties
        }

    @property
    def active_avatar(self):
        return self.avatar_baseavatar_related.filter(active=True).first()

    @property
    def github_url(self):
        return f"https://github.com/{self.handle}"

    @property
    def avatar_url(self):
        if self.active_avatar:
            return self.active_avatar.avatar_url
        return f"{settings.BASE_URL}dynamic/avatar/{self.handle}"

    @property
    def avatar_url_with_gitcoin_logo(self):
        return f"{settings.BASE_URL}dynamic/avatar/{self.handle}/1"

    @property
    def absolute_url(self):
        return self.get_absolute_url()

    @property
    def username(self):
        handle = ''
        if getattr(self, 'user', None) and self.user.username:
            handle = self.user.username
        # TODO: (mbeacom) Remove this check once we get rid of all the lingering identity shenanigans.
        elif self.handle:
            handle = self.handle
        return handle


    def is_github_token_valid(self):
        """Check whether or not a Github OAuth token is valid.

        Args:
            access_token (str): The Github OAuth token.

        Returns:
            bool: Whether or not the provided OAuth token is valid.

        """
        if not self.github_access_token:
            return False

        _params = build_auth_dict(self.github_access_token)
        url = TOKEN_URL.format(**_params)
        response = requests.get(
            url,
            auth=(_params['client_id'], _params['client_secret']),
            headers=HEADERS)

        if response.status_code == 200:
            return True
        return False

    def __str__(self):
        return self.handle

    def get_relative_url(self, preceding_slash=True):
        return f"{'/' if preceding_slash else ''}profile/{self.handle}"

    def get_absolute_url(self):
        return settings.BASE_URL + self.get_relative_url(preceding_slash=False)

    @property
    def url(self):
        return self.get_absolute_url()

    def get_access_token(self, save=True):
        """Get the Github access token from User.

        Args:
            save (bool): Whether or not to save the User access token to the profile.

        Raises:
            Exception: The exception is raised in the event of any error and returns an empty string.

        Returns:
            str: The Github access token.

        """
        try:
            access_token = self.user.social_auth.filter(provider='github').latest('pk').access_token
            if save:
                self.github_access_token = access_token
                self.save()
        except Exception:
            return ''
        return access_token

    @property
    def access_token(self):
        """The Github access token associated with this Profile.

        Returns:
            str: The associated Github access token.

        """
        return self.github_access_token or self.get_access_token(save=False)

    def get_profile_preferred_language(self):
        return settings.LANGUAGE_CODE if not self.pref_lang_code else self.pref_lang_code

    def get_slack_repos(self, join=False):
        """Get the profile's slack tracked repositories.

        Args:
            join (bool): Whether or not to return a joined string representation.
                Defaults to: False.

        Returns:
            list of str: If joined is False, a list of slack repositories.
            str: If joined is True, a combined string of slack repositories.

        """
        if join:
            repos = ', '.join(self.slack_repos)
            return repos
        return self.slack_repos

    def update_slack_integration(self, token, channel, repos):
        """Update the profile's slack integration settings.

        Args:
            token (str): The profile's slack token.
            channel (str): The profile's slack channel.
            repos (list of str): The profile's github repositories to track.

        """
        repos = repos.split(',')
        self.slack_token = token
        self.slack_repos = [repo.strip() for repo in repos]
        self.slack_channel = channel
        self.save()

    def get_discord_repos(self, join=False):
        """Get the profile's Discord tracked repositories.

        Args:
            join (bool): Whether or not to return a joined string representation.
                Defaults to: False.

        Returns:
            list of str: If joined is False, a list of discord repositories.
            str: If joined is True, a combined string of discord repositories.

        """
        if join:
            repos = ', '.join(self.discord_repos)
            return repos
        return self.discord_repos

    def update_discord_integration(self, webhook_url, repos):
        """Update the profile's Discord integration settings.

        Args:
            webhook_url (str): The profile's Discord webhook url.
            repos (list of str): The profile's github repositories to track.

        """
        repos = repos.split(',')
        self.discord_webhook_url = webhook_url
        self.discord_repos = [repo.strip() for repo in repos]
        self.save()

    @staticmethod
    def get_network():
        return 'mainnet' if not settings.DEBUG else 'rinkeby'

    def get_fulfilled_bounties(self, network=None):
        network = network or self.get_network()
        fulfilled_bounty_ids = self.fulfilled.all().values_list('bounty_id', flat=True)
        bounties = Bounty.objects.current().filter(pk__in=fulfilled_bounty_ids, accepted=True, network=network)
        return bounties

    def get_orgs_bounties(self, network=None):
        network = network or self.get_network()
        url = f"https://github.com/{self.handle}"
        bounties = Bounty.objects.current().filter(network=network, github_url__icontains=url)
        return bounties

    def get_leaderboard_index(self, key='quarterly_earners'):
        try:
            rank = self.leaderboard_ranks.active().filter(leaderboard=key).latest('id')
            return rank.rank
        except LeaderboardRank.DoesNotExist:
            score = 0
        return score

    def get_contributor_leaderboard_index(self):
        return self.get_leaderboard_index()

    def get_funder_leaderboard_index(self):
        return self.get_leaderboard_index('quarterly_payers')

    def get_org_leaderboard_index(self):
        return self.get_leaderboard_index('quarterly_orgs')

    def get_eth_sum(self, sum_type='collected', network='mainnet', bounties=None):
        """Get the sum of collected or funded ETH based on the provided type.

        Args:
            sum_type (str): The sum to lookup.  Defaults to: collected.
            network (str): The network to query results for.
                Defaults to: mainnet.
            bounties (dashboard.models.BountyQuerySet): Override the BountyQuerySet this function processes.
                Defaults to: None.

        Returns:
            float: The total sum of all ETH of the provided type.

        """
        eth_sum = 0

        if not bounties:
            if sum_type == 'funded':
                bounties = self.get_funded_bounties(network=network)
            elif sum_type == 'collected':
                bounties = self.get_fulfilled_bounties(network=network)
            elif sum_type == 'org':
                bounties = self.get_orgs_bounties(network=network)

        if sum_type == 'funded':
            bounties = bounties.has_funds()

        try:
            if bounties.exists():
                eth_sum = bounties.aggregate(
                    Sum('value_in_eth')
                )['value_in_eth__sum'] / 10**18
        except Exception:
            pass

        return eth_sum

    def get_who_works_with(self, work_type='collected', network='mainnet', bounties=None):
        """Get an array of profiles that this user works with.

        Args:
            work_type (str): The work type to lookup.  Defaults to: collected.
            network (str): The network to query results for.
                Defaults to: mainnet.
            bounties (dashboard.models.BountyQuerySet): Override the BountyQuerySet this function processes.
                Defaults to: None.

        Returns:
            dict: list of the profiles that were worked with (key) and the number of times they occured

        """
        if not bounties:
            if work_type == 'funded':
                bounties = self.bounties_funded.filter(network=network)
            elif work_type == 'collected':
                bounties = self.get_fulfilled_bounties(network=network)
            elif work_type == 'org':
                bounties = self.get_orgs_bounties(network=network)

        if work_type != 'org':
            profiles = [bounty.org_name for bounty in bounties if bounty.org_name]
        else:
            profiles = []
            for bounty in bounties:
                for bf in bounty.fulfillments.filter(accepted=True):
                    if bf.fulfiller_github_username:
                        profiles.append(bf.fulfiller_github_username)

        profiles_dict = {profile: 0 for profile in profiles}
        for profile in profiles:
            profiles_dict[profile] += 1

        ordered_profiles_dict = collections.OrderedDict()
        for ele in sorted(profiles_dict.items(), key=lambda x: x[1], reverse=True):
            ordered_profiles_dict[ele[0]] = ele[1]
        return ordered_profiles_dict

    def get_funded_bounties(self, network='mainnet'):
        """Get the bounties that this user has funded

        Args:
            network (string): the network to look at.
                Defaults to: mainnet.


        Returns:
            queryset: list of bounties

        """

        funded_bounties = Bounty.objects.current().filter(
            Q(bounty_owner_github_username__iexact=self.handle) |
            Q(bounty_owner_github_username__iexact=f'@{self.handle}'),
            network=network,
        )
        return funded_bounties

    def get_various_activities(self, network='mainnet'):
        """Get bounty, tip and grant related activities for this profile.

        Args:
            network (str): The network to query results for.
                Defaults to: mainnet.

        Returns:
            (dashboard.models.ActivityQuerySet): The query results.

        """
        if not self.is_org:
            all_activities = self.activities
        else:
            url = self.github_url
            all_activities = Activity.objects.filter(
                Q(bounty__github_url__startswith=url) |
                Q(tip__github_url__startswith=url) |
                Q(grant__isnull=False) |
                Q(subscription__isnull=False)
            )

        all_activities = all_activities.filter(
            Q(bounty__network=network) |
            Q(tip__network=network) |
            Q(grant__network=network) |
            Q(subscription__network=network)
        ).select_related('bounty', 'tip', 'grant', 'subscription').all().order_by('-created')

        return all_activities

    def activate_avatar(self, avatar_pk):
        self.avatar_baseavatar_related.update(active=False)
        self.avatar_baseavatar_related.filter(pk=avatar_pk).update(active=True)

    def to_dict(self, activities=True, leaderboards=True, network=None, tips=True):
        """Get the dictionary representation with additional data.

        Args:
            activities (bool): Whether or not to include activity queryset data.
                Defaults to: True.
            leaderboards (bool): Whether or not to include leaderboard position data.
                Defaults to: True.
            network (str): The Ethereum network to use for relevant queries.
                Defaults to: None (Environment specific).
            tips (bool): Whether or not to include tip data.
                Defaults to: True.

        Attributes:
            params (dict): The context dictionary to be returned.
            network (str): The bounty network to operate on.
            query_kwargs (dict): The kwargs to be passed to all queries
                throughout the method.
            bounties (dashboard.models.BountyQuerySet): All bounties referencing this profile.
            fulfilled_bounties (dashboard.models.BountyQuerySet): All fulfilled bounties for this profile.
            funded_bounties (dashboard.models.BountyQuerySet): All funded bounties for this profile.
            orgs_bounties (dashboard.models.BountyQuerySet or None):
                All bounties belonging to this organization, if applicable.
            sum_eth_funded (float): The total amount of ETH funded.
            sum_eth_collected (float): The total amount of ETH collected.

        Returns:
            dict: The profile card context.

        """
        params = {}
        network = network or self.get_network()
        query_kwargs = {'network': network}
        bounties = self.bounties
        fulfilled_bounties = self.get_fulfilled_bounties(network=network)
        funded_bounties = self.get_funded_bounties(network=network)
        orgs_bounties = None

        if self.is_org:
            orgs_bounties = self.get_orgs_bounties(network=network)

        sum_eth_funded = self.get_eth_sum(sum_type='funded', bounties=funded_bounties)
        sum_eth_collected = self.get_eth_sum(bounties=fulfilled_bounties)
        works_with_funded = self.get_who_works_with(work_type='funded', bounties=funded_bounties)
        works_with_collected = self.get_who_works_with(work_type='collected', bounties=fulfilled_bounties)

        # org only
        count_bounties_on_repo = 0
        sum_eth_on_repos = 0
        works_with_org = []
        if orgs_bounties:
            count_bounties_on_repo = orgs_bounties.count()
            sum_eth_on_repos = self.get_eth_sum(bounties=orgs_bounties)
            works_with_org = self.get_who_works_with(work_type='org', bounties=orgs_bounties)

        total_funded = funded_bounties.count()
        total_fulfilled = fulfilled_bounties.count()
        desc = self.get_desc(funded_bounties, fulfilled_bounties)
        no_times_been_removed = self.no_times_been_removed_by_funder() + self.no_times_been_removed_by_staff() + self.no_times_slashed_by_staff()
        params = {
            'title': f"@{self.handle}",
            'active': 'profile_details',
            'newsletter_headline': _('Be the first to know about new funded issues.'),
            'card_title': f'@{self.handle} | Gitcoin',
            'card_desc': desc,
            'avatar_url': self.avatar_url_with_gitcoin_logo,
            'profile': self,
            'bounties': bounties,
            'count_bounties_completed': total_fulfilled,
            'sum_eth_collected': sum_eth_collected,
            'sum_eth_funded': sum_eth_funded,
            'works_with_collected': works_with_collected,
            'works_with_funded': works_with_funded,
            'funded_bounties_count': total_funded,
            'no_times_been_removed': no_times_been_removed,
            'sum_eth_on_repos': sum_eth_on_repos,
            'works_with_org': works_with_org,
            'count_bounties_on_repo': count_bounties_on_repo,
        }

        if activities:
            params['activities'] = self.get_various_activities(network=network)

        if tips:
            params['tips'] = self.tips.filter(**query_kwargs).send_happy_path()

        if leaderboards:
            params['scoreboard_position_contributor'] = self.get_contributor_leaderboard_index()
            params['scoreboard_position_funder'] = self.get_funder_leaderboard_index()
            if self.is_org:
                params['scoreboard_position_org'] = self.get_org_leaderboard_index()

        return params

    @property
    def locations(self):
        from app.utils import get_location_from_ip
        locations = []
        for login in self.actions.filter(action='Login'):
            if login.location_data:
                locations.append(login.location_data)
            else:
                location_data = get_location_from_ip(login.ip_address)
                login.location_data = location_data
                login.save()
                locations.append(location_data)
        return locations

    @property
    def is_eu(self):
        from app.utils import get_country_from_ip
        try:
            ip_addresses = list(set(self.actions.filter(action='Login').values_list('ip_address', flat=True)))
            for ip_address in ip_addresses:
                country = get_country_from_ip(ip_address)
                if country.continent.code == 'EU':
                    return True
        except Exception:
            pass
        return False


# enforce casing / formatting rules for profiles
@receiver(pre_save, sender=Profile, dispatch_uid="psave_profile")
def psave_profile(sender, instance, **kwargs):
    instance.handle = instance.handle.replace(' ', '')
    instance.handle = instance.handle.replace('@', '')
    instance.handle = instance.handle.lower()


@receiver(user_logged_in)
def post_login(sender, request, user, **kwargs):
    """Handle actions to take on user login."""
    from dashboard.utils import create_user_action
    profile = getattr(user, 'profile', None)
    if profile and not profile.github_access_token:
        profile.github_access_token = profile.get_access_token()
    create_user_action(user, 'Login', request)


@receiver(user_logged_out)
def post_logout(sender, request, user, **kwargs):
    """Handle actions to take on user logout."""
    from dashboard.utils import create_user_action
    create_user_action(user, 'Logout', request)


class ProfileSerializer(serializers.BaseSerializer):
    """Handle serializing the Profile object."""

    class Meta:
        """Define the profile serializer metadata."""

        model = Profile
        fields = ('handle', 'github_access_token')
        extra_kwargs = {'github_access_token': {'write_only': True}}

    def to_representation(self, instance):
        """Provide the serialized representation of the Profile.

        Args:
            instance (Profile): The Profile object to be serialized.

        Returns:
            dict: The serialized Profile.

        """
        return {
            'id': instance.id,
            'handle': instance.handle,
            'github_url': instance.github_url,
            'avatar_url': instance.avatar_url,
            'url': instance.get_relative_url()
        }


@receiver(pre_save, sender=Tip, dispatch_uid="normalize_tip_usernames")
def normalize_tip_usernames(sender, instance, **kwargs):
    """Handle pre-save signals from Tips to normalize Github usernames."""
    if instance.username:
        instance.username = instance.username.replace("@", '')


m2m_changed.connect(m2m_changed_interested, sender=Bounty.interested.through)


class UserAction(SuperModel):
    """Records Actions that a user has taken ."""

    ACTION_TYPES = [
        ('Login', 'Login'),
        ('Logout', 'Logout'),
        ('Visit', 'Visit'),
        ('added_slack_integration', 'Added Slack Integration'),
        ('removed_slack_integration', 'Removed Slack Integration'),
        ('updated_avatar', 'Updated Avatar'),
        ('account_disconnected', 'Account Disconnected'),
    ]
    action = models.CharField(max_length=50, choices=ACTION_TYPES)
    user = models.ForeignKey(User, related_name='actions', on_delete=models.SET_NULL, null=True)
    profile = models.ForeignKey('dashboard.Profile', related_name='actions', on_delete=models.CASCADE, null=True)
    ip_address = models.GenericIPAddressField(null=True)
    location_data = JSONField(default=dict)
    metadata = JSONField(default=dict)
    utm = JSONField(default=dict, null=True)

    def __str__(self):
        return f"{self.action} by {self.profile} at {self.created_on}"


class CoinRedemption(SuperModel):
    """Define the coin redemption schema."""

    class Meta:
        """Define metadata associated with CoinRedemption."""

        verbose_name_plural = 'Coin Redemptions'

    shortcode = models.CharField(max_length=255, default='')
    url = models.URLField(null=True)
    network = models.CharField(max_length=255, default='')
    token_name = models.CharField(max_length=255)
    contract_address = models.CharField(max_length=255)
    amount = models.IntegerField(default=1)
    expires_date = models.DateTimeField()


@receiver(pre_save, sender=CoinRedemption, dispatch_uid="to_checksum_address")
def to_checksum_address(sender, instance, **kwargs):
    """Handle pre-save signals from CoinRemptions to normalize the contract address."""
    if instance.contract_address:
        instance.contract_address = Web3.toChecksumAddress(instance.contract_address)
        print(instance.contract_address)


class CoinRedemptionRequest(SuperModel):
    """Define the coin redemption request schema."""

    class Meta:
        """Define metadata associated with CoinRedemptionRequest."""

        verbose_name_plural = 'Coin Redemption Requests'

    coin_redemption = models.OneToOneField(CoinRedemption, blank=False, on_delete=models.CASCADE)
    ip = models.GenericIPAddressField(protocol='IPv4')
    txid = models.CharField(max_length=255, default='')
    txaddress = models.CharField(max_length=255)
    sent_on = models.DateTimeField(null=True)


class Tool(SuperModel):
    """Define the Tool schema."""

    CAT_ADVANCED = 'AD'
    CAT_ALPHA = 'AL'
    CAT_BASIC = 'BA'
    CAT_BUILD = 'BU'
    CAT_COMING_SOON = 'CS'
    CAT_COMMUNITY = 'CO'
    CAT_FOR_FUN = 'FF'
    GAS_TOOLS = "TO"
    CAT_RETIRED = "CR"

    TOOL_CATEGORIES = (
        (CAT_ADVANCED, 'advanced'),
        (GAS_TOOLS, 'gas'),
        (CAT_ALPHA, 'alpha'),
        (CAT_BASIC, 'basic'),
        (CAT_BUILD, 'tools to build'),
        (CAT_COMING_SOON, 'coming soon'),
        (CAT_COMMUNITY, 'community'),
        (CAT_FOR_FUN, 'just for fun'),
        (CAT_RETIRED, 'retired'),
    )

    name = models.CharField(max_length=255)
    category = models.CharField(max_length=2, choices=TOOL_CATEGORIES)
    img = models.CharField(max_length=255, blank=True)
    description = models.TextField(blank=True)
    url_name = models.CharField(max_length=40, blank=True)
    link = models.CharField(max_length=255, blank=True)
    link_copy = models.CharField(max_length=255, blank=True)
    active = models.BooleanField(default=False)
    new = models.BooleanField(default=False)
    stat_graph = models.CharField(max_length=255)
    votes = models.ManyToManyField('dashboard.ToolVote', blank=True)

    def __str__(self):
        return self.name

    @property
    def img_url(self):
        return static(self.img)

    @property
    def link_url(self):
        if self.link and not self.url_name:
            return self.link

        try:
            return reverse(self.url_name)
        except NoReverseMatch:
            pass

        return reverse('tools')

    def starting_score(self):
        if self.category == self.CAT_BASIC:
            return 10
        elif self.category == self.CAT_ADVANCED:
            return 5
        elif self.category in [self.CAT_BUILD, self.CAT_COMMUNITY]:
            return 3
        elif self.category == self.CAT_ALPHA:
            return 2
        elif self.category == self.CAT_COMING_SOON:
            return 1
        elif self.category == self.CAT_FOR_FUN:
            return 1
        return 0

    def vote_score(self):
        score = self.starting_score()
        for vote in self.votes.all():
            score += vote.value
        return score

    def i18n_name(self):
        return _(self.name)

    def i18n_description(self):
        return _(self.description)

    def i18n_link_copy(self):
        return _(self.link_copy)


class ToolVote(SuperModel):
    """Define the vote placed on a tool."""

    profile = models.ForeignKey('dashboard.Profile', related_name='votes', on_delete=models.CASCADE)
    value = models.IntegerField(default=0)

    @property
    def tool(self):
        try:
            return Tool.objects.filter(votes__in=[self.pk]).first()
        except Exception:
            return None

    def __str__(self):
        return f"{self.profile} | {self.value} | {self.tool}"


class TokenApproval(SuperModel):
    """A token approval."""

    profile = models.ForeignKey('dashboard.Profile', related_name='token_approvals', on_delete=models.CASCADE)
    coinbase = models.CharField(max_length=50)
    token_name = models.CharField(max_length=50)
    token_address = models.CharField(max_length=50)
    approved_address = models.CharField(max_length=50)
    approved_name = models.CharField(max_length=50)
    tx = models.CharField(max_length=255, default='')
    network = models.CharField(max_length=255, default='')

    def __str__(self):
        return f"{self.coinbase} | {self.token_name} | {self.profile}"

    @property
    def coinbase_short(self):
        coinbase_short = f"{self.coinbase[0:5]}...{self.coinbase[-4:]}"
        return coinbase_short


class SearchHistory(SuperModel):
    """Define the structure of a Search History object."""

    class Meta:
        """Define metadata associated with SearchHistory."""

        verbose_name_plural = 'Search History'

    user = models.ForeignKey(User, on_delete=models.SET_NULL, null=True, blank=True)
    data = JSONField(default=dict)
    ip_address = models.GenericIPAddressField(blank=True, null=True)


class BlockedUser(SuperModel):
    """Define the structure of the BlockedUser."""

    handle = models.CharField(max_length=255, db_index=True, unique=True)
    comments = models.TextField(default='', blank=True)
    active = models.BooleanField(help_text=_('Is the block active?'))
    user = models.OneToOneField(User, related_name='blocked', on_delete=models.SET_NULL, null=True, blank=True)

    def __str__(self):
        """Return the string representation of a Bounty."""
        return f'<BlockedUser: {self.handle}>'


class FeedbackEntry(SuperModel):
    bounty = models.ForeignKey(
        'dashboard.Bounty',
        related_name='feedbacks',
        on_delete=models.CASCADE,
        blank=True,
        null=True
    )
    sender_profile = models.ForeignKey(
        'dashboard.Profile',
        related_name='feedbacks_sent',
        on_delete=models.CASCADE,
        blank=True,
        null=True
    )
    receiver_profile = models.ForeignKey(
        'dashboard.Profile',
        related_name='feedbacks_got',
        on_delete=models.CASCADE,
        blank=True,
        null=True
    )
    rating = models.SmallIntegerField(blank=True, default=0)
    comment = models.TextField(default='', blank=True)
    feedbackType = models.TextField(default='', blank=True, max_length=20)

    def __str__(self):
        """Return the string representation of a Bounty."""
        return f'<Feedback Bounty #{self.bounty} - from: {self.sender_profile} to: {self.receiver_profile}>'<|MERGE_RESOLUTION|>--- conflicted
+++ resolved
@@ -1669,21 +1669,13 @@
             obj = self.metadata['new_bounty']
         activity['title'] = obj.get('title', '')
         if 'id' in obj:
-<<<<<<< HEAD
             if 'category' not in obj or obj['category'] == 'bounty': # backwards-compatible for category-lacking metadata
                 activity['bounty_url'] = Bounty.objects.get(pk=obj['id']).get_relative_url()
                 if activity.get('title'):
                     activity['urled_title'] = f'<a href="{activity["bounty_url"]}">{activity["title"]}</a>'
                 else:
-                    activity['urled_title'] = activity.title
-=======
-            activity['bounty_url'] = Bounty.objects.get(pk=obj['id']).get_relative_url()
-            if activity.get('title'):
-                activity['urled_title'] = f'<a href="{activity["bounty_url"]}">{activity["title"]}</a>'
-            else:
-                activity['urled_title'] = activity.get('title')
-        activity['humanized_activity_type'] = self.humanized_activity_type
->>>>>>> fe15726b
+                    activity['urled_title'] = activity.get('title')
+            activity['humanized_activity_type'] = self.humanized_activity_type
         if 'value_in_usdt_now' in obj:
             activity['value_in_usdt_now'] = obj['value_in_usdt_now']
         if 'token_name' in obj:
