--- conflicted
+++ resolved
@@ -2306,11 +2306,6 @@
         self.cached_view_props = json.loads(json.dumps(self.cached_view_props, cls=EncodeAnything))
         self.save()
         return self.cached_view_props
-<<<<<<< HEAD
-
-    def view_props_for(self, user):
-
-=======
 
     def has_voted(self, user):
         vp = self.view_props
@@ -2322,8 +2317,6 @@
         return False
 
     def view_props_for(self, user):
-
->>>>>>> 2cf3c781
         # get view props
         vp = self.cached_view_props
 
@@ -2339,11 +2332,7 @@
         if not user.is_authenticated:
             return vp
         vp['liked'] = self.likes.filter(profile=user.profile).exists()
-<<<<<<< HEAD
-
-=======
         vp['poll_answered'] = self.has_voted(user)
->>>>>>> 2cf3c781
         return vp
 
     @property
