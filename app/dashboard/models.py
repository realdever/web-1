--- conflicted
+++ resolved
@@ -4678,17 +4678,14 @@
         choices=MEMBER_STATUS,
         blank=True
     )
-<<<<<<< HEAD
+    why = models.CharField(
+        max_length=20,
+        blank=True
+    )
 
     @property
     def is_admin(self):
         if self.profile in self.org.tribes_admins.all():
             return True
         else:
-            return False
-=======
-    why = models.CharField(
-        max_length=20,
-        blank=True
-    )
->>>>>>> a8ad43f6
+            return False