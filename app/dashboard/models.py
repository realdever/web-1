# -*- coding: utf-8 -*-
'''
    Copyright (C) 2019 Gitcoin Core

    This program is free software: you can redistribute it and/or modify
    it under the terms of the GNU Affero General Public License as published
    by the Free Software Foundation, either version 3 of the License, or
    (at your option) any later version.

    This program is distributed in the hope that it will be useful,
    but WITHOUT ANY WARRANTY; without even the implied warranty of
    MERCHANTABILITY or FITNESS FOR A PARTICULAR PURPOSE. See the
    GNU Affero General Public License for more details.

    You should have received a copy of the GNU Affero General Public License
    along with this program. If not, see <http://www.gnu.org/licenses/>.

'''
from __future__ import unicode_literals

import base64
import collections
import json
import logging
from datetime import datetime, timedelta
from decimal import Decimal
from urllib.parse import urlsplit

from django.conf import settings
from django.contrib.auth.models import User
from django.contrib.auth.signals import user_logged_in, user_logged_out
from django.contrib.contenttypes.fields import GenericForeignKey
from django.contrib.contenttypes.models import ContentType
from django.contrib.humanize.templatetags.humanize import naturalday, naturaltime
from django.contrib.postgres.fields import ArrayField, JSONField
from django.core.validators import MaxValueValidator, MinValueValidator
from django.db import connection, models
from django.db.models import Count, F, Q, Sum
from django.db.models.signals import m2m_changed, post_delete, post_save, pre_save
from django.dispatch import receiver
from django.forms.models import model_to_dict
from django.template.loader import render_to_string
from django.templatetags.static import static
from django.urls import reverse
from django.urls.exceptions import NoReverseMatch
from django.utils import timezone
from django.utils.text import slugify
from django.utils.translation import gettext_lazy as _

import pytz
import requests
from app.utils import get_upload_filename
from bleach import clean
from bs4 import BeautifulSoup
from dashboard.tokens import addr_to_token, token_by_name
from economy.models import ConversionRate, EncodeAnything, SuperModel, get_time
from economy.utils import ConversionRateNotFoundError, convert_amount, convert_token_to_usdt
from gas.utils import recommend_min_gas_price_to_confirm_in_time
from git.utils import (
    _AUTH, HEADERS, TOKEN_URL, build_auth_dict, get_gh_issue_details, get_issue_comments, issue_number, org_name,
    repo_name,
)
from marketing.mails import featured_funded_bounty, start_work_approved
from marketing.models import LeaderboardRank
from rest_framework import serializers
from web3 import Web3

from .notifications import maybe_market_to_github, maybe_market_to_slack, maybe_market_to_user_slack
from .signals import m2m_changed_interested

logger = logging.getLogger(__name__)


class BountyQuerySet(models.QuerySet):
    """Handle the manager queryset for Bounties."""

    def current(self):
        """Filter results down to current bounties only."""
        return self.filter(current_bounty=True, admin_override_and_hide=False)

    def stats_eligible(self):
        """Exclude results that we don't want to track in statistics."""
        return self.current().exclude(idx_status__in=['unknown', 'cancelled'])

    def exclude_by_status(self, excluded_statuses=None):
        """Exclude results with a status matching the provided list."""
        if excluded_statuses is None:
            excluded_statuses = []

        return self.exclude(idx_status__in=excluded_statuses)

    def filter_by_status(self, filtered_status=None):
        """Filter results with a status matching the provided list."""
        if filtered_status is None:
            filtered_status = list()
        elif isinstance(filtered_status, list):
            return self.filter(idx_status__in=filtered_status)
        else:
            return

    def keyword(self, keyword):
        """Filter results to all Bounty objects containing the keywords.

        Args:
            keyword (str): The keyword to search title, issue description, and issue keywords by.

        Returns:
            dashboard.models.BountyQuerySet: The QuerySet of bounties filtered by keyword.

        """
        return self.filter(
            Q(metadata__issueKeywords__icontains=keyword) | \
            Q(title__icontains=keyword) | \
            Q(issue_description__icontains=keyword)
        )

    def hidden(self):
        """Filter results to only bounties that have been manually hidden by moderators."""
        return self.filter(admin_override_and_hide=True)

    def visible(self):
        """Filter results to only bounties not marked as hidden."""
        return self.filter(admin_override_and_hide=False)

    def needs_review(self):
        """Filter results by bounties that need reviewed."""
        return self.prefetch_related('activities') \
            .filter(
                activities__activity_type__in=['bounty_abandonment_escalation_to_mods', 'bounty_abandonment_warning'],
                activities__needs_review=True,
            )

    def reviewed(self):
        """Filter results by bounties that have been reviewed."""
        return self.prefetch_related('activities') \
            .filter(
                activities__activity_type__in=['bounty_abandonment_escalation_to_mods', 'bounty_abandonment_warning'],
                activities__needs_review=False,
            )

    def has_applicant(self):
        """Filter results by bounties that have applicants."""
        return self.prefetch_related('activities') \
            .filter(
                activities__activity_type='worker_applied',
                activities__needs_review=False,
            )

    def warned(self):
        """Filter results by bounties that have been warned for inactivity."""
        return self.prefetch_related('activities') \
            .filter(
                activities__activity_type='bounty_abandonment_warning',
                activities__needs_review=True,
            )

    def escalated(self):
        """Filter results by bounties that have been escalated for review."""
        return self.prefetch_related('activities') \
            .filter(
                activities__activity_type='bounty_abandonment_escalation_to_mods',
                activities__needs_review=True,
            )

    def closed(self):
        """Filter results by bounties that have been closed on Github."""
        return self.filter(github_issue_details__state='closed')

    def not_started(self):
        """Filter results by bounties that have not been picked up in 3+ days."""
        dt = timezone.now() - timedelta(days=3)
        return self.prefetch_related('interested').filter(interested__isnull=True, created_on__gt=dt)

    def has_funds(self):
        """Filter results by bounties that are actively funded or funds have been dispersed."""
        return self.filter(idx_status__in=Bounty.FUNDED_STATUSES)


"""Fields that bonties table should index together."""
def get_bounty_index_together():
    import copy
    index_together = [
            ["network", "idx_status"],
            ["current_bounty", "network"],
            ["current_bounty", "network", "idx_status"],
            ["current_bounty", "network", "web3_created"],
            ["current_bounty", "network", "idx_status", "web3_created"],
        ]
    additions = ['admin_override_and_hide', 'experience_level', 'is_featured', 'project_length', 'bounty_owner_github_username', 'event']
    for addition in additions:
        for ele in copy.copy(index_together):
            index_together.append([addition] + ele)
    return index_together


class Bounty(SuperModel):
    """Define the structure of a Bounty.

    Attributes:
        BOUNTY_TYPES (list of tuples): The valid bounty types.
        EXPERIENCE_LEVELS (list of tuples): The valid experience levels.
        PROJECT_LENGTHS (list of tuples): The possible project lengths.
        STATUS_CHOICES (list of tuples): The valid status stages.
        FUNDED_STATUSES (list of str): The list of status types considered to have retained value.
        OPEN_STATUSES (list of str): The list of status types considered open.
        CLOSED_STATUSES (list of str): The list of status types considered closed.
        TERMINAL_STATUSES (list of str): The list of status types considered terminal states.

    """

    PERMISSION_TYPES = [
        ('permissionless', 'permissionless'),
        ('approval', 'approval'),
    ]
    REPO_TYPES = [
        ('public', 'public'),
        ('private', 'private'),
    ]
    PROJECT_TYPES = [
        ('traditional', 'traditional'),
        ('contest', 'contest'),
        ('cooperative', 'cooperative'),
    ]
    BOUNTY_CATEGORIES = [
        ('frontend', 'frontend'),
        ('backend', 'backend'),
        ('design', 'design'),
        ('documentation', 'documentation'),
        ('other', 'other'),
    ]
    BOUNTY_TYPES = [
        ('Bug', 'Bug'),
        ('Security', 'Security'),
        ('Feature', 'Feature'),
        ('Unknown', 'Unknown'),
    ]
    EXPERIENCE_LEVELS = [
        ('Beginner', 'Beginner'),
        ('Intermediate', 'Intermediate'),
        ('Advanced', 'Advanced'),
        ('Unknown', 'Unknown'),
    ]
    PROJECT_LENGTHS = [
        ('Hours', 'Hours'),
        ('Days', 'Days'),
        ('Weeks', 'Weeks'),
        ('Months', 'Months'),
        ('Unknown', 'Unknown'),
    ]

    STATUS_CHOICES = (
        ('cancelled', 'cancelled'),
        ('done', 'done'),
        ('expired', 'expired'),
        ('reserved', 'reserved'),
        ('open', 'open'),
        ('started', 'started'),
        ('submitted', 'submitted'),
        ('unknown', 'unknown'),
    )

    BOUNTY_STATES = (
        ('open', 'Open Bounty'),
        ('work_started', 'Work Started'),
        ('work_submitted', 'Work Submitted'),
        ('done', 'Done'),
        ('cancelled', 'Cancelled'),
        ('expired', 'Expired'),
    )

    FUNDED_STATUSES = ['reserved', 'open', 'started', 'submitted', 'done']
    OPEN_STATUSES = ['reserved', 'open', 'started', 'submitted']
    CLOSED_STATUSES = ['expired', 'unknown', 'cancelled', 'done']
    WORK_IN_PROGRESS_STATUSES = ['reserved', 'open', 'started', 'submitted']
    TERMINAL_STATUSES = ['done', 'expired', 'cancelled']

    bounty_state = models.CharField(max_length=50, choices=BOUNTY_STATES, default='open', db_index=True)
    web3_type = models.CharField(max_length=50, default='bounties_network')
    title = models.CharField(max_length=1000)
    web3_created = models.DateTimeField(db_index=True)
    value_in_token = models.DecimalField(default=1, decimal_places=2, max_digits=50)
    token_name = models.CharField(max_length=50)
    token_address = models.CharField(max_length=50)
    bounty_type = models.CharField(max_length=50, choices=BOUNTY_TYPES, blank=True, db_index=True)
    project_length = models.CharField(max_length=50, choices=PROJECT_LENGTHS, blank=True)
    estimated_hours = models.PositiveIntegerField(blank=True, null=True)
    experience_level = models.CharField(max_length=50, choices=EXPERIENCE_LEVELS, blank=True, db_index=True)
    github_url = models.URLField(db_index=True)
    github_issue_details = JSONField(default=dict, blank=True, null=True)
    github_comments = models.IntegerField(default=0)
    bounty_owner_address = models.CharField(max_length=50, blank=True, null=True)
    bounty_owner_email = models.CharField(max_length=255, blank=True)
    bounty_owner_github_username = models.CharField(max_length=255, blank=True, db_index=True)
    bounty_owner_name = models.CharField(max_length=255, blank=True)
    bounty_owner_profile = models.ForeignKey(
        'dashboard.Profile', null=True, on_delete=models.SET_NULL, related_name='bounties_funded', blank=True
    )
    bounty_reserved_for_user = models.ForeignKey(
        'dashboard.Profile', null=True, on_delete=models.SET_NULL, related_name='reserved_bounties', blank=True
    )
    reserved_for_user_from = models.DateTimeField(blank=True, null=True)
    reserved_for_user_expiration = models.DateTimeField(blank=True, null=True)
    is_open = models.BooleanField(help_text=_('Whether the bounty is still open for fulfillments.'))
    expires_date = models.DateTimeField()
    raw_data = JSONField()
    metadata = JSONField(default=dict, blank=True)
    current_bounty = models.BooleanField(
        default=False, help_text=_('Whether this bounty is the most current revision one or not'), db_index=True)
    _val_usd_db = models.DecimalField(default=0, decimal_places=2, max_digits=50)
    contract_address = models.CharField(max_length=50, default='')
    network = models.CharField(max_length=255, blank=True, db_index=True)
    idx_experience_level = models.IntegerField(default=0, db_index=True)
    idx_project_length = models.IntegerField(default=0, db_index=True)
    idx_status = models.CharField(max_length=9, choices=STATUS_CHOICES, default='open', db_index=True)
    issue_description = models.TextField(default='', blank=True)
    funding_organisation = models.CharField(max_length=255, default='', blank=True)
    standard_bounties_id = models.IntegerField(default=0)
    num_fulfillments = models.IntegerField(default=0)
    balance = models.DecimalField(default=0, decimal_places=2, max_digits=50)
    accepted = models.BooleanField(default=False, help_text=_('Whether the bounty has been done'))
    interested = models.ManyToManyField('dashboard.Interest', blank=True)
    interested_comment = models.IntegerField(null=True, blank=True)
    submissions_comment = models.IntegerField(null=True, blank=True)
    override_status = models.CharField(max_length=255, blank=True)
    last_comment_date = models.DateTimeField(null=True, blank=True)
    funder_last_messaged_on = models.DateTimeField(null=True, blank=True)
    fulfillment_accepted_on = models.DateTimeField(null=True, blank=True)
    fulfillment_submitted_on = models.DateTimeField(null=True, blank=True)
    fulfillment_started_on = models.DateTimeField(null=True, blank=True)
    canceled_on = models.DateTimeField(null=True, blank=True)
    canceled_bounty_reason = models.TextField(default='', blank=True, verbose_name=_('Cancelation reason'))
    project_type = models.CharField(max_length=50, choices=PROJECT_TYPES, default='traditional', db_index=True)
    permission_type = models.CharField(max_length=50, choices=PERMISSION_TYPES, default='permissionless', db_index=True)
    bounty_categories = ArrayField(models.CharField(max_length=50, choices=BOUNTY_CATEGORIES), default=list, blank=True)
    repo_type = models.CharField(max_length=50, choices=REPO_TYPES, default='public')
    snooze_warnings_for_days = models.IntegerField(default=0)
    is_featured = models.BooleanField(
        default=False, help_text=_('Whether this bounty is featured'))
    featuring_date = models.DateTimeField(blank=True, null=True, db_index=True)
    last_remarketed = models.DateTimeField(blank=True, null=True, db_index=True)
    remarketed_count = models.PositiveSmallIntegerField(default=0, blank=True, null=True)
    fee_amount = models.DecimalField(default=0, decimal_places=18, max_digits=50)
    fee_tx_id = models.CharField(default="0x0", max_length=255, blank=True)
    coupon_code = models.ForeignKey('dashboard.Coupon', blank=True, null=True, related_name='coupon', on_delete=models.SET_NULL)
    unsigned_nda = models.ForeignKey('dashboard.BountyDocuments', blank=True, null=True, related_name='bounty', on_delete=models.SET_NULL)

    token_value_time_peg = models.DateTimeField(blank=True, null=True)
    token_value_in_usdt = models.DecimalField(default=0, decimal_places=2, max_digits=50, blank=True, null=True)
    value_in_usdt_now = models.DecimalField(default=0, decimal_places=2, max_digits=50, blank=True, null=True)
    value_in_usdt = models.DecimalField(default=0, decimal_places=2, max_digits=50, blank=True, null=True)
    value_in_eth = models.DecimalField(default=0, decimal_places=2, max_digits=50, blank=True, null=True)
    value_true = models.DecimalField(default=0, decimal_places=2, max_digits=50, blank=True, null=True)
    privacy_preferences = JSONField(default=dict, blank=True)
    admin_override_and_hide = models.BooleanField(
        default=False, help_text=_('Admin override to hide the bounty from the system')
    )
    admin_override_suspend_auto_approval = models.BooleanField(
        default=False, help_text=_('Admin override to suspend work auto approvals')
    )
    admin_mark_as_remarket_ready = models.BooleanField(
        default=False, help_text=_('Admin override to mark as remarketing ready')
    )
    admin_override_org_name = models.CharField(max_length=255, blank=True) # TODO: Remove POST ORGS
    admin_override_org_logo = models.ImageField(
        upload_to=get_upload_filename,
        null=True,
        blank=True,
        help_text=_('Organization Logo - Override'),
    ) # TODO: Remove POST ORGS
    attached_job_description = models.URLField(blank=True, null=True, db_index=True)
    chat_channel_id = models.CharField(max_length=255, blank=True, null=True)
    event = models.ForeignKey('dashboard.HackathonEvent', related_name='bounties', null=True, on_delete=models.SET_NULL, blank=True)
    # Bounty QuerySet Manager
    objects = BountyQuerySet.as_manager()

    class Meta:
        """Define metadata associated with Bounty."""

        verbose_name_plural = 'Bounties'
        index_together = [
            ["network", "idx_status"],
        ] + get_bounty_index_together()

    def __str__(self):
        """Return the string representation of a Bounty."""
        return f"{'(C) ' if self.current_bounty else ''}{self.pk}: {self.title}, {self.value_true} " \
               f"{self.token_name} @ {naturaltime(self.web3_created)}"

    def save(self, *args, **kwargs):
        """Define custom handling for saving bounties."""
        from .utils import clean_bounty_url
        if self.bounty_owner_github_username:
            self.bounty_owner_github_username = self.bounty_owner_github_username.lstrip('@')
        if self.github_url:
            self.github_url = clean_bounty_url(self.github_url)
        super().save(*args, **kwargs)

    EVENT_HANDLERS = {
        'traditional': {
            'open': {
                'accept_worker': 'work_started',
                'cancel_bounty': 'cancelled'},
            'work_started': {
                'submit_work': 'work_submitted',
                'stop_work': 'open_bounty',
                'cancel_bounty': 'cancelled'},
            'work_submitted': {
                'payout_bounty': 'done',
                'cancel_bounty': 'cancelled'},
        },
        'cooperative': {
            'open': {
                'accept_worker': 'work_started',
                'cancel_bounty': 'cancelled'},
            'work_started': {
                'submit_work': 'work_submitted',
                'stop_work': 'open_bounty',
                'cancel_bounty': 'cancelled'},
            'work_submitted': {
                'close_bounty': 'done',
                'cancel_bounty': 'cancelled'},
        },
        'contest': {
            'open': {
                'payout_bounty': 'done',
                'cancel_bounty': 'cancelled'}
        }
    }


    def handle_event(self, event):
        """Handle a new BountyEvent, and potentially change state"""
        next_state = self.EVENT_HANDLERS[self.project_type][self.bounty_state].get(event.event_type)
        if next_state:
            self.bounty_state = next_state
            self.save()

    @property
    def is_bounties_network(self):
        if self.web3_type == 'bounties_network':
            return True
        return False

    @property
    def latest_activity(self):
        activity = Activity.objects.filter(bounty=self.pk).order_by('-pk')
        if activity.exists():
            from dashboard.router import ActivitySerializer
            return ActivitySerializer(activity.first()).data
        return None

    @property
    def profile_pairs(self):
        profile_handles = []

        for profile in self.interested.select_related('profile').all().order_by('pk'):
            profile_handles.append((profile.profile.handle, profile.profile.absolute_url))

        return profile_handles

    def get_absolute_url(self):
        """Get the absolute URL for the Bounty.

        Returns:
            str: The absolute URL for the Bounty.

        """
        return settings.BASE_URL + self.get_relative_url(preceding_slash=False)

    def get_relative_url(self, preceding_slash=True):
        """Get the relative URL for the Bounty.

        Attributes:
            preceding_slash (bool): Whether or not to include a preceding slash.

        Returns:
            str: The relative URL for the Bounty.

        """
        try:
            _org_name = org_name(self.github_url)
            _issue_num = int(issue_number(self.github_url))
            _repo_name = repo_name(self.github_url)
            return f"{'/' if preceding_slash else ''}issue/{_org_name}/{_repo_name}/{_issue_num}/{self.standard_bounties_id}"
        except Exception:
            return f"{'/' if preceding_slash else ''}funding/details?url={self.github_url}"

    def get_canonical_url(self):
        """Get the canonical URL of the Bounty for SEO purposes.

        Returns:
            str: The canonical URL of the Bounty.

        """
        _org_name = org_name(self.github_url)
        _repo_name = repo_name(self.github_url)
        _issue_num = int(issue_number(self.github_url))
        return settings.BASE_URL.rstrip('/') + reverse('issue_details_new2', kwargs={'ghuser': _org_name, 'ghrepo': _repo_name, 'ghissue': _issue_num})

    def get_natural_value(self):
        token = addr_to_token(self.token_address)
        if not token:
            return 0
        decimals = token.get('decimals', 0)
        return float(self.value_in_token) / 10**decimals

    @property
    def no_of_applicants(self):
        return self.interested.count()

    @property
    def has_applicant(self):
        """Filter results by bounties that have applicants."""
        return self.prefetch_related('activities') \
            .filter(
                activities__activity_type='worker_applied',
                activities__needs_review=False,
            )

    @property
    def warned(self):
        """Filter results by bounties that have been warned for inactivity."""
        return self.prefetch_related('activities') \
            .filter(
                activities__activity_type='bounty_abandonment_warning',
                activities__needs_review=True,
            )

    @property
    def escalated(self):
        """Filter results by bounties that have been escalated for review."""
        return self.prefetch_related('activities') \
            .filter(
                activities__activity_type='bounty_abandonment_escalation_to_mods',
                activities__needs_review=True,
            )

    @property
    def url(self):
        return self.get_absolute_url()

    @property
    def canonical_url(self):
        return self.get_canonical_url()

    def snooze_url(self, num_days):
        """Get the bounty snooze URL.

        Args:
            num_days (int): The number of days to snooze the Bounty.

        Returns:
            str: The snooze URL based on the provided number of days.

        """
        return f'{self.get_absolute_url()}?snooze={num_days}'

    def approve_worker_url(self, worker):
        """Get the bounty work approval URL.

        Args:
            worker (string): The handle to approve

        Returns:
            str: The work approve URL based on the worker name

        """
        return f'{self.get_absolute_url()}?mutate_worker_action=approve&worker={worker}'

    def reject_worker_url(self, worker):
        """Get the bounty work rejection URL.

        Args:
            worker (string): The handle to reject

        Returns:
            str: The work reject URL based on the worker name

        """
        return f'{self.get_absolute_url()}?mutate_worker_action=reject&worker={worker}'

    @property
    def can_submit_after_expiration_date(self):
        if self.is_legacy:
            # legacy bounties could submit after expiration date
            return True

        # standardbounties
        contract_deadline = self.raw_data.get('contract_deadline')
        ipfs_deadline = self.raw_data.get('ipfs_deadline')
        if not ipfs_deadline:
            # if theres no expiry date in the payload, then expiration date is not mocked, and one cannot submit after expiration date
            return False

        # if contract_deadline > ipfs_deadline, then by definition, can be submitted after expiry date
        return contract_deadline > ipfs_deadline

    @property
    def title_or_desc(self):
        """Return the title of the issue."""
        if not self.title:
            title = self.fetch_issue_item('title') or self.github_url
            return title
        return self.title

    @property
    def issue_description_text(self):
        import re
        tag_re = re.compile(r'(<!--.*?-->|<[^>]*>)')
        return tag_re.sub('', self.issue_description).strip()

    @property
    def github_issue_number(self):
        try:
            return int(issue_number(self.github_url))
        except Exception:
            return None

    @property
    def org_name(self):
        return self.github_org_name

    @property
    def org_profile(self):
        profiles = Profile.objects.filter(handle__iexact=self.org_name)
        if profiles.exists():
            return profiles.first()
        return None

    @property
    def org_display_name(self): # TODO: Remove POST ORGS
        if self.admin_override_org_name:
            return self.admin_override_org_name
        return org_name(self.github_url)

    @property
    def github_org_name(self):
        try:
            return org_name(self.github_url)
        except Exception:
            return None

    @property
    def github_repo_name(self):
        try:
            return repo_name(self.github_url)
        except Exception:
            return None

    def is_hunter(self, handle):
        """Determine whether or not the profile is the bounty hunter.

        Args:
            handle (str): The profile handle to be compared.

        Returns:
            bool: Whether or not the user is the bounty hunter.

        """
        return any(profile.fulfiller_github_username == handle for profile in self.fulfillments.all())

    def is_fulfiller(self, handle):
        """Determine whether or not the profile is the bounty is_fulfiller.

        Args:
            handle (str): The profile handle to be compared.

        Returns:
            bool: Whether or not the user is the bounty is_fulfiller.

        """
        return any(profile.fulfiller_github_username == handle for profile in self.fulfillments.filter(accepted=True).all())

    def is_funder(self, handle):
        """Determine whether or not the profile is the bounty funder.

        Args:
            handle (str): The profile handle to be compared.

        Returns:
            bool: Whether or not the user is the bounty funder.

        """
        return handle.lower().lstrip('@') == self.bounty_owner_github_username.lower().lstrip('@')

    def has_started_work(self, handle, pending=False):
        """Determine whether or not the profile has started work

        Args:
            handle (str): The profile handle to be compared.

        Returns:
            bool: Whether or not the user has started work.

        """
        return self.interested.filter(pending=pending, profile__handle__iexact=handle).exists()

    @property
    def absolute_url(self):
        return self.get_absolute_url()

    @property
    def avatar_url(self):
        return self.get_avatar_url(False)

    @property
    def avatar_url_w_gitcoin_logo(self):
        return self.get_avatar_url(True)

    def get_avatar_url(self, gitcoin_logo_flag=False):
        """Return the local avatar URL."""

        if self.admin_override_org_logo:
            return self.admin_override_org_logo.url

        org_name = self.github_org_name
        gitcoin_logo_flag = "/1" if gitcoin_logo_flag else ""
        if org_name:
            return f"{settings.BASE_URL}dynamic/avatar/{org_name}{gitcoin_logo_flag}"
        return f"{settings.BASE_URL}funding/avatar?repo={self.github_url}&v=3"

    @property
    def keywords(self):
        try:
            return self.metadata.get('issueKeywords', False)
        except Exception:
            return False

    @property
    def keywords_list(self):
        keywords = self.keywords
        if not keywords:
            return []
        else:
            try:
                return [keyword.strip() for keyword in keywords.split(",")]
            except AttributeError:
                return []

    @property
    def fulfillers_handles(self):
        bounty_fulfillers = self.fulfillments.filter(accepted=True).values_list('fulfiller_github_username', flat=True)
        tip_fulfillers = self.tips.values_list('username', flat=True)
        return list(bounty_fulfillers) + list(tip_fulfillers)

    @property
    def now(self):
        """Return the time now in the current timezone."""
        return timezone.now()

    @property
    def past_expiration_date(self):
        """Return true IFF issue is past expiration date"""
        return timezone.localtime().replace(tzinfo=None) > self.expires_date.replace(tzinfo=None)

    @property
    def past_hard_expiration_date(self):
        """Return true IFF issue is past smart contract expiration date
        and therefore cannot ever be claimed again"""
        return self.past_expiration_date and not self.can_submit_after_expiration_date

    @property
    def status(self):
        """Determine the status of the Bounty.

        Raises:
            Exception: Catch whether or not any exception is encountered and
                return unknown for status.

        Returns:
            str: The status of the Bounty.

        """
        if self.override_status:
            return self.override_status
        if self.is_legacy:
            return self.idx_status

        # standard bounties
        is_traditional_bounty_type = self.project_type == 'traditional'
        try:
            has_tips = self.tips.filter(is_for_bounty_fulfiller=False).send_happy_path().exists()
            if has_tips and is_traditional_bounty_type and not self.is_open :
                return 'done'
            if not self.is_open:
                if self.accepted:
                    return 'done'
                elif self.past_hard_expiration_date:
                    return 'expired'
                elif has_tips:
                    return 'done'
                # If its not expired or done, and no tips, it must be cancelled.
                return 'cancelled'
            # per https://github.com/gitcoinco/web/pull/1098 ,
            # cooperative/contest are open no matter how much started/submitted work they have
            if self.pk and self.project_type in ['contest', 'cooperative']:
                return 'open'
            if self.num_fulfillments == 0:
                if self.pk and self.interested.filter(pending=False).exists():
                    return 'started'
                elif self.is_reserved:
                    return 'reserved'
                return 'open'
            return 'submitted'
        except Exception as e:
            logger.warning(e)
            return 'unknown'

    @property
    def get_value_true(self):
        return self.get_natural_value()

    @property
    def get_value_in_eth(self):
        if self.token_name == 'ETH':
            return self.value_in_token / 10**18
        try:
            return convert_amount(self.value_true, self.token_name, 'ETH')
        except Exception:
            return None

    @property
    def get_value_in_usdt_now(self):
        return self.value_in_usdt_at_time(None)

    @property
    def get_value_in_usdt(self):
        if self.status in self.OPEN_STATUSES:
            return self.value_in_usdt_now
        return self.value_in_usdt_then

    @property
    def value_in_usdt_then(self):
        return self.value_in_usdt_at_time(self.web3_created)

    def value_in_usdt_at_time(self, at_time):
        decimals = 10 ** 18
        if self.token_name == 'USDT':
            return float(self.value_in_token / 10 ** 6)
        if self.token_name in settings.STABLE_COINS:
            return float(self.value_in_token / 10 ** 18)
        try:
            return round(float(convert_amount(self.value_true, self.token_name, 'USDT', at_time)), 2)
        except ConversionRateNotFoundError:
            try:
                in_eth = round(float(convert_amount(self.value_true, self.token_name, 'ETH', at_time)), 2)
                return round(float(convert_amount(in_eth, 'USDT', 'USDT', at_time)), 2)
            except ConversionRateNotFoundError:
                return None

    @property
    def token_value_in_usdt_now(self):
        if self.token_name in settings.STABLE_COINS:
            return 1
        try:
            return round(convert_token_to_usdt(self.token_name), 2)
        except ConversionRateNotFoundError:
            return None

    @property
    def token_value_in_usdt_then(self):
        try:
            return round(convert_token_to_usdt(self.token_name, self.web3_created), 2)
        except ConversionRateNotFoundError:
            return None

    @property
    def get_token_value_in_usdt(self):
        if self.status in self.OPEN_STATUSES:
            return self.token_value_in_usdt_now
        return self.token_value_in_usdt_then

    @property
    def get_token_value_time_peg(self):
        if self.status in self.OPEN_STATUSES:
            return timezone.now()
        return self.web3_created

    @property
    def desc(self):
        return f"{naturaltime(self.web3_created)} {self.idx_project_length} {self.bounty_type} {self.experience_level}"

    @property
    def turnaround_time_accepted(self):
        try:
            return (self.get_fulfillment_accepted_on - self.web3_created).total_seconds()
        except Exception:
            return None

    @property
    def turnaround_time_started(self):
        try:
            return (self.get_fulfillment_started_on - self.web3_created).total_seconds()
        except Exception:
            return None

    @property
    def turnaround_time_submitted(self):
        try:
            return (self.get_fulfillment_submitted_on - self.web3_created).total_seconds()
        except Exception:
            return None

    @property
    def get_fulfillment_accepted_on(self):
        try:
            return self.fulfillments.filter(accepted=True).first().accepted_on
        except Exception:
            return None

    @property
    def get_fulfillment_submitted_on(self):
        try:
            return self.fulfillments.first().created_on
        except Exception:
            return None

    @property
    def get_fulfillment_started_on(self):
        try:
            return self.interested.first().created
        except Exception:
            return None

    @property
    def hourly_rate(self):
        try:
            hours_worked = self.fulfillments.filter(accepted=True).first().fulfiller_hours_worked
            return float(self.value_in_usdt) / float(hours_worked)
        except Exception:
            return None

    @property
    def is_legacy(self):
        """Determine if the Bounty is legacy based on sunset date.

        Todo:
            * Remove this method following legacy bounty sunsetting.

        Returns:
            bool: Whether or not the Bounty is using the legacy contract.

        """
        return (self.web3_type == 'legacy_gitcoin')

    def get_github_api_url(self):
        """Get the Github API URL associated with the bounty.

        Returns:
            str: The Github API URL associated with the issue.

        """
        from urllib.parse import urlparse
        if self.github_url.lower()[:19] != 'https://github.com/':
            return ''
        url_path = urlparse(self.github_url).path
        return 'https://api.github.com/repos' + url_path

    def fetch_issue_item(self, item_type='body'):
        """Fetch the item type of an issue.

        Args:
            type (str): The github API response body item to be fetched.

        Returns:
            str: The item content.

        """
        github_url = self.get_github_api_url()
        if github_url:
            issue_description = requests.get(github_url, auth=_AUTH)
            if issue_description.status_code == 200:
                item = issue_description.json().get(item_type, '')
                if item_type == 'body' and item:
                    self.issue_description = item
                elif item_type == 'title' and item:
                    self.title = item
                self.save()
                return item
        return ''

    def fetch_issue_comments(self, save=True):
        """Fetch issue comments for the associated Github issue.

        Args:
            save (bool): Whether or not to save the Bounty after fetching.

        Returns:
            dict: The comments data dictionary provided by Github.

        """
        if self.github_url.lower()[:19] != 'https://github.com/':
            return []

        parsed_url = urlsplit(self.github_url)
        try:
            github_user, github_repo, _, github_issue = parsed_url.path.split('/')[1:5]
        except ValueError:
            logger.info(f'Invalid github url for Bounty: {self.pk} -- {self.github_url}')
            return []
        comments = get_issue_comments(github_user, github_repo, github_issue)
        if isinstance(comments, dict) and comments.get('message', '') == 'Not Found':
            logger.info(f'Bounty {self.pk} contains an invalid github url {self.github_url}')
            return []
        comment_count = 0
        for comment in comments:
            if (isinstance(comment, dict) and comment.get('user', {}).get('login', '') not in settings.IGNORE_COMMENTS_FROM):
                comment_count += 1
        self.github_comments = comment_count
        if comment_count:
            comment_times = [datetime.strptime(comment['created_at'], '%Y-%m-%dT%H:%M:%SZ') for comment in comments]
            max_comment_time = max(comment_times)
            max_comment_time = max_comment_time.replace(tzinfo=pytz.utc)
            self.last_comment_date = max_comment_time
        if save:
            self.save()
        return comments

    @property
    def next_bounty(self):
        if self.current_bounty:
            return None
        try:
            return Bounty.objects.filter(standard_bounties_id=self.standard_bounties_id, created_on__gt=self.created_on).order_by('created_on').first()
        except Exception:
            return None

    @property
    def prev_bounty(self):
        try:
            return Bounty.objects.filter(standard_bounties_id=self.standard_bounties_id, created_on__lt=self.created_on).order_by('-created_on').first()
        except Exception:
            return None

    # returns true if this bounty was active at _time
    def was_active_at(self, _time):
        if _time < self.web3_created:
            return False
        if _time < self.created_on:
            return False
        next_bounty = self.next_bounty
        if next_bounty is None:
            return True
        if next_bounty.created_on > _time:
            return True
        return False

    def action_urls(self):
        """Provide URLs for bounty related actions.

        Returns:
            dict: A dictionary of action URLS for this bounty.

        """
        params = f'pk={self.pk}&network={self.network}'
        urls = {}
        for item in ['fulfill', 'increase', 'accept', 'cancel', 'payout', 'advanced_payout', 'invoice', ]:
            urls.update({item: f'/issue/{item}?{params}'})
        return urls

    def is_notification_eligible(self, var_to_check=True):
        """Determine whether or not a notification is eligible for transmission outside of production.

        Returns:
            bool: Whether or not the Bounty is eligible for outbound notifications.

        """
        if not var_to_check or self.get_natural_value() < 0.0001 or (
           self.network != settings.ENABLE_NOTIFICATIONS_ON_NETWORK):
            return False
        if self.network == 'mainnet' and (settings.DEBUG or settings.ENV != 'prod'):
            return False
        if (settings.DEBUG or settings.ENV != 'prod') and settings.GITHUB_API_USER != self.github_org_name:
            return False

        return True

    @property
    def is_project_type_fulfilled(self):
        """Determine whether or not the Project Type is currently fulfilled.

        Todo:
            * Add remaining Project Type fulfillment handling.

        Returns:
            bool: Whether or not the Bounty Project Type is fully staffed.

        """
        fulfilled = False
        if self.project_type == 'traditional':
            fulfilled = self.interested.filter(pending=False).exists()
        return fulfilled

    @property
    def needs_review(self):
        if self.activities.filter(needs_review=True).exists():
            return True
        return False

    @property
    def github_issue_state(self):
        current_github_state = self.github_issue_details.get('state') if self.github_issue_details else None
        if not current_github_state:
            try:
                _org_name = org_name(self.github_url)
                _repo_name = repo_name(self.github_url)
                _issue_num = issue_number(self.github_url)
                gh_issue_details = get_gh_issue_details(_org_name, _repo_name, int(_issue_num))
                if gh_issue_details:
                    self.github_issue_details = gh_issue_details
                    self.save()
                    current_github_state = self.github_issue_details.get('state', 'open')
            except Exception as e:
                logger.info(e)
                return 'open'
        return current_github_state

    @property
    def is_issue_closed(self):
        if self.github_issue_state == 'closed':
            return True
        return False

    @property
    def tips(self):
        """Return the tips associated with this bounty."""
        try:
            return Tip.objects.filter(github_url__iexact=self.github_url, network=self.network).order_by('-created_on')
        except:
            return Tip.objects.none()

    @property
    def bulk_payout_tips(self):
        """Return the Bulk payout tips associated with this bounty."""
        queryset = self.tips.filter(is_for_bounty_fulfiller=False, metadata__is_clone__isnull=True)
        return (queryset.filter(from_address=self.bounty_owner_address) |
                queryset.filter(from_name=self.bounty_owner_github_username))

    @property
    def paid(self):
        """Return list of users paid for this bounty."""
        if self.status != 'done':
            return []  # to save the db hits

        return_list = []
        for fulfillment in self.fulfillments.filter(accepted=True):
            if fulfillment.fulfiller_github_username:
                return_list.append(fulfillment.fulfiller_github_username)
        for tip in self.tips.send_happy_path():
            if tip.username:
                return_list.append(tip.username)
        return list(set(return_list))

    @property
    def additional_funding_summary(self):
        """Return a dict describing the additional funding from crowdfunding that this object has"""
        ret = {}
        for tip in self.tips.filter(is_for_bounty_fulfiller=True).send_happy_path():
            token = tip.tokenName
            obj = ret.get(token, {})

            if not obj:
                obj['amount'] = 0.0

                conversion_rate = ConversionRate.objects.filter(
                    from_currency=token,
                    to_currency='USDT',
                ).order_by('-timestamp').first()

                if conversion_rate:
                    obj['ratio'] = (float(conversion_rate.to_amount) / float(conversion_rate.from_amount))
                    obj['timestamp'] = conversion_rate.timestamp
                else:
                    obj['ratio'] = 0.0
                    obj['timestamp'] = datetime.now()

                ret[token] = obj

            obj['amount'] += tip.amount_in_whole_units
        return ret

    @property
    def additional_funding_summary_sentence(self):
        afs = self.additional_funding_summary
        tokens = afs.keys()

        if not tokens:
            return ''

        items = []
        usd_value = 0.0

        for token_name in tokens:
            obj = afs[token_name]
            ratio = obj['ratio']
            amount = obj['amount']
            usd_value += amount * ratio
            items.append(f"{amount} {token_name}")

        sentence = ", ".join(items)

        if usd_value:
            sentence += f" worth {usd_value} USD"

        return sentence

    @property
    def reserved_for_user_handle(self):
        if self.bounty_reserved_for_user:
            return self.bounty_reserved_for_user.handle
        return ''

    @reserved_for_user_handle.setter
    def reserved_for_user_handle(self, handle):
        profile = None

        if handle:
            try:
                profile = Profile.objects.filter(handle__iexact=handle).first()
            except:
                logger.warning(f'reserved_for_user_handle: Unknown handle: ${handle}')

        self.bounty_reserved_for_user = profile

    @property
    def can_remarket(self):
        result = True

        if self.remarketed_count and self.remarketed_count >= 2:
            result = False

        if self.last_remarketed:
            minimum_wait_after_remarketing = self.last_remarketed + timezone.timedelta(minutes=settings.MINUTES_BETWEEN_RE_MARKETING)
            if timezone.now() < minimum_wait_after_remarketing:
                result = False

        if self.interested.count() > 0:
            result = False

        return result

    @property
    def is_reserved(self):
        if self.bounty_reserved_for_user and self.reserved_for_user_from:
            if timezone.now() < self.reserved_for_user_from:
                return False

            if self.reserved_for_user_expiration and timezone.now() > self.reserved_for_user_expiration:
                return False

            return True

    @property
    def total_reserved_length_label(self):
        if self.bounty_reserved_for_user and self.reserved_for_user_from:
            if self.reserved_for_user_expiration is None:
                return 'indefinitely'

            if self.reserved_for_user_from == self.reserved_for_user_expiration:
                return ''

            delta = self.reserved_for_user_expiration - self.reserved_for_user_from
            days = delta.days

            if days > 0:
                if days % 7 == 0:
                    if days == 7:
                        return '1 week'
                    else:
                        weeks = int(days / 7)
                        return f'{weeks} weeks'

                if days == 1:
                    return '1 day'
                else:
                    return f'{days} days'
            else:
                hours = int(int(delta.total_seconds()) / 3600)
                if hours == 1:
                    return '1 hour'
                else:
                    return f'{hours} hours'
        else:
            return ''


class BountyEvent(SuperModel):
    """An Event taken by a user, which may change the state of a Bounty"""

    EVENT_TYPES = (
        ('accept_worker', 'Accept Worker'),
        ('cancel_bounty', 'Cancel Bounty'),
        ('submit_work', 'Submit Work'),
        ('stop_work', 'Stop Work'),
        ('express_interest', 'Express Interest'),
        ('payout_bounty', 'Payout Bounty'),
        ('expire_bounty', 'Expire Bounty'),
        ('extend_expiration', 'Extend Expiration'),
        ('close_bounty', 'Close Bounty'),
    )

    bounty = models.ForeignKey('dashboard.Bounty', on_delete=models.CASCADE,
        related_name='events')
    created_by = models.ForeignKey('dashboard.Profile',
        on_delete=models.SET_NULL, related_name='events', blank=True, null=True)
    event_type = models.CharField(max_length=50, choices=EVENT_TYPES)
    metadata = JSONField(default=dict, blank=True)


class BountyFulfillmentQuerySet(models.QuerySet):
    """Handle the manager queryset for BountyFulfillments."""

    def accepted(self):
        """Filter results to accepted bounty fulfillments."""
        return self.filter(accepted=True)

    def submitted(self):
        """Exclude results that have not been submitted."""
        return self.exclude(fulfiller_address='0x0000000000000000000000000000000000000000')

class BountyFulfillment(SuperModel):
    """The structure of a fulfillment on a Bounty."""

    fulfiller_address = models.CharField(max_length=50)
    fulfiller_email = models.CharField(max_length=255, blank=True)
    fulfiller_github_username = models.CharField(max_length=255, blank=True)
    fulfiller_name = models.CharField(max_length=255, blank=True)
    fulfiller_metadata = JSONField(default=dict, blank=True)
    fulfillment_id = models.IntegerField(null=True, blank=True)
    fulfiller_hours_worked = models.DecimalField(null=True, blank=True, decimal_places=2, max_digits=50)
    fulfiller_github_url = models.CharField(max_length=255, blank=True, null=True)
    funder_last_notified_on = models.DateTimeField(null=True, blank=True)
    accepted = models.BooleanField(default=False)
    accepted_on = models.DateTimeField(null=True, blank=True)

    bounty = models.ForeignKey(Bounty, related_name='fulfillments', on_delete=models.CASCADE)
    profile = models.ForeignKey('dashboard.Profile', related_name='fulfilled', on_delete=models.CASCADE, null=True)

    def __str__(self):
        """Define the string representation of BountyFulfillment.

        Returns:
            str: The string representation of the object.

        """
        return f'BountyFulfillment ID: ({self.pk}) - Bounty ID: ({self.bounty.pk})'

    def save(self, *args, **kwargs):
        """Define custom handling for saving bounty fulfillments."""
        if self.fulfiller_github_username:
            self.fulfiller_github_username = self.fulfiller_github_username.lstrip('@')
        super().save(*args, **kwargs)


    @property
    def should_hide(self):
        return self.fulfiller_github_username in settings.BLOCKED_USERS

    @property
    def to_json(self):
        """Define the JSON representation of BountyFulfillment.

        Returns:
            dict: A JSON representation of BountyFulfillment.

        """
        return {
            'address': self.fulfiller_address,
            'bounty_id': self.bounty.pk,
            'email': self.fulfiller_email,
            'githubUsername': self.fulfiller_github_username,
            'name': self.fulfiller_name,
        }


class BountySyncRequest(SuperModel):
    """Define the structure for bounty syncing."""

    github_url = models.URLField()
    processed = models.BooleanField()


class RefundFeeRequest(SuperModel):
    """Define the Refund Fee Request model."""
    profile = models.ForeignKey(
        'dashboard.Profile',
        null=True,
        on_delete=models.SET_NULL,
        related_name='refund_requests',
    )
    bounty = models.ForeignKey(
        'dashboard.Bounty',
        on_delete=models.CASCADE
    )
    fulfilled = models.BooleanField(default=False)
    rejected = models.BooleanField(default=False)
    comment = models.TextField(max_length=500, blank=True)
    comment_admin = models.TextField(max_length=500, blank=True)
    fee_amount = models.FloatField()
    token = models.CharField(max_length=10)
    address = models.CharField(max_length=255)
    txnId = models.CharField(max_length=255, blank=True)

    def __str__(self):
        """Return the string representation of RefundFeeRequest."""
        return f"bounty: {self.bounty}, fee: {self.fee_amount}, token: {self.token}. Time: {self.created_on}"


class Subscription(SuperModel):

    email = models.EmailField(max_length=255)
    raw_data = models.TextField()
    ip = models.CharField(max_length=50)

    def __str__(self):
        return f"{self.email} {self.created_on}"


class BountyDocuments(SuperModel):

    doc = models.FileField(upload_to=get_upload_filename, null=True, blank=True, help_text=_('Bounty documents.'))
    doc_type = models.CharField(max_length=50)


class SendCryptoAssetQuerySet(models.QuerySet):
    """Handle the manager queryset for SendCryptoAsset."""

    def send_success(self):
        """Filter results down to successful sends only."""
        return self.filter(tx_status='success').exclude(txid='')

    def send_pending(self):
        """Filter results down to pending sends only."""
        return self.filter(tx_status='pending').exclude(txid='')

    def send_happy_path(self):
        """Filter results down to pending/success sends only."""
        return self.filter(tx_status__in=['pending', 'success']).exclude(txid='')

    def send_fail(self):
        """Filter results down to failed sends only."""
        return self.filter(Q(txid='') | Q(tx_status__in=['dropped', 'unknown', 'na', 'error']))

    def receive_success(self):
        """Filter results down to successful receives only."""
        return self.filter(receive_tx_status='success').exclude(receive_txid='')

    def receive_pending(self):
        """Filter results down to pending receives only."""
        return self.filter(receive_tx_status='pending').exclude(receive_txid='')

    def receive_happy_path(self):
        """Filter results down to pending receives only."""
        return self.filter(receive_tx_status__in=['pending', 'success']).exclude(receive_txid='')

    def receive_fail(self):
        """Filter results down to failed receives only."""
        return self.filter(Q(receive_txid='') | Q(receive_tx_status__in=['dropped', 'unknown', 'na', 'error']))


class SendCryptoAsset(SuperModel):
    """Abstract Base Class to handle the model for both Tips and Kudos."""

    TX_STATUS_CHOICES = (
        ('na', 'na'),  # not applicable
        ('pending', 'pending'),
        ('success', 'success'),
        ('error', 'error'),
        ('unknown', 'unknown'),
        ('dropped', 'dropped'),
    )

    web3_type = models.CharField(max_length=50, default='v3')
    emails = JSONField(blank=True)
    url = models.CharField(max_length=255, default='', blank=True)
    primary_email = models.CharField(max_length=255, default='', blank=True)
    tokenName = models.CharField(max_length=255, default='ETH')
    tokenAddress = models.CharField(max_length=255, blank=True)
    amount = models.DecimalField(default=1, decimal_places=4, max_digits=50)
    comments_public = models.TextField(default='', blank=True)
    ip = models.CharField(max_length=50)
    github_url = models.URLField(null=True, blank=True)
    from_name = models.CharField(max_length=255, default='', blank=True)
    from_email = models.CharField(max_length=255, default='', blank=True)
    from_username = models.CharField(max_length=255, default='', blank=True)
    username = models.CharField(max_length=255, default='', blank=True)  # to username
    network = models.CharField(max_length=255, default='')
    txid = models.CharField(max_length=255, default='')
    receive_txid = models.CharField(max_length=255, default='', blank=True)
    received_on = models.DateTimeField(null=True, blank=True)
    from_address = models.CharField(max_length=255, default='', blank=True)
    receive_address = models.CharField(max_length=255, default='', blank=True)
    metadata = JSONField(default=dict, blank=True)
    is_for_bounty_fulfiller = models.BooleanField(
        default=False,
        help_text='If this option is chosen, this tip will be automatically paid to the bounty'
                  ' fulfiller, not self.usernameusername.',
    )

    tx_status = models.CharField(max_length=9, choices=TX_STATUS_CHOICES, default='na', db_index=True)
    receive_tx_status = models.CharField(max_length=9, choices=TX_STATUS_CHOICES, default='na', db_index=True)
    tx_time = models.DateTimeField(null=True, blank=True)
    receive_tx_time = models.DateTimeField(null=True, blank=True)

    # QuerySet Manager
    objects = SendCryptoAssetQuerySet.as_manager()

    class Meta:
        abstract = True

    def __str__(self):
        """Return the string representation for a tip."""
        if self.web3_type == 'yge':
            return f"({self.network}) - {self.status}{' ORPHAN' if not self.emails else ''} " \
               f"{self.amount} {self.tokenName} to {self.username} from {self.from_name or 'NA'}, " \
               f"created: {naturalday(self.created_on)}, expires: {naturalday(self.expires_date)}"
        status = 'funded' if self.txid else 'not funded'
        status = status if not self.receive_txid else 'received'
        return f"({self.web3_type}) {status} {self.amount} {self.tokenName} to {self.username} from {self.from_name or 'NA'}"

    # TODO: DRY
    def get_natural_value(self):
        token = addr_to_token(self.tokenAddress)
        decimals = token['decimals']
        return float(self.amount) / 10**decimals

    @property
    def value_true(self):
        return self.get_natural_value()

    @property
    def amount_in_wei(self):
        token = addr_to_token(self.tokenAddress)
        decimals = token['decimals'] if token else 18
        return float(self.amount) * 10**decimals

    @property
    def amount_in_whole_units(self):
        return float(self.amount)

    @property
    def org_name(self):
        try:
            return org_name(self.github_url)
        except Exception:
            return None

    @property
    def org_profile(self):
        profiles = Profile.objects.filter(handle__iexact=self.org_name)
        if profiles.count():
            return profiles.first()
        return None

    # TODO: DRY
    @property
    def value_in_eth(self):
        if self.tokenName == 'ETH':
            return self.amount
        try:
            return convert_amount(self.amount, self.tokenName, 'ETH')
        except Exception:
            return None

    @property
    def value_in_usdt_now(self):
        return self.value_in_usdt_at_time(None)

    @property
    def value_in_usdt(self):
        return self.value_in_usdt_then

    @property
    def value_in_usdt_then(self):
        return self.value_in_usdt_at_time(self.created_on)

    @property
    def token_value_in_usdt_now(self):
        try:
            return round(convert_token_to_usdt(self.tokenName), 2)
        except ConversionRateNotFoundError:
            return None

    @property
    def token_value_in_usdt_then(self):
        try:
            return round(convert_token_to_usdt(self.tokenName, self.created_on), 2)
        except ConversionRateNotFoundError:
            return None

    def value_in_usdt_at_time(self, at_time):
        decimals = 1
        if self.tokenName in settings.STABLE_COINS:
            return float(self.amount)
        try:
            return round(float(convert_amount(self.amount, self.tokenName, 'USDT', at_time)) / decimals, 2)
        except ConversionRateNotFoundError:
            try:
                in_eth = convert_amount(self.amount, self.tokenName, 'ETH', at_time)
                return round(float(convert_amount(in_eth, 'ETH', 'USDT', at_time)) / decimals, 2)
            except ConversionRateNotFoundError:
                return None

    @property
    def status(self):
        if self.receive_txid:
            return "RECEIVED"
        return "PENDING"

    @property
    def github_org_name(self):
        try:
            return org_name(self.github_url)
        except Exception:
            return None

    def is_notification_eligible(self, var_to_check=True):
        """Determine whether or not a notification is eligible for transmission outside of production.

        Returns:
            bool: Whether or not the Tip is eligible for outbound notifications.

        """
        if not var_to_check or self.network != settings.ENABLE_NOTIFICATIONS_ON_NETWORK:
            return False
        if self.network == 'mainnet' and (settings.DEBUG or settings.ENV != 'prod'):
            return False
        if (settings.DEBUG or settings.ENV != 'prod') and settings.GITHUB_API_USER != self.github_org_name:
            return False
        return True

    def update_tx_status(self):
        """ Updates the tx status according to what infura says about the tx

        """
        from dashboard.utils import get_tx_status
        self.tx_status, self.tx_time = get_tx_status(self.txid, self.network, self.created_on)
        return bool(self.tx_status)

    def update_receive_tx_status(self):
        """ Updates the receive tx status according to what infura says about the receive tx

        """
        from dashboard.utils import get_tx_status
        self.receive_tx_status, self.receive_tx_time = get_tx_status(self.receive_txid, self.network, self.created_on)
        return bool(self.receive_tx_status)

    @property
    def bounty(self):
        try:
            return Bounty.objects.current().filter(
                github_url__iexact=self.github_url,
                network=self.network).order_by('-web3_created').first()
        except Bounty.DoesNotExist:
            return None


class Tip(SendCryptoAsset):
    """ Inherit from SendCryptoAsset base class, and extra fields that are needed for Tips. """
    expires_date = models.DateTimeField(null=True, blank=True)
    comments_priv = models.TextField(default='', blank=True)
    recipient_profile = models.ForeignKey(
        'dashboard.Profile', related_name='received_tips', on_delete=models.SET_NULL, null=True, blank=True
    )
    sender_profile = models.ForeignKey(
        'dashboard.Profile', related_name='sent_tips', on_delete=models.SET_NULL, null=True, blank=True
    )

    @property
    def is_programmatic_comment(self):
        if 'activity:' in self.comments_priv:
            return True
        if 'comment:' in self.comments_priv:
            return True

    @property
    def attached_object(self):
        if 'activity:' in self.comments_priv:
            pk = self.comments_priv.split(":")[1]
            obj = Activity.objects.get(pk=pk)
            return obj
        if 'comment:' in self.comments_priv:
            pk = self.comments_priv.split(":")[1]
            from townsquare.models import Comment
            obj = Comment.objects.get(pk=pk)
            return obj


    @property
    def receive_url(self):
        if self.web3_type == 'yge':
            return self.url
        elif self.web3_type == 'v3':
            return self.receive_url_for_recipient
        elif self.web3_type != 'v2':
            raise Exception

        return self.receive_url_for_recipient

    @property
    def receive_url_for_recipient(self):
        if self.web3_type != 'v3':
            logger.error('Web3 type is not "v3"')
            return ''

        try:
            key = self.metadata['reference_hash_for_receipient']
            return f"{settings.BASE_URL}tip/receive/v3/{key}/{self.txid}/{self.network}"
        except Exception as e:
            logger.warning('Receive url for Tip recipient not found')
            return ''


class TipPayoutException(Exception):
    pass



class TipPayout(SuperModel):

    """Model representing redemption of a Kudos
    """
    tip = models.ForeignKey(
        'dashboard.tip', related_name='payouts', on_delete=models.CASCADE
    )
    profile = models.ForeignKey(
        'dashboard.Profile', related_name='tip_payouts', on_delete=models.CASCADE
    )
    txid = models.CharField(max_length=255, default='')

    def __str__(self):
        """Return the string representation of a model."""
        return f"tip: {self.tip.pk} profile: {self.profile.handle}"


@receiver(pre_save, sender=Tip, dispatch_uid="psave_tip")
def psave_tip(sender, instance, **kwargs):
    # when a new tip is saved, make sure it doesnt have whitespace in it
    instance.username = instance.username.replace(' ', '')
    # set missing attributes
    if not instance.sender_profile:
        profiles = Profile.objects.filter(handle__iexact=instance.from_username)
        if profiles.exists():
            instance.sender_profile = profiles.first()
    if not instance.recipient_profile:
        profiles = Profile.objects.filter(handle__iexact=instance.username)
        if profiles.exists():
            instance.recipient_profile = profiles.first()


@receiver(post_save, sender=Tip, dispatch_uid="post_save_tip")
def postsave_tip(sender, instance, created, **kwargs):
    is_valid = instance.sender_profile != instance.recipient_profile and instance.txid
    if instance.pk and is_valid:
        Earning.objects.update_or_create(
            source_type=ContentType.objects.get(app_label='dashboard', model='tip'),
            source_id=instance.pk,
            defaults={
                "created_on":instance.created_on,
                "org_profile":instance.org_profile,
                "from_profile":instance.sender_profile,
                "to_profile":instance.recipient_profile,
                "value_usd":instance.value_in_usdt_then,
                "url":'https://gitcoin.co/tips',
                "network":instance.network,
            }
            )
    if created:
        if instance.network == 'mainnet' or settings.DEBUG:
            from townsquare.models import Comment
            if 'activity:' in instance.comments_priv:
                activity=instance.attached_object
                comment = f"Just sent a tip of {instance.amount} ETH to @{instance.username}"
                comment = Comment.objects.create(profile=instance.sender_profile, activity=activity, comment=comment)
            if 'comment:' in instance.comments_priv:
                _comment=instance.attached_object
                comment = f"Just sent a tip of {instance.amount} ETH to @{instance.username}"
                comment = Comment.objects.create(profile=instance.sender_profile, activity=_comment.activity, comment=comment)




# method for updating
@receiver(pre_save, sender=Bounty, dispatch_uid="psave_bounty")
def psave_bounty(sender, instance, **kwargs):
    idx_experience_level = {
        'Unknown': 1,
        'Beginner': 2,
        'Intermediate': 3,
        'Advanced': 4,
    }

    idx_project_length = {
        'Unknown': 1,
        'Hours': 2,
        'Days': 3,
        'Weeks': 4,
        'Months': 5,
    }

    instance.idx_status = instance.status
    instance.fulfillment_accepted_on = instance.get_fulfillment_accepted_on
    instance.fulfillment_submitted_on = instance.get_fulfillment_submitted_on
    instance.fulfillment_started_on = instance.get_fulfillment_started_on
    instance._val_usd_db = instance.get_value_in_usdt if instance.get_value_in_usdt else 0
    instance._val_usd_db_now = instance.get_value_in_usdt_now if instance.get_value_in_usdt_now else 0
    instance.idx_experience_level = idx_experience_level.get(instance.experience_level, 0)
    instance.idx_project_length = idx_project_length.get(instance.project_length, 0)
    instance.token_value_time_peg = instance.get_token_value_time_peg
    instance.token_value_in_usdt = instance.get_token_value_in_usdt
    instance.value_in_usdt_now = instance.get_value_in_usdt_now
    instance.value_in_usdt = instance.get_value_in_usdt
    instance.value_in_eth = instance.get_value_in_eth
    instance.value_true = instance.get_value_true

    if not instance.bounty_owner_profile:
        if instance.bounty_owner_github_username:
            profiles = Profile.objects.filter(handle=instance.bounty_owner_github_username.lower().replace('@',''))
            if profiles.exists():
                instance.bounty_owner_profile = profiles.first()

    from django.contrib.contenttypes.models import ContentType
    from search.models import SearchResult
    ct = ContentType.objects.get(app_label='dashboard', model='bounty')
    if instance.current_bounty and instance.pk:
        SearchResult.objects.update_or_create(
            source_type=ct,
            source_id=instance.pk,
            defaults={
                "created_on":instance.web3_created,
                "title":instance.title,
                "description":instance.issue_description,
                "url":instance.url,
                "visible_to":None,
                'img_url': instance.get_avatar_url(True),
            }
            )
        # delete any old bounties
        if instance.prev_bounty and instance.prev_bounty.pk:
            for sr in SearchResult.objects.filter(source_type=ct, source_id=instance.prev_bounty.pk):
                sr.delete()


@receiver(post_save, sender=BountyFulfillment, dispatch_uid="psave_bounty_fulfill")
def psave_bounty_fulfilll(sender, instance, **kwargs):
    if instance.pk and instance.accepted:
        Earning.objects.update_or_create(
            source_type=ContentType.objects.get(app_label='dashboard', model='bountyfulfillment'),
            source_id=instance.pk,
            defaults={
                "created_on":instance.created_on,
                "org_profile":instance.bounty.org_profile,
                "from_profile":instance.bounty.bounty_owner_profile,
                "to_profile":instance.profile,
                "value_usd":instance.bounty.value_in_usdt_then,
                "url":instance.bounty.url,
                "network":instance.bounty.network,
            }
            )


class InterestQuerySet(models.QuerySet):
    """Handle the manager queryset for Interests."""

    def needs_review(self):
        """Filter results to Interest objects requiring review by moderators."""
        return self.filter(status=Interest.STATUS_REVIEW)

    def warned(self):
        """Filter results to Interest objects that are currently in warning."""
        return self.filter(status=Interest.STATUS_WARNED)


class Interest(SuperModel):
    """Define relationship for profiles expressing interest on a bounty."""

    STATUS_REVIEW = 'review'
    STATUS_WARNED = 'warned'
    STATUS_OKAY = 'okay'
    STATUS_SNOOZED = 'snoozed'
    STATUS_PENDING = 'pending'

    WORK_STATUSES = (
        (STATUS_REVIEW, 'Needs Review'),
        (STATUS_WARNED, 'Hunter Warned'),
        (STATUS_OKAY, 'Okay'),
        (STATUS_SNOOZED, 'Snoozed'),
        (STATUS_PENDING, 'Pending'),
    )

    profile = models.ForeignKey('dashboard.Profile', related_name='interested', on_delete=models.CASCADE)
    created = models.DateTimeField(auto_now_add=True, blank=True, null=True, verbose_name=_('Date Created'))
    issue_message = models.TextField(default='', blank=True, verbose_name=_('Issue Comment'))
    pending = models.BooleanField(
        default=False,
        help_text=_('If this option is chosen, this interest is pending and not yet active'),
        verbose_name=_('Pending'),
    )
    acceptance_date = models.DateTimeField(blank=True, null=True, verbose_name=_('Date Accepted'))
    status = models.CharField(
        choices=WORK_STATUSES,
        default=STATUS_OKAY,
        max_length=7,
        help_text=_('Whether or not the interest requires review'),
        verbose_name=_('Needs Review'))
    signed_nda = models.ForeignKey('dashboard.BountyDocuments', blank=True, null=True, related_name='interest', on_delete=models.SET_NULL)

    # Interest QuerySet Manager
    objects = InterestQuerySet.as_manager()

    def __str__(self):
        """Define the string representation of an interested profile."""
        return f"{self.profile.handle} / pending: {self.pending} / status: {self.status}"

    @property
    def bounties(self):
        return Bounty.objects.filter(interested=self)

    def change_status(self, status=None):
        if status is None or status not in self.WORK_STATUSES:
            return self
        self.status = status
        self.save()
        return self

    def mark_for_review(self):
        """Flag the Interest for review by the moderation team."""
        self.status = self.STATUS_REVIEW
        self.save()
        return self

def auto_user_approve(interest, bounty):
    interest.pending = False
    interest.acceptance_date = timezone.now()
    start_work_approved(interest, bounty)
    maybe_market_to_github(bounty, 'work_started', profile_pairs=bounty.profile_pairs)
    maybe_market_to_slack(bounty, 'worker_approved')
    maybe_market_to_user_slack(bounty, 'worker_approved')


@receiver(post_save, sender=Interest, dispatch_uid="psave_interest")
@receiver(post_delete, sender=Interest, dispatch_uid="pdel_interest")
def psave_interest(sender, instance, **kwargs):
    # when a new interest is saved, update the status on frontend
    print("signal: updating bounties psave_interest")
    for bounty in Bounty.objects.filter(interested=instance):

        if bounty.bounty_reserved_for_user == instance.profile:
            auto_user_approve(instance, bounty)
        bounty.save()


class ActivityQuerySet(models.QuerySet):
    """Handle the manager queryset for Activities."""

    def needs_review(self):
        """Filter results to Activity objects to be reviewed by moderators."""
        return self.select_related('bounty', 'profile').filter(needs_review=True)

    def reviewed(self):
        """Filter results to Activity objects to be reviewed by moderators."""
        return self.select_related('bounty', 'profile').filter(
            needs_review=False,
            activity_type__in=['bounty_abandonment_escalation_to_mods', 'bounty_abandonment_warning'],
        )

    def warned(self):
        """Filter results to Activity objects to be reviewed by moderators."""
        return self.select_related('bounty', 'profile').filter(
            activity_type='bounty_abandonment_warning',
        )

    def escalated_for_removal(self):
        """Filter results to Activity objects to be reviewed by moderators."""
        return self.select_related('bounty', 'profile').filter(
            activity_type='bounty_abandonment_escalation_to_mods',
        )


class Activity(SuperModel):
    """Represent Start work/Stop work event.

    Attributes:
        ACTIVITY_TYPES (list of tuples): The valid activity types.

    """

    ACTIVITY_TYPES = [
        ('wall_post', 'Wall Post'),
        ('status_update', 'Update status'),
        ('new_bounty', 'New Bounty'),
        ('start_work', 'Work Started'),
        ('stop_work', 'Work Stopped'),
        ('work_submitted', 'Work Submitted'),
        ('work_done', 'Work Done'),
        ('worker_approved', 'Worker Approved'),
        ('worker_rejected', 'Worker Rejected'),
        ('worker_applied', 'Worker Applied'),
        ('increased_bounty', 'Increased Funding'),
        ('killed_bounty', 'Canceled Bounty'),
        ('new_tip', 'New Tip'),
        ('receive_tip', 'Tip Received'),
        ('bounty_abandonment_escalation_to_mods', 'Escalated checkin from @gitcoinbot about bounty status'),
        ('bounty_abandonment_warning', 'Checkin from @gitcoinbot about bounty status'),
        ('bounty_removed_slashed_by_staff', 'Dinged and Removed from Bounty by Staff'),
        ('bounty_removed_by_staff', 'Removed from Bounty by Staff'),
        ('bounty_removed_by_funder', 'Removed from Bounty by Funder'),
        ('new_crowdfund', 'New Crowdfund Contribution'),
        # Grants
        ('new_grant', 'New Grant'),
        ('update_grant', 'Updated Grant'),
        ('killed_grant', 'Cancelled Grant'),
        ('new_grant_contribution', 'Contributed to Grant'),
        ('new_grant_subscription', 'Subscribed to Grant'),
        ('killed_grant_contribution', 'Cancelled Grant Contribution'),
        ('new_milestone', 'New Milestone'),
        ('update_milestone', 'Updated Milestone'),
        ('new_kudos', 'New Kudos'),
        ('receive_kudos', 'Receive Kudos'),
        ('joined', 'Joined Gitcoin'),
        ('played_quest', 'Played Quest'),
        ('beat_quest', 'Beat Quest'),
        ('created_quest', 'Created Quest'),
        ('updated_avatar', 'Updated Avatar'),
    ]

    profile = models.ForeignKey(
        'dashboard.Profile',
        related_name='activities',
        on_delete=models.CASCADE
    )
    bounty = models.ForeignKey(
        'dashboard.Bounty',
        related_name='activities',
        on_delete=models.CASCADE,
        blank=True,
        null=True
    )
    tip = models.ForeignKey(
        'dashboard.Tip',
        related_name='activities',
        on_delete=models.CASCADE,
        blank=True,
        null=True
    )
    kudos_transfer = models.ForeignKey(
        'kudos.KudosTransfer',
        related_name='activities',
        on_delete=models.CASCADE,
        blank=True, null=True
    )
    kudos = models.ForeignKey(
        'kudos.Token',
        related_name='activities',
        on_delete=models.CASCADE,
        blank=True, null=True
    )
    grant = models.ForeignKey(
        'grants.Grant',
        related_name='activities',
        on_delete=models.CASCADE,
        blank=True, null=True
    )
    subscription = models.ForeignKey(
        'grants.Subscription',
        related_name='activities',
        on_delete=models.CASCADE,
        blank=True, null=True
    )
    created = models.DateTimeField(auto_now_add=True, blank=True, null=True, db_index=True)
    activity_type = models.CharField(max_length=50, choices=ACTIVITY_TYPES, blank=True, db_index=True)
    metadata = JSONField(default=dict)
    needs_review = models.BooleanField(default=False)
    view_count = models.IntegerField(default=0, db_index=True)
    other_profile = models.ForeignKey(
        'dashboard.Profile',
        related_name='other_activities',
        on_delete=models.CASCADE,
        null=True,
        blank=True
    )
    hidden = models.BooleanField(default=False, db_index=True)

    # Activity QuerySet Manager
    objects = ActivityQuerySet.as_manager()

    def __str__(self):
        """Define the string representation of an interested profile."""
        return f"{self.profile.handle} type: {self.activity_type} created: {naturalday(self.created)} " \
               f"needs review: {self.needs_review}"

    def get_absolute_url(self):
        return self.url

    @property
    def action_url(self):
        if self.bounty:
            return self.bounty.url
        if self.grant:
            return self.grant.url
        if self.kudos:
            return self.kudos.url
        if self.profile:
            return self.profile.url
        return ""

    @property
    def what(self):
        # returns what your wall post target is
        if self.grant:
            return 'grant'
        if self.kudos:
            return 'kudos'
        if self.other_profile:
            return 'profile'
        return ""

    @property
    def url(self):
        return f"{settings.BASE_URL}townsquare?tab=activity:{self.pk}"

    @property
    def humanized_activity_type(self):
        """Turn snake_case into Snake Case.

        Returns:
            str: The humanized nameactivity_type
        """
        for activity_type in self.ACTIVITY_TYPES:
            if activity_type[0] == self.activity_type:
                return activity_type[1]
        return ' '.join([x.capitalize() for x in self.activity_type.split('_')])

    def point_value(self):
        """

        Returns:
            int the Point value of this activity
        """
        return point_values.get(self.activity_type, 0)

    def i18n_name(self):
        return _(next((x[1] for x in self.ACTIVITY_TYPES if x[0] == self.activity_type), 'Unknown type'))

    @property
    def text(self):
        params = {
            'row': self,
            'hide_date': True,
            'hide_likes': True,
        }
        html_str = render_to_string('shared/activity.html', params)
        soup = BeautifulSoup(html_str)
        txt = soup.get_text()
        txt = txt.replace("\n","")
        for i in range(0, 100):
            txt = txt.replace("  ",' ')
        return txt

    @property
    def view_props(self):
        from kudos.models import Token
        icons = {
            'new_tip': 'fa-thumbs-up',
            'start_work': 'fa-lightbulb',
            'new_bounty': 'fa-money-bill-alt',
            'work_done': 'fa-check-circle',
            'status_update': 'fa-user',
            'new_kudos': 'fa-thumbs-up',
            'new_grant': 'fa-envelope',
            'update_grant': 'fa-edit',
            'killed_grant': 'fa-trash',
            'new_grant_contribution': 'fa-coins',
            'new_grant_subscription': 'fa-calendar-check',
            'killed_grant_contribution': 'fa-calendar-times',
        }

        # load up this data package with all of the information in the already existing objects
        properties = [
            'i18n_name'
            'title',
            'token_name',
            'created_human_time',
            'humanized_name',
            'url',
        ]
        activity = self.to_standard_dict(properties=properties)
        activity['pk'] = self.pk
        activity['likes'] = self.likes.count()
        if activity['likes']:
            activity['likes_title'] = "Liked by " + ",".join(self.likes.values_list('profile__handle', flat=True)) + '. '

        activity['comments'] = self.comments.count()
        for key, value in model_to_dict(self).items():
            activity[key] = value
        for fk in ['bounty', 'tip', 'kudos', 'profile', 'grant', 'other_profile']:
            if getattr(self, fk):
                activity[fk] = getattr(self, fk).to_standard_dict(properties=properties)
        activity['secondary_avatar_url'] = self.secondary_avatar_url
        # KO notes 2019/01/30
        # this is a bunch of bespoke information that is computed for the views
        # in a later release, it couild be refactored such that its just contained in the above code block ^^.
        activity['icon'] = icons.get(self.activity_type, 'fa-check-circle')
        if activity.get('kudos'):
            activity['kudos_data'] = self.kudos
        obj = self.metadata
        if 'new_bounty' in self.metadata:
            obj = self.metadata['new_bounty']
        activity['title'] = clean(obj.get('title', ''), strip=True)
        if 'id' in obj:
            if 'category' not in obj or obj['category'] == 'bounty': # backwards-compatible for category-lacking metadata
                activity['bounty_url'] = Bounty.objects.get(pk=obj['id']).get_relative_url()
                if activity.get('title'):
                    activity['urled_title'] = f'<a href="{activity["bounty_url"]}">{activity["title"]}</a>'
                else:
                    activity['urled_title'] = activity.get('title')
            activity['humanized_activity_type'] = self.humanized_activity_type
        if 'value_in_usdt_now' in obj:
            activity['value_in_usdt_now'] = obj['value_in_usdt_now']
        if 'token_name' in obj and obj['token_name']:
            activity['token'] = token_by_name(obj['token_name'])
            if 'value_in_token' in obj and activity['token']:
                activity['value_in_token_disp'] = round((float(obj['value_in_token']) /
                                                      10 ** activity['token']['decimals']) * 1000) / 1000

        activity['view_count'] = self.view_count
        activity['tip_count_usd'] = self.tip_count_usd
        activity['tip_count_eth'] = self.tip_count_eth

        # finally done!

        return activity

    def view_props_for(self, user):

        vp = self.view_props
        if not user.is_authenticated:
            return vp
        vp['liked'] = self.likes.filter(profile=user.profile).exists()
        return vp

    @property
    def tip_count_usd(self):
        network = 'rinkeby' if settings.DEBUG else 'mainnet'
        tips = Tip.objects.filter(comments_priv=f"activity:{self.pk}", network=network)
        return sum([tip.value_in_usdt for tip in tips])

    @property
    def tip_count_eth(self):
        network = 'rinkeby' if settings.DEBUG else 'mainnet'
        tips = Tip.objects.filter(comments_priv=f"activity:{self.pk}", network=network)
        return sum([tip.value_in_eth for tip in tips])

    @property
    def secondary_avatar_url(self):
        if self.metadata.get('to_username'):
            return f"/dynamic/avatar/{self.metadata['to_username']}"
        if self.metadata.get('worker_handle'):
            return f"/dynamic/avatar/{self.metadata['worker_handle']}"
        if self.metadata.get('url'):
            return self.metadata['url']
        if self.bounty:
            return self.bounty.avatar_url
        if self.metadata.get('grant_logo'):
            return self.metadata['grant_logo']
        if self.grant:
            return self.grant.logo.url if self.grant.logo else None
        return None

    @property
    def token_name(self):
        if self.bounty:
            return self.bounty.token_name
        if 'token_name' in self.metadata.keys():
            return self.metadata['token_name']
        return None

    def to_dict(self, fields=None, exclude=None):
        """Define the standard to dict representation of the object.

        Args:
            fields (list): The list of fields to include. If not provided,
                include all fields. If not provided, all fields are included.
                Defaults to: None.
            exclude (list): The list of fields to exclude. If not provided,
                no fields are excluded. Default to: None.

        Returns:
            dict: The dictionary representation of the object.

        """
        kwargs = {}
        if fields:
            kwargs['fields'] = fields
        if exclude:
            kwargs['exclude'] = exclude
        return model_to_dict(self, **kwargs)


@receiver(post_save, sender=Activity, dispatch_uid="post_add_activity")
def post_add_activity(sender, instance, created, **kwargs):
    if created:
        # make sure duplicate activity feed items are removed
        dupes = Activity.objects.exclude(pk=instance.pk)
        dupes = dupes.filter(created_on__gte=(instance.created_on - timezone.timedelta(minutes=5)))
        dupes = dupes.filter(created_on__lte=(instance.created_on + timezone.timedelta(minutes=5)))
        dupes = dupes.filter(profile=instance.profile)
        dupes = dupes.filter(bounty=instance.bounty)
        dupes = dupes.filter(tip=instance.tip)
        dupes = dupes.filter(kudos=instance.kudos)
        dupes = dupes.filter(grant=instance.grant)
        dupes = dupes.filter(subscription=instance.subscription)
        dupes = dupes.filter(activity_type=instance.activity_type)
        dupes = dupes.filter(metadata=instance.metadata)
        dupes = dupes.filter(needs_review=instance.needs_review)
        for dupe in dupes:
            dupe.delete()


class LabsResearch(SuperModel):
    """Define the structure of Labs Research object."""

    title = models.CharField(max_length=255)
    description = models.CharField(max_length=1000)
    link = models.URLField(null=True)
    image = models.ImageField(upload_to='labs', blank=True, null=True)
    upcoming = models.BooleanField(default=True)

    def __str__(self):
        return self.title


class UserVerificationModel(SuperModel):
    """Define the checkboxes for user verification."""

    user = models.OneToOneField(User, on_delete=models.SET_NULL, null=True, blank=True)
    verified = models.BooleanField(
        default=False,
        help_text='Select to display the Verified checkmark on the user\'s profile',
    )
    speedy_and_responsive = models.BooleanField(
        default=False,
    )
    great_communication = models.BooleanField(
        default=False,
    )
    bug_free_code = models.BooleanField(
        default=False,
    )
    completed_x_bounties = models.BooleanField(
        default=False,
    )

    def __str__(self):
        return f"User: {self.user}; Verified: {self.verified}"


class BountyInvites(SuperModel):
    """Define the structure of bounty invites."""

    INVITE_STATUS = [
        ('pending', 'pending'),
        ('accepted', 'accepted'),
        ('completed', 'completed'),
    ]

    bounty = models.ManyToManyField('dashboard.Bounty', related_name='bountyinvites', blank=True)
    inviter = models.ManyToManyField(User, related_name='inviter', blank=True)
    invitee = models.ManyToManyField(User, related_name='invitee', blank=True)
    status = models.CharField(max_length=20, choices=INVITE_STATUS, blank=True)

    def __str__(self):
        return f"Inviter: {self.inviter}; Invitee: {self.invitee}; Bounty: {self.bounty}"

    @property
    def get_bounty_invite_url(self):
        """Returns a unique url for each bounty and one who is inviting

        Returns:
            A unique string for each bounty
        """
        salt = "X96gRAVvwx52uS6w4QYCUHRfR3OaoB"
        string = self.inviter.username + salt + self.bounty
        return base64.urlsafe_b64encode(string.encode()).decode()


class ProfileQuerySet(models.QuerySet):
    """Define the Profile QuerySet to be used as the objects manager."""

    def visible(self):
        """Filter results to only visible profiles."""
        return self.filter(hide_profile=False)

    def hidden(self):
        """Filter results to only hidden profiles."""
        return self.filter(hide_profile=True)


class Repo(SuperModel):
    name = models.CharField(max_length=255)

    class Meta:
        ordering = ('name',)

    def __str__(self):
        return self.name


class Organization(SuperModel):
    name = models.CharField(max_length=255)
    groups = models.ManyToManyField('auth.Group', blank=True)
    repos = models.ManyToManyField(Repo, blank=True)

    class Meta:
        ordering = ('name',)

    def __str__(self):
        return self.name


class BlockedURLFilter(SuperModel):
    expression = models.CharField(max_length=255, help_text='the expression to search for in order to block that github url (or website)')
    comment = models.TextField(blank=True)

    def __str__(self):
        return self.expression


class HackathonRegistration(SuperModel):
    """Defines the Hackthon profiles registrations"""
    name = models.CharField(max_length=255, help_text='Hackathon slug')

    hackathon = models.ForeignKey(
        'HackathonEvent',
        on_delete=models.SET_NULL,
        null=True,
        blank=True
    )
    referer = models.URLField(null=True, blank=True, help_text='Url comes from')
    registrant = models.ForeignKey(
        'dashboard.Profile',
        related_name='hackathon_registration',
        on_delete=models.CASCADE,
        help_text='User profile'
    )
    def __str__(self):
        return f"Name: {self.name}; Hackathon: {self.hackathon}; Referer: {self.referer}; Registrant: {self.registrant}"


class Profile(SuperModel):
    """Define the structure of the user profile.

    TODO:
        * Remove all duplicate identity related information already stored on User.

    """

    JOB_SEARCH_STATUS = [
        ('AL', 'Actively looking for work'),
        ('PL', 'Passively looking and open to hearing new opportunities'),
        ('N', 'Not open to hearing new opportunities'),
    ]
    PERSONAS = [
        ('hunter', 'Hunter'),
        ('funder', 'Funder'),
        ('', 'Neither'),
    ]

    user = models.OneToOneField(User, on_delete=models.SET_NULL, null=True, blank=True)
    data = JSONField()
    handle = models.CharField(max_length=255, db_index=True, unique=True)
    last_sync_date = models.DateTimeField(null=True)
    last_calc_date = models.DateTimeField(default=get_time)
    email = models.CharField(max_length=255, blank=True, db_index=True)
    github_access_token = models.CharField(max_length=255, blank=True, db_index=True)
    chat_id = models.CharField(max_length=255, blank=True, db_index=True)
    pref_lang_code = models.CharField(max_length=2, choices=settings.LANGUAGES, blank=True)
    slack_repos = ArrayField(models.CharField(max_length=200), blank=True, default=list)
    slack_token = models.CharField(max_length=255, default='', blank=True)
    custom_tagline = models.CharField(max_length=255, default='', blank=True)
    slack_channel = models.CharField(max_length=255, default='', blank=True)
    gitcoin_discord_username = models.CharField(max_length=255, default='', blank=True)
    discord_repos = ArrayField(models.CharField(max_length=200), blank=True, default=list)
    discord_webhook_url = models.CharField(max_length=400, default='', blank=True)
    suppress_leaderboard = models.BooleanField(
        default=False,
        help_text='If this option is chosen, we will remove your profile information from the leaderboard',
    )
    hide_profile = models.BooleanField(
        default=True,
        help_text='If this option is chosen, we will remove your profile information all_together',
    )
    hide_wallet_address = models.BooleanField(
        default=True,
        help_text='If this option is chosen, we will remove your wallet information all together',
    )
    trust_profile = models.BooleanField(
        default=False,
        help_text='If this option is chosen, the user is able to submit a faucet/ens domain registration even if they are new to github',
    )
    keywords = ArrayField(models.CharField(max_length=200), blank=True, default=list)
    organizations = ArrayField(models.CharField(max_length=200), blank=True, default=list)
    profile_organizations = models.ManyToManyField(Organization, blank=True)
    repos = models.ManyToManyField(Repo, blank=True)
    form_submission_records = JSONField(default=list, blank=True)
    max_num_issues_start_work = models.IntegerField(default=3)
    preferred_payout_address = models.CharField(max_length=255, default='', blank=True)
    preferred_kudos_wallet = models.OneToOneField('kudos.Wallet', related_name='preferred_kudos_wallet', on_delete=models.SET_NULL, null=True, blank=True)
    max_tip_amount_usdt_per_tx = models.DecimalField(default=2500, decimal_places=2, max_digits=50)
    max_tip_amount_usdt_per_week = models.DecimalField(default=20000, decimal_places=2, max_digits=50)
    last_visit = models.DateTimeField(null=True, blank=True)
    job_search_status = models.CharField(max_length=2, choices=JOB_SEARCH_STATUS, blank=True)
    show_job_status = models.BooleanField(
        default=False,
        help_text='If this option is chosen, we will not show job search status',
    )
    job_type = models.CharField(max_length=255, default='', blank=True)
    remote = models.BooleanField(
        default=False,
        help_text='If this option is chosen, profile is okay with remote job',
    )
    job_salary = models.DecimalField(default=1, decimal_places=2, max_digits=50)
    job_location = JSONField(default=dict, blank=True)
    linkedin_url = models.CharField(max_length=255, default='', blank=True, null=True)
    resume = models.FileField(upload_to=get_upload_filename, null=True, blank=True, help_text=_('The profile resume.'))
    profile_wallpaper = models.CharField(max_length=255, default='', blank=True, null=True)
    actions_count = models.IntegerField(default=3)
    fee_percentage = models.IntegerField(default=10)
    persona_is_funder = models.BooleanField(default=False)
    persona_is_hunter = models.BooleanField(default=False)
    admin_override_name = models.CharField(max_length=255, blank=True, help_text=_('override profile name.'))
    admin_override_avatar = models.ImageField(
        upload_to=get_upload_filename,
        null=True,
        blank=True,
        help_text=_('override profile avatar'),
    )
    dominant_persona = models.CharField(max_length=25, choices=PERSONAS, blank=True)
    selected_persona = models.CharField(max_length=25, choices=PERSONAS, blank=True)
    longest_streak = models.IntegerField(default=0)
    activity_level = models.CharField(max_length=10, blank=True, help_text=_('the users activity level (high, low, new)'))
    num_repeated_relationships = models.IntegerField(default=0)
    avg_hourly_rate = models.DecimalField(default=0, decimal_places=2, max_digits=50)
    success_rate = models.IntegerField(default=0)
    reliability = models.CharField(max_length=10, blank=True, help_text=_('the users reliability level (high, medium, unproven)'))
    as_dict = JSONField(default=dict, blank=True)
    rank_funder = models.IntegerField(default=0)
    rank_org = models.IntegerField(default=0)
    rank_coder = models.IntegerField(default=0)
    referrer = models.ForeignKey('dashboard.Profile', related_name='referred', on_delete=models.CASCADE, null=True, db_index=True, blank=True)
<<<<<<< HEAD
    tribe_description = models.TextField(default='', blank=True, help_text=_('HTML rich description.'))
    automatic_backup = models.BooleanField(default=False, help_text=_('automatic backup profile to cloud storage such as 3Box if the flag is true'))


=======
    tribe_description = models.TextField(default='', blank=True, help_text=_('HTML rich description describing tribe.'))
    as_representation = JSONField(default=dict, blank=True)
    tribe_priority = models.TextField(default='', blank=True, help_text=_('HTML rich description for what tribe priorities.'))
>>>>>>> b9a7c427
    objects = ProfileQuerySet.as_manager()

    @property
    def quest_level(self):
        return self.quest_attempts.filter(success=True).distinct('quest').count() + 1

    @property
    def quest_caste(self):
        castes = [
            'Etherean',
            'Ethereal',
            'BUIDLer',
            'HODLer',
            'Whale',
            'BullBear',
            'MoonKid',
        ]
        i = self.pk % len(castes)
        return castes[i]

    @property
    def get_my_tips(self):
        return Tip.objects.filter(username__iexact=self.handle)

    @property
    def get_sent_tips(self):
        return Tip.objects.filter(from_username__iexact=self.handle)

    @property
    def get_my_bounties(self):
        return self.bounties

    @property
    def get_sent_bounties(self):
        return Bounty.objects.current().filter(bounty_owner_github_username__iexact=self.handle)

    @property
    def get_my_grants(self):
        from grants.models import Grant
        return Grant.objects.filter(Q(admin_profile=self) | Q(team_members__in=[self]) | Q(subscriptions__contributor_profile=self))

    @property
    def team(self):
        if not self.is_org:
            return Profile.objects.none()
        return Profile.objects.filter(organizations__icontains=self.handle)

    @property
    def tribe_members(self):
        if not self.is_org:
            return TribeMember.objects.filter(profile=self).exclude(status='rejected')
        return TribeMember.objects.filter(org=self).exclude(status='rejected')

    @property
    def ref_code(self):
        return hex(self.pk).replace("0x",'')

    @property
    def get_org_kudos(self):
        from kudos.models import Token

        if not self.is_org:
            return Token.objects.none()
        return Token.objects.filter(Q(name__icontains=self.name)|Q(name__icontains=self.handle)).filter(cloned_from_id=F('token_id')).visible()

    @property
    def get_my_kudos(self):
        from kudos.models import KudosTransfer
        kt_owner_address = KudosTransfer.objects.filter(
            receive_address__iexact=self.preferred_payout_address
        )
        if not self.preferred_payout_address:
            kt_owner_address = KudosTransfer.objects.none()

        kt_profile = KudosTransfer.objects.filter(recipient_profile=self)

        kudos_transfers = kt_profile | kt_owner_address
        kudos_transfers = kudos_transfers.filter(
            kudos_token_cloned_from__contract__network=settings.KUDOS_NETWORK
        )
        kudos_transfers = kudos_transfers.send_success() | kudos_transfers.send_pending()

        # remove this line IFF we ever move to showing multiple kudos transfers on a profile
        kudos_transfers = kudos_transfers.distinct('id')

        return kudos_transfers

    @property
    def get_sent_kudos(self):
        from kudos.models import KudosTransfer
        kt_address = KudosTransfer.objects.filter(
            from_address__iexact=self.preferred_payout_address
        )
        kt_sender_profile = KudosTransfer.objects.filter(sender_profile=self)

        kudos_transfers = kt_address | kt_sender_profile
        kudos_transfers = kudos_transfers.send_success() | kudos_transfers.send_pending()
        kudos_transfers = kudos_transfers.filter(
            kudos_token_cloned_from__contract__network=settings.KUDOS_NETWORK
        )

        # remove this line IFF we ever move to showing multiple kudos transfers on a profile
        kudos_transfers = kudos_transfers.distinct('id')

        return kudos_transfers

    @property
    def get_num_actions(self):
        num = 0
        num += self.get_sent_kudos.count()
        num += self.get_my_kudos.count()
        num += self.get_my_tips.count()
        num += self.get_sent_tips.count()
        num += self.get_my_grants.count()
        return num

    def get_average_star_rating(self, scale=1):
        """Returns the average star ratings (overall and individual topic)
        for a particular user"""

        feedbacks = FeedbackEntry.objects.filter(receiver_profile=self).all()
        average_rating = {}
        average_rating['overall'] = sum([feedback.rating for feedback in feedbacks]) * scale \
            / feedbacks.count() if feedbacks.count() != 0 else 0
        average_rating['code_quality_rating'] = sum([feedback.code_quality_rating for feedback in feedbacks]) * scale \
            / feedbacks.exclude(code_quality_rating=0).count() if feedbacks.exclude(code_quality_rating=0).count() != 0 else 0
        average_rating['communication_rating'] = sum([feedback.communication_rating for feedback in feedbacks]) * scale \
            / feedbacks.exclude(communication_rating=0).count() if feedbacks.exclude(communication_rating=0).count() != 0 else 0
        average_rating['recommendation_rating'] = sum([feedback.recommendation_rating for feedback in feedbacks]) * scale \
            / feedbacks.exclude(recommendation_rating=0).count() if feedbacks.exclude(recommendation_rating=0).count() != 0 else 0
        average_rating['satisfaction_rating'] = sum([feedback.satisfaction_rating for feedback in feedbacks]) * scale \
            / feedbacks.exclude(satisfaction_rating=0).count() if feedbacks.exclude(satisfaction_rating=0).count() != 0 else 0
        average_rating['speed_rating'] = sum([feedback.speed_rating for feedback in feedbacks]) * scale \
            / feedbacks.exclude(speed_rating=0).count() if feedbacks.exclude(speed_rating=0).count() != 0 else 0
        average_rating['total_rating'] = feedbacks.count()
        return average_rating


    @property
    def get_my_verified_check(self):
        verification = UserVerificationModel.objects.filter(user=self.user).first()
        return verification

    @property
    def get_profile_referral_code(self):
        return base64.urlsafe_b64encode(self.handle.encode()).decode()

    @property
    def job_status_verbose(self):
        return dict(Profile.JOB_SEARCH_STATUS).get(self.job_search_status, 'Unknown Job Status')

    @property
    def active_bounties(self):
        active_bounties = Bounty.objects.current().filter(bounty_state='work_started')
        return Interest.objects.filter(profile_id=self.pk, bounty__in=active_bounties)

    @property
    def is_org(self):
        try:
            return self.data['type'] == 'Organization'
        except KeyError:
            return False

    @property
    def frontend_calc_stale(self):
        return self.last_calc_date < (timezone.now() - timezone.timedelta(hours=72))

    @property
    def org_leaderboard(self):
        return self.leaderboard_helper(self.org_earnings, 'to_profile')

    @property
    def contrib_leaderboard(self):
        return self.leaderboard_helper(self.earnings, 'from_profile')

    @property
    def sent_leaderboard(self):
        return self.leaderboard_helper(self.sent_earnings, 'to_profile')

    def leaderboard_helper(self, earnings, distinct_on):
        order_field = f'{distinct_on}__handle'
        earnings = earnings.filter(network=self.get_network())
        leaderboard = earnings.values(order_field).annotate(sum=Sum('value_usd')).annotate(count=Count('value_usd'))
        kwargs = {order_field:None}
        return [(ele[order_field], ele['count'], ele['sum']) for ele in leaderboard.exclude(**kwargs).order_by('-sum')]

    @property
    def bounties(self):
        fulfilled_bounty_ids = self.fulfilled.all().values_list('bounty_id')
        bounties = Bounty.objects.filter(github_url__istartswith=self.github_url, current_bounty=True)
        for interested in self.interested.all().nocache():
            bounties = bounties | Bounty.objects.filter(interested=interested, current_bounty=True)
        bounties = bounties | Bounty.objects.filter(pk__in=fulfilled_bounty_ids, current_bounty=True)
        bounties = bounties | Bounty.objects.filter(bounty_owner_github_username__iexact=self.handle, current_bounty=True) | Bounty.objects.filter(bounty_owner_github_username__iexact="@" + self.handle, current_bounty=True)
        bounties = bounties | Bounty.objects.filter(github_url__in=[url for url in self.tips.values_list('github_url', flat=True)], current_bounty=True)
        bounties = bounties.distinct()
        return bounties.order_by('-web3_created')

    @property
    def cascaded_persona(self):
        if self.is_org:
            return 'org'
        if self.selected_persona:
            return self.selected_persona
        if self.dominant_persona:
            return self.dominant_persona
        if self.persona_is_funder:
            return 'funder'
        if self.persona_is_hunter:
            return 'hunter'
        return 'hunter'

    @property
    def tips(self):
        on_repo = Tip.objects.filter(github_url__startswith=self.github_url).order_by('-id')
        tipped_for = Tip.objects.filter(username__iexact=self.handle).order_by('-id')
        return on_repo | tipped_for

    def calculate_all(self):
        # calculates all the info needed to make the profile frontend great

        # give the user a profile header if they have not yet selected one
        if not self.profile_wallpaper:
            from dashboard.helpers import load_files_in_directory
            import random
            try:
                wallpapers = load_files_in_directory('wallpapers')
                self.profile_wallpaper = f"/static/wallpapers/{random.choice(wallpapers)}"
            except Exception as e:
                # fix for travis, which has no static dir
                logger.exception(e)

        self.calculate_and_save_persona()
        self.actions_count = self.get_num_actions
        self.activity_level = self.calc_activity_level()
        self.longest_streak = self.calc_longest_streak()
        self.num_repeated_relationships = self.calc_num_repeated_relationships()
        self.avg_hourly_rate = self.calc_avg_hourly_rate()
        self.success_rate = self.calc_success_rate()
        self.reliability = self.calc_reliability_ranking() # must be calc'd last
        self.as_dict = json.loads(json.dumps(self.to_dict()))
        self.as_representation = json.loads(json.dumps(self.to_representation))
        self.last_calc_date = timezone.now() + timezone.timedelta(seconds=1)

    def get_persona_action_count(self):
        hunter_count = 0
        funder_count = 0

        hunter_count += self.interested.count()
        hunter_count += self.received_tips.count()
        hunter_count += self.grant_admin.count()
        hunter_count += self.fulfilled.count()

        funder_count += self.bounties_funded.count()
        funder_count += self.sent_tips.count()
        funder_count += self.grant_contributor.count()

        return hunter_count, funder_count

    def calculate_and_save_persona(self, respect_defaults=True, decide_only_one=False):
        if respect_defaults and decide_only_one:
            raise Exception('cannot use respect_defaults and decide_only_one')

        # respect to defaults
        is_hunter = False
        is_funder = False
        if respect_defaults:
            is_hunter = self.persona_is_hunter
            is_funder = self.persona_is_funder

        # calculate persona
        hunter_count, funder_count = self.get_persona_action_count()
        if hunter_count > funder_count:
            self.dominant_persona = 'hunter'
        elif hunter_count < funder_count:
            self.dominant_persona = 'funder'

        # update db
        if not decide_only_one:
            if hunter_count > 0:
                self.persona_is_hunter = True
            if funder_count > 0:
                self.persona_is_funder = True
        else:
            if hunter_count > funder_count:
                self.persona_is_hunter = True
                self.persona_is_funder = False
            elif funder_count > hunter_count:
                self.persona_is_funder = True
                self.persona_is_hunter = False

    def has_custom_avatar(self):
        from avatar.models import CustomAvatar
        return CustomAvatar.objects.filter(active=True, profile=self).exists()

    def build_random_avatar(self):
        from avatar.utils import build_random_avatar
        from avatar.models import CustomAvatar
        purple = '8A2BE2'
        payload = build_random_avatar(purple, '000000', False)
        try:
            custom_avatar = CustomAvatar.create(self, payload)
            custom_avatar.autogenerated = True
            custom_avatar.save()
            self.activate_avatar(custom_avatar.pk)
            self.save()
            return custom_avatar
        except Exception as e:
            logger.warning('Save Random Avatar - Error: (%s) - Handle: (%s)', e, self.handle)

    def no_times_slashed_by_staff(self):
        user_actions = UserAction.objects.filter(
            profile=self,
            action='bounty_removed_slashed_by_staff',
            )
        return user_actions.count()

    def no_times_been_removed_by_funder(self):
        user_actions = UserAction.objects.filter(
            profile=self,
            action='bounty_removed_by_funder',
            )
        return user_actions.count()

    def no_times_been_removed_by_staff(self):
        user_actions = UserAction.objects.filter(
            profile=self,
            action='bounty_removed_by_staff',
            )
        return user_actions.count()

    def get_desc(self, funded_bounties, fulfilled_bounties):
        role = 'newbie'
        if self.persona_is_funder and self.persona_is_hunter:
            role = 'funder/coder'
        elif self.persona_is_funder:
            role = 'funder'
        elif self.persona_is_hunter:
            role = 'coder'
        if self.is_org:
            role = 'organization'

        total_funded_participated = funded_bounties.count() + fulfilled_bounties.count()
        plural = 's' if total_funded_participated != 1 else ''

        return f"@{self.handle} is a {role} who has participated in {total_funded_participated} " \
               f"funded issue{plural} on Gitcoin"

    @property
    def desc(self):
        return self.get_desc(self.get_funded_bounties(), self.get_fulfilled_bounties())

    @property
    def github_created_on(self):
        created_at = self.data.get('created_at', '')

        if not created_at:
            return ''

        created_on = datetime.strptime(created_at, '%Y-%m-%dT%H:%M:%SZ')
        return created_on.replace(tzinfo=pytz.UTC)

    @property
    def repos_data_lite(self):
        from git.utils import get_user
        # TODO: maybe rewrite this so it doesnt have to go to the internet to get the info
        # but in a way that is respectful of db size too
        return get_user(self.handle, '/repos')

    @property
    def repos_data(self):
        from app.utils import add_contributors
        repos_data = self.repos_data_lite
        repos_data = sorted(repos_data, key=lambda repo: repo['stargazers_count'], reverse=True)
        repos_data = [add_contributors(repo_data) for repo_data in repos_data]
        return repos_data

    @property
    def is_moderator(self):
        """Determine whether or not the user is a moderator.

        Returns:
            bool: Whether or not the user is a moderator.

        """
        return self.user.groups.filter(name='Moderators').exists() if self.user else False

    @property
    def is_alpha_tester(self):
        """Determine whether or not the user is an alpha tester.

        Returns:
            bool: Whether or not the user is an alpha tester.

        """
        if self.user.is_staff:
            return True
        return self.user.groups.filter(name='Alpha_Testers').exists() if self.user else False

    @property
    def is_staff(self):
        """Determine whether or not the user is a staff member.

        Returns:
            bool: Whether or not the user is a member of the staff.

        """
        return self.user.is_staff if self.user else False

    def calc_activity_level(self):
        """Determines the activity level of a user

        Returns:
            str: High, Low, Medium, or New

        """
        high_threshold = 7
        med_threshold = 2
        new_threshold_days = 7

        if self.created_on > (timezone.now() - timezone.timedelta(days=new_threshold_days)):
            return "New"

        visits = self.actions.filter(action='Visit')
        visits_last_month = visits.filter(created_on__gt=timezone.now() - timezone.timedelta(days=30)).count()

        if visits_last_month > high_threshold:
            return "High"
        if visits_last_month > med_threshold:
            return "Med"
        return "Low"


    def calc_longest_streak(self):
        """ Determines the longest streak, in workdays, of this user

        Returns:
            int: a number of weekdays

        """

        # setup
        action_dates = self.actions.all().values_list('created_on', flat=True)
        action_dates = set([ele.replace(tzinfo=pytz.utc).strftime('%m/%d/%Y') for ele in action_dates])
        start_date = timezone.datetime(self.created_on.year, self.created_on.month, self.created_on.day).replace(tzinfo=pytz.utc)
        end_date = timezone.datetime(timezone.now().year, timezone.now().month, timezone.now().day).replace(tzinfo=pytz.utc)

        # loop setup
        iterdate = start_date
        max_streak = 0
        this_streak = 0
        while iterdate < end_date:
            # housekeeping
            last_iterdate = start_date
            iterdate += timezone.timedelta(days=1)

            is_weekday = iterdate.weekday() < 5
            if not is_weekday:
                continue

            has_action_during_window = iterdate.strftime('%m/%d/%Y') in action_dates
            if has_action_during_window:
                this_streak += 1
                max_streak = max(max_streak, this_streak)
            else:
                this_streak = 0

        return max_streak

    def calc_num_repeated_relationships(self):
        """ the number of repeat relationships that this user has created


        Returns:
            int: a number of repeat relationships

        """
        relationships = []
        relationships += list(self.sent_earnings.values_list('to_profile__handle', flat=True))
        relationships += list(self.earnings.values_list('from_profile__handle', flat=True))

        rel_count = { key: 0 for key in relationships }
        for rel in relationships:
            rel_count[rel] += 1

        return len([key for key, val in rel_count.items() if val > 1])

    def calc_avg_hourly_rate(self):
        """

        Returns:
            float: the average hourly rate for this user in dollars

        """
        values_list = self.bounties.values_list('fulfillments__fulfiller_hours_worked', 'value_in_usdt')
        values_list = [ele for ele in values_list if (ele[0] and ele[1])]
        if not len(values_list):
            return 0
        hourly_rates = [(ele[1]/ele[0]) for ele in values_list]
        avg_hourly_rate = sum(hourly_rates)/len(hourly_rates)
        return avg_hourly_rate

    def calc_success_rate(self):
        """

        Returns:
            int; the success percentage for this users bounties as a positive integer.

        """
        bounties = self.bounties.filter(network=self.get_network()) if self.cascaded_persona == 'hunter' else self.get_sent_bounties.current()
        completed_bounties = bounties.filter(idx_status='done').count()
        expired_bounties = bounties.filter(idx_status='expired').count()
        cancelled_bounties = bounties.filter(idx_status='cancelled').count()
        eligible_bounties = cancelled_bounties + expired_bounties + completed_bounties

        if eligible_bounties == 0:
            return -1

        return int(completed_bounties * 100 / eligible_bounties)

    def calc_reliability_ranking(self):
        """

        Returns:
            the reliabiliyt ranking that the user has.

        """

        # thresholds
        high_threshold = 3
        med_threshold = 2
        new_threshold_days = 7
        rating_deduction_threshold = 0.7
        rating_merit_threshold = 0.95
        abandon_deduction_threshold = 0.85
        abandon_merit_threshold = 0.95
        abandon_merit_earnings_threshold = med_threshold
        abandon_slash_multiplier = 2
        success_rate_deduction_threshold = 0.65
        success_ratemerit_threshold = 0.85
        num_repeated_relationships_merit_threshold = 3

        # setup
        base_rating = 0
        deductions = 0


        #calculate base rating
        num_earnings = self.earnings.count() + self.sent_earnings.count()
        if num_earnings < 2:
            return "Unproven"

        if num_earnings > high_threshold:
            base_rating = 3 # high
        elif num_earnings > med_threshold:
            base_rating = 2 # medium
        else:
            base_rating = 1 # low

        # calculate deductions

        ## ratings deduction
        num_5_star_ratings = self.feedbacks_got.filter(rating=5).count()
        num_subpar_star_ratings = self.feedbacks_got.filter(rating__lt=4).count()
        total_rating = num_subpar_star_ratings + num_5_star_ratings
        if total_rating:
            if num_5_star_ratings/total_rating < rating_deduction_threshold:
                deductions -= 1
            if num_5_star_ratings/total_rating > rating_merit_threshold:
                deductions += 1

        ## abandonment deduction
        total_removals = self.no_times_been_removed_by_funder() + self.no_times_been_removed_by_staff()+ (self.no_times_slashed_by_staff() * abandon_slash_multiplier)
        if total_rating:
            if total_removals/num_earnings < abandon_deduction_threshold:
                deductions -= 1
            if num_earnings > abandon_merit_earnings_threshold and total_removals/num_earnings > abandon_merit_threshold:
                deductions += 1

        ## success rate deduction
        if self.success_rate != -1:
            if self.success_rate < success_rate_deduction_threshold:
                deductions -= 1
            if self.success_rate > success_ratemerit_threshold:
                deductions += 1

        ## activity level deduction
        if self.activity_level == "High":
                deductions += 1

        ## activity level deduction
        if self.num_repeated_relationships > num_repeated_relationships_merit_threshold:
                deductions += 1

        # calculate final rating
        final_rating = base_rating + deductions
        if final_rating >= 5:
            return "Very High"
        elif final_rating >= 3:
            return "High"
        elif final_rating >= 2:
            return "Medium"
        elif final_rating >= 1:
            return "Low"
        elif final_rating <= 1:
            return "Very Low"

        return 0

    @property
    def completed_bounties(self):
        """Returns bounties completed by user

        Returns:
            number: number of bounties completed

        """
        network = self.get_network()
        return self.bounties.filter(
            idx_status__in=['done'], network=network).count()


    @property
    def get_quarterly_stats(self):
        """Generate last 90 days stats for this user.

        Returns:
            dict : containing the following information
            'user_total_earned_eth': Total earnings of user in ETH.
            'user_total_earned_usd': Total earnings of user in USD.
            'user_total_funded_usd': Total value of bounties funded by the user on bounties in done status in USD
            'user_total_funded_hours': Total hours input by the developers on the fulfillment of bounties created by the user in USD
            'user_fulfilled_bounties_count': Total bounties fulfilled by user
            'user_fufilled_bounties': bool, if the user fulfilled bounties
            'user_funded_bounties_count': Total bounties funded by the user
            'user_funded_bounties': bool, if the user funded bounties in the last quarter
            'user_funded_bounty_developers': Unique set of users that fulfilled bounties funded by the user
            'user_avg_hours_per_funded_bounty': Average hours input by developer on fulfillment per bounty
            'user_avg_hourly_rate_per_funded_bounty': Average hourly rate in dollars per bounty funded by user
            'user_avg_eth_earned_per_bounty': Average earning in ETH earned by user per bounty
            'user_avg_usd_earned_per_bounty': Average earning in USD earned by user per bounty
            'user_num_completed_bounties': Total no. of bounties completed.
            'user_num_funded_fulfilled_bounties': Total bounites that were funded by the user and fulfilled
            'user_bounty_completion_percentage': Percentage of bounties successfully completed by the user
            'user_funded_fulfilled_percentage': Percentage of bounties funded by the user that were fulfilled
            'user_active_in_last_quarter': bool, if the user was active in last quarter
            'user_no_of_languages': No of languages user used while working on bounties.
            'user_languages': Languages that were used in bounties that were worked on.
            'relevant_bounties': a list of Bounty(s) that would match the skillset input by the user into the Match tab of their settings
        """
        user_active_in_last_quarter = False
        user_fulfilled_bounties = False
        user_funded_bounties = False
        last_quarter = datetime.now() - timedelta(days=90)
        bounties = self.bounties.filter(created_on__gte=last_quarter, network='mainnet')
        fulfilled_bounties = [
            bounty for bounty in bounties if bounty.is_fulfiller(self.handle) and bounty.status == 'done'
        ]
        fulfilled_bounties_count = len(fulfilled_bounties)
        funded_bounties = self.get_funded_bounties()
        funded_bounties_count = funded_bounties.count()

        if funded_bounties_count:
            total_funded_usd = funded_bounties.has_funds().aggregate(Sum('value_in_usdt'))['value_in_usdt__sum']
            total_funded_hourly_rate = float(0)
            hourly_rate_bounties_counted = float(0)
            for bounty in funded_bounties:
                hourly_rate = bounty.hourly_rate
                if hourly_rate:
                    total_funded_hourly_rate += bounty.hourly_rate
                    hourly_rate_bounties_counted += 1
            funded_bounty_fulfillments = []
            for bounty in funded_bounties:
                fulfillments = bounty.fulfillments.filter(accepted=True)
                for fulfillment in fulfillments:
                    if isinstance(fulfillment, BountyFulfillment):
                        funded_bounty_fulfillments.append(fulfillment)
            funded_bounty_fulfillments_count = len(funded_bounty_fulfillments)

            total_funded_hours = 0
            funded_fulfillments_with_hours_counted = 0
            if funded_bounty_fulfillments_count:
                from decimal import Decimal
                for fulfillment in funded_bounty_fulfillments:
                    if isinstance(fulfillment.fulfiller_hours_worked, Decimal):
                        total_funded_hours += fulfillment.fulfiller_hours_worked
                        funded_fulfillments_with_hours_counted += 1

            user_funded_bounty_developers = []
            for fulfillment in funded_bounty_fulfillments:
                user_funded_bounty_developers.append(fulfillment.fulfiller_github_username.lstrip('@'))
            user_funded_bounty_developers = [*{*user_funded_bounty_developers}]
            if funded_fulfillments_with_hours_counted:
                avg_hourly_rate_per_funded_bounty = \
                    float(total_funded_hourly_rate) / float(funded_fulfillments_with_hours_counted)
                avg_hours_per_funded_bounty = \
                    float(total_funded_hours) / float(funded_fulfillments_with_hours_counted)
            else:
                avg_hourly_rate_per_funded_bounty = 0
                avg_hours_per_funded_bounty = 0
            funded_fulfilled_bounties = [
                bounty for bounty in funded_bounties if bounty.status == 'done'
            ]
            num_funded_fulfilled_bounties = len(funded_fulfilled_bounties)
            funded_fulfilled_percent = float(
                # Round to 0 places of decimals to be displayed in template
                round(num_funded_fulfilled_bounties * 1.0 / funded_bounties_count, 2) * 100
            )
            user_funded_bounties = True
        else:
            num_funded_fulfilled_bounties = 0
            funded_fulfilled_percent = 0
            user_funded_bounties = False
            avg_hourly_rate_per_funded_bounty = 0
            avg_hours_per_funded_bounty = 0
            total_funded_usd = 0
            total_funded_hours = 0
            user_funded_bounty_developers = []

        total_earned_eth = sum([
            bounty.value_in_eth if bounty.value_in_eth else 0
            for bounty in fulfilled_bounties
        ])
        total_earned_eth /= 10**18
        total_earned_usd = sum([
            bounty.value_in_usdt if bounty.value_in_usdt else 0
            for bounty in fulfilled_bounties
        ])

        num_completed_bounties = bounties.filter(idx_status__in=['done']).count()
        terminal_state_bounties = bounties.filter(idx_status__in=Bounty.TERMINAL_STATUSES).count()
        completetion_percent = int(
            round(num_completed_bounties * 1.0 / terminal_state_bounties, 2) * 100
        ) if terminal_state_bounties != 0 else 0

        avg_eth_earned_per_bounty = 0
        avg_usd_earned_per_bounty = 0

        if fulfilled_bounties_count:
            avg_eth_earned_per_bounty = total_earned_eth / fulfilled_bounties_count
            avg_usd_earned_per_bounty = total_earned_usd / fulfilled_bounties_count
            user_fulfilled_bounties = True

        user_languages = []
        for bounty in fulfilled_bounties:
            user_languages += bounty.keywords.split(',')
        user_languages = set(user_languages)
        user_no_of_languages = len(user_languages)

        if num_completed_bounties or fulfilled_bounties_count:
            user_active_in_last_quarter = True
            relevant_bounties = []
        else:
            from marketing.utils import get_or_save_email_subscriber
            user_coding_languages = get_or_save_email_subscriber(self.email, 'internal').keywords
            if user_coding_languages is not None:
                potential_bounties = Bounty.objects.all()
                relevant_bounties = Bounty.objects.none()
                for keyword in user_coding_languages:
                    relevant_bounties = relevant_bounties.union(potential_bounties.current().filter(
                            network=Profile.get_network(),
                            metadata__icontains=keyword,
                            idx_status__in=['open'],
                            ).order_by('?')
                    )
                relevant_bounties = relevant_bounties[:3]
                relevant_bounties = list(relevant_bounties)
        # Round to 2 places of decimals to be diplayed in templates
        completetion_percent = float('%.2f' % completetion_percent)
        funded_fulfilled_percent = float('%.2f' % funded_fulfilled_percent)
        avg_eth_earned_per_bounty = float('%.2f' % avg_eth_earned_per_bounty)
        avg_usd_earned_per_bounty = float('%.2f' % avg_usd_earned_per_bounty)
        avg_hourly_rate_per_funded_bounty = float('%.2f' % avg_hourly_rate_per_funded_bounty)
        avg_hours_per_funded_bounty = float('%.2f' % avg_hours_per_funded_bounty)
        total_earned_eth = float('%.2f' % total_earned_eth)
        total_earned_usd = float('%.2f' % total_earned_usd)

        user_languages = []
        for bounty in fulfilled_bounties:
            user_languages += bounty.keywords.split(',')
        user_languages = set(user_languages)
        user_no_of_languages = len(user_languages)

        return {
            'user_total_earned_eth': total_earned_eth,
            'user_total_earned_usd': total_earned_usd,
            'user_total_funded_usd': total_funded_usd,
            'user_total_funded_hours': total_funded_hours,
            'user_fulfilled_bounties_count': fulfilled_bounties_count,
            'user_fulfilled_bounties': user_fulfilled_bounties,
            'user_funded_bounties_count': funded_bounties_count,
            'user_funded_bounties': user_funded_bounties,
            'user_funded_bounty_developers': user_funded_bounty_developers,
            'user_avg_hours_per_funded_bounty': avg_hours_per_funded_bounty,
            'user_avg_hourly_rate_per_funded_bounty': avg_hourly_rate_per_funded_bounty,
            'user_avg_eth_earned_per_bounty': avg_eth_earned_per_bounty,
            'user_avg_usd_earned_per_bounty': avg_usd_earned_per_bounty,
            'user_num_completed_bounties': num_completed_bounties,
            'user_num_funded_fulfilled_bounties': num_funded_fulfilled_bounties,
            'user_bounty_completion_percentage': completetion_percent,
            'user_funded_fulfilled_percentage': funded_fulfilled_percent,
            'user_active_in_last_quarter': user_active_in_last_quarter,
            'user_no_of_languages': user_no_of_languages,
            'user_languages': user_languages,
            'relevant_bounties': relevant_bounties
        }

    @property
    def active_avatar(self):
        return self.avatar_baseavatar_related.filter(active=True).first()

    @property
    def github_url(self):
        return f"https://github.com/{self.handle}"

    @property
    def avatar_url(self):
        if self.admin_override_avatar:
            return self.admin_override_avatar.url
        if self.active_avatar:
            return self.active_avatar.avatar_url
        return f"{settings.BASE_URL}dynamic/avatar/{self.handle}"

    @property
    def avatar_url_with_gitcoin_logo(self):
        return f"{settings.BASE_URL}dynamic/avatar/{self.handle}/1"

    @property
    def absolute_url(self):
        return self.get_absolute_url()

    @property
    def username(self):
        if getattr(self, 'user', None) and self.user.username:
            return self.user.username

        if self.handle:
            return self.handle

        return None

    @property
    def name(self):
        if self.admin_override_name:
            return self.admin_override_name

        if self.data and self.data["name"]:
            return self.data["name"]

        return self.username


    def is_github_token_valid(self):
        """Check whether or not a Github OAuth token is valid.

        Args:
            access_token (str): The Github OAuth token.

        Returns:
            bool: Whether or not the provided OAuth token is valid.

        """
        if not self.github_access_token:
            return False

        _params = build_auth_dict(self.github_access_token)
        url = TOKEN_URL.format(**_params)
        response = requests.get(
            url,
            auth=(_params['client_id'], _params['client_secret']),
            headers=HEADERS)

        if response.status_code == 200:
            return True
        return False

    def __str__(self):
        return self.handle

    def get_relative_url(self, preceding_slash=True):
        from dashboard.utils import get_url_first_indexes # avoid circular import
        prefix = ''
        if self.handle in get_url_first_indexes():
            # handle collision
            prefix = 'profile/'
        return f"{'/' if preceding_slash else ''}{prefix}{self.handle}"

    def get_absolute_url(self):
        return settings.BASE_URL + self.get_relative_url(preceding_slash=False)

    @property
    def url(self):
        return self.get_absolute_url()

    def get_access_token(self, save=True):
        """Get the Github access token from User.

        Args:
            save (bool): Whether or not to save the User access token to the profile.

        Raises:
            Exception: The exception is raised in the event of any error and returns an empty string.

        Returns:
            str: The Github access token.

        """
        try:
            access_token = self.user.social_auth.filter(provider='github').latest('pk').access_token
            if save:
                self.github_access_token = access_token
                self.save()
        except Exception:
            return ''
        return access_token

    @property
    def access_token(self):
        """The Github access token associated with this Profile.

        Returns:
            str: The associated Github access token.

        """
        return self.github_access_token or self.get_access_token(save=False)

    def get_profile_preferred_language(self):
        return settings.LANGUAGE_CODE if not self.pref_lang_code else self.pref_lang_code

    def get_slack_repos(self, join=False):
        """Get the profile's slack tracked repositories.

        Args:
            join (bool): Whether or not to return a joined string representation.
                Defaults to: False.

        Returns:
            list of str: If joined is False, a list of slack repositories.
            str: If joined is True, a combined string of slack repositories.

        """
        if join:
            repos = ', '.join(self.slack_repos)
            return repos
        return self.slack_repos

    def update_slack_integration(self, token, channel, repos):
        """Update the profile's slack integration settings.

        Args:
            token (str): The profile's slack token.
            channel (str): The profile's slack channel.
            repos (list of str): The profile's github repositories to track.

        """
        repos = repos.split(',')
        self.slack_token = token
        self.slack_repos = [repo.strip() for repo in repos]
        self.slack_channel = channel
        self.save()

    def get_discord_repos(self, join=False):
        """Get the profile's Discord tracked repositories.

        Args:
            join (bool): Whether or not to return a joined string representation.
                Defaults to: False.

        Returns:
            list of str: If joined is False, a list of discord repositories.
            str: If joined is True, a combined string of discord repositories.

        """
        if join:
            repos = ', '.join(self.discord_repos)
            return repos
        return self.discord_repos

    def update_discord_integration(self, webhook_url, repos):
        """Update the profile's Discord integration settings.

        Args:
            webhook_url (str): The profile's Discord webhook url.
            repos (list of str): The profile's github repositories to track.

        """
        repos = repos.split(',')
        self.discord_webhook_url = webhook_url
        self.discord_repos = [repo.strip() for repo in repos]
        self.save()

    @staticmethod
    def get_network():
        if settings.OVERRIDE_NETWORK:
            return settings.OVERRIDE_NETWORK
        return 'mainnet' if not settings.DEBUG else 'rinkeby'

    def get_fulfilled_bounties(self, network=None):
        network = network or self.get_network()
        fulfilled_bounty_ids = self.fulfilled.all().values_list('bounty_id', flat=True)
        bounties = Bounty.objects.current().filter(pk__in=fulfilled_bounty_ids, accepted=True, network=network)
        return bounties

    def get_orgs_bounties(self, network=None):
        network = network or self.get_network()
        url = f"https://github.com/{self.handle}"
        bounties = Bounty.objects.current().filter(network=network, github_url__icontains=url)
        return bounties

    def get_leaderboard_index(self, key='weekly_earners'):
        try:
            rank = self.leaderboard_ranks.active().filter(leaderboard=key, product='all').latest('id')
            return rank.rank
        except LeaderboardRank.DoesNotExist:
            score = 0
        return score

    def get_contributor_leaderboard_index(self):
        return self.get_leaderboard_index()

    def get_funder_leaderboard_index(self):
        return self.get_leaderboard_index('weekly_payers')

    def get_org_leaderboard_index(self):
        return self.get_leaderboard_index('weekly_orgs')

    def get_eth_sum(self, sum_type='collected', network='mainnet', bounties=None):
        """Get the sum of collected or funded ETH based on the provided type.

        Args:
            sum_type (str): The sum to lookup.  Defaults to: collected.
            network (str): The network to query results for.
                Defaults to: mainnet.
            bounties (dashboard.models.BountyQuerySet): Override the BountyQuerySet this function processes.
                Defaults to: None.

        Returns:
            float: The total sum of all ETH of the provided type.

        """
        eth_sum = 0
        if bounties is None:
            if sum_type == 'funded':
                bounties = self.get_funded_bounties(network=network)
            elif sum_type == 'collected':
                bounties = self.get_fulfilled_bounties(network=network)
            elif sum_type == 'org':
                bounties = self.get_orgs_bounties(network=network)

        if sum_type == 'funded':
            bounties = bounties.has_funds()

        eth_sum = 0
        if bounties.exists():
            try:
                for bounty in bounties:
                    eth = bounty.get_value_in_eth
                    if not eth:
                        continue
                    eth_sum += float(eth)
            except Exception as e:
                logger.exception(e)
                pass

        # if sum_type == 'collected' and self.tips:
        #     eth_sum = eth_sum + sum([ float(amount.value_in_eth) for amount in self.tips ])

        return eth_sum

    def get_all_tokens_sum(self, sum_type='collected', network='mainnet', bounties=None):
        """Get the sum of collected or funded tokens based on the provided type.

        Args:
            sum_type (str): The sum to lookup.  Defaults to: collected.
            network (str): The network to query results for.
                Defaults to: mainnet.
            bounties (dashboard.models.BountyQuerySet): Override the BountyQuerySet this function processes.
                Defaults to: None.

        Returns:
            query: Grouped query by token_name and sum all token value
        """
        all_tokens_sum = None
        if bounties is None:
            if sum_type == 'funded':
                bounties = self.get_funded_bounties(network=network)
            elif sum_type == 'collected':
                bounties = self.get_fulfilled_bounties(network=network)
            elif sum_type == 'org':
                bounties = self.get_orgs_bounties(network=network)

        if bounties and sum_type == 'funded':
            bounties = bounties.has_funds()

        try:
            if bounties.exists():
                tokens_and_values = bounties.values_list('token_name', 'value_in_token')
                all_tokens_sum_tmp = {token: 0 for token in set([ele[0] for ele in tokens_and_values])}
                for ele in tokens_and_values:
                    all_tokens_sum_tmp[ele[0]] += ele[1] / 10**18
                all_tokens_sum = [{'token_name': token_name, 'value_in_token': float(value_in_token)} for token_name, value_in_token in all_tokens_sum_tmp.items()]

        except Exception as e:
            logger.exception(e)

        return all_tokens_sum

    def get_who_works_with(self, work_type='collected', network='mainnet', bounties=None):
        """Get an array of profiles that this user works with.

        Args:
            work_type (str): The work type to lookup.  Defaults to: collected.
            network (str): The network to query results for.
                Defaults to: mainnet.
            bounties (dashboard.models.BountyQuerySet): Override the BountyQuerySet this function processes.
                Defaults to: None.

        Returns:
            dict: list of the profiles that were worked with (key) and the number of times they occurred

        """
        if bounties is None:
            if work_type == 'funded':
                bounties = self.bounties_funded.filter(network=network)
            elif work_type == 'collected':
                bounties = self.get_fulfilled_bounties(network=network)
            elif work_type == 'org':
                bounties = self.get_orgs_bounties(network=network)

        if work_type != 'org':
            github_urls = bounties.values_list('github_url', flat=True)
            profiles = [org_name(url) for url in github_urls]
            profiles = [ele for ele in profiles if ele]
        else:
            profiles = []
            for bounty in bounties:
                for bf in bounty.fulfillments.filter(accepted=True):
                    if bf.fulfiller_github_username:
                        profiles.append(bf.fulfiller_github_username)

        profiles_dict = {profile: 0 for profile in profiles}
        for profile in profiles:
            profiles_dict[profile] += 1

        ordered_profiles_dict = collections.OrderedDict()
        for ele in sorted(profiles_dict.items(), key=lambda x: x[1], reverse=True):
            ordered_profiles_dict[ele[0]] = ele[1]
        return ordered_profiles_dict

    def get_funded_bounties(self, network='mainnet'):
        """Get the bounties that this user has funded

        Args:
            network (string): the network to look at.
                Defaults to: mainnet.


        Returns:
            queryset: list of bounties

        """

        funded_bounties = Bounty.objects.current().filter(
            Q(bounty_owner_github_username__iexact=self.handle) |
            Q(bounty_owner_github_username__iexact=f'@{self.handle}'),
            network=network,
        )
        return funded_bounties

    def get_various_activities(self):
        """Get bounty, tip and grant related activities for this profile.

        Args:
            network (str): The network to query results for.
                Defaults to: mainnet.

        Returns:
            (dashboard.models.ActivityQuerySet): The query results.

        """

        if not self.is_org:
            all_activities = self.activities.all() | self.other_activities.all()
        else:
            # orgs
            url = self.github_url
            all_activities = Activity.objects.filter(
                Q(bounty__github_url__istartswith=url) |
                Q(tip__github_url__istartswith=url)
            )

        return all_activities.all().order_by('-created')

    def activate_avatar(self, avatar_pk):
        self.avatar_baseavatar_related.update(active=False)
        self.avatar_baseavatar_related.filter(pk=avatar_pk).update(active=True)

    @property
    def to_representation(instance):
        return {
            'id': instance.id,
            'handle': instance.handle,
            'github_url': instance.github_url,
            'avatar_url': instance.avatar_url,
            'keywords': instance.keywords,
            'url': instance.get_relative_url(),
            'position': instance.get_contributor_leaderboard_index(),
            'organizations': instance.get_who_works_with(network=None),
            'total_earned': instance.get_eth_sum(network=None)
        }


    def to_dict(self):
        """Get the dictionary representation with additional data.

        Attributes:
            params (dict): The context dictionary to be returned.
            network (str): The bounty network to operate on.
            query_kwargs (dict): The kwargs to be passed to all queries
                throughout the method.
            bounties (dashboard.models.BountyQuerySet): All bounties referencing this profile.
            fulfilled_bounties (dashboard.models.BountyQuerySet): All fulfilled bounties for this profile.
            funded_bounties (dashboard.models.BountyQuerySet): All funded bounties for this profile.
            orgs_bounties (dashboard.models.BountyQuerySet or None):
                All bounties belonging to this organization, if applicable.
            sum_eth_funded (float): The total amount of ETH funded.
            sum_eth_collected (float): The total amount of ETH collected.

        Returns:
            dict: The profile card context.

        """
        params = {}
        network = self.get_network()
        query_kwargs = {'network': network}
        bounties = self.bounties
        fulfilled_bounties = self.get_fulfilled_bounties(network=network)
        funded_bounties = self.get_funded_bounties(network=network)
        orgs_bounties = None

        if self.is_org:
            orgs_bounties = self.get_orgs_bounties(network=network)
        sum_eth_funded = self.get_eth_sum(sum_type='funded', bounties=funded_bounties)
        sum_eth_collected = self.get_eth_sum(bounties=fulfilled_bounties)
        works_with_funded = self.get_who_works_with(work_type='funded', bounties=funded_bounties)
        works_with_collected = self.get_who_works_with(work_type='collected', bounties=fulfilled_bounties)

        sum_all_funded_tokens = self.get_all_tokens_sum(sum_type='funded', bounties=funded_bounties, network=network)
        sum_all_collected_tokens = self.get_all_tokens_sum(
            sum_type='collected', bounties=fulfilled_bounties, network=network
        )
        # org only
        count_bounties_on_repo = 0
        sum_eth_on_repos = 0
        works_with_org = []
        if orgs_bounties:
            count_bounties_on_repo = orgs_bounties.count()
            sum_eth_on_repos = self.get_eth_sum(bounties=orgs_bounties)
            works_with_org = self.get_who_works_with(work_type='org', bounties=orgs_bounties)

        total_funded = funded_bounties.count()
        total_fulfilled = fulfilled_bounties.count() + self.tips.count()
        desc = self.get_desc(funded_bounties, fulfilled_bounties)
        no_times_been_removed = self.no_times_been_removed_by_funder() + self.no_times_been_removed_by_staff() + self.no_times_slashed_by_staff()
        params = {
            'title': f"@{self.handle}",
            'active': 'profile_details',
            'newsletter_headline': ('Be the first to know about new funded issues.'),
            'card_title': f'@{self.handle} | Gitcoin',
            'card_desc': desc,
            'avatar_url': self.avatar_url_with_gitcoin_logo,
            'count_bounties_completed': total_fulfilled,
            'works_with_collected': works_with_collected,
            'works_with_funded': works_with_funded,
            'works_with_org': works_with_org,
            'sum_eth_collected': sum_eth_collected,
            'sum_eth_funded': sum_eth_funded,
            'funded_bounties_count': total_funded,
            'no_times_been_removed': no_times_been_removed,
            'sum_eth_on_repos': sum_eth_on_repos,
            'count_bounties_on_repo': count_bounties_on_repo,
            'sum_all_funded_tokens': sum_all_funded_tokens,
            'sum_all_collected_tokens': sum_all_collected_tokens,
            'bounties': list(bounties.values_list('pk', flat=True)),
        }

        params['activities'] = list(self.get_various_activities().values_list('pk', flat=True))
        params['tips'] = list(self.tips.filter(**query_kwargs).send_happy_path().values_list('pk', flat=True))
        params['scoreboard_position_contributor'] = self.get_contributor_leaderboard_index()
        params['scoreboard_position_funder'] = self.get_funder_leaderboard_index()
        if self.is_org:
            params['scoreboard_position_org'] = self.get_org_leaderboard_index()

        context = params
        profile = self

        context['avg_rating'] = profile.get_average_star_rating()
        context['avg_rating_scaled'] = profile.get_average_star_rating(20)
        context['verification'] = bool(profile.get_my_verified_check)
        context['avg_rating'] = profile.get_average_star_rating()
        context['suppress_sumo'] = True
        context['total_kudos_count'] = profile.get_my_kudos.count() + profile.get_sent_kudos.count() + profile.get_org_kudos.count()
        context['total_kudos_sent_count'] = profile.sent_kudos.count()
        context['total_kudos_received_count'] = profile.received_kudos.count()
        context['total_grant_created'] = profile.grant_admin.count()
        context['total_grant_contributions'] = profile.grant_contributor.filter(subscription_contribution__success=True).values_list('subscription_contribution').count() + profile.grant_phantom_funding.count()
        context['total_grant_actions'] = context['total_grant_created'] + context['total_grant_contributions']

        context['total_tips_sent'] = profile.get_sent_tips.count()
        context['total_tips_received'] = profile.get_my_tips.count()

        context['total_quest_attempts'] = profile.quest_attempts.count()
        context['total_quest_success'] = profile.quest_attempts.filter(success=True).count()

        # portfolio
        portfolio_bounties = profile.fulfilled.filter(bounty__network='mainnet', bounty__current_bounty=True)
        portfolio_keywords = {}
        for fulfillment in portfolio_bounties.nocache():
            for keyword in fulfillment.bounty.keywords_list:
                keyword = keyword.lower()
                if keyword not in portfolio_keywords.keys():
                    portfolio_keywords[keyword] = 0
                portfolio_keywords[keyword] += 1
        sorted_portfolio_keywords = [(k, portfolio_keywords[k]) for k in sorted(portfolio_keywords, key=portfolio_keywords.get, reverse=True)]

        context['portfolio'] = list(portfolio_bounties.values_list('pk', flat=True))
        context['portfolio_keywords'] = sorted_portfolio_keywords
        earnings_to = Earning.objects.filter(to_profile=profile, network='mainnet', value_usd__isnull=False)
        earnings_from = Earning.objects.filter(from_profile=profile, network='mainnet', value_usd__isnull=False)
        context['earnings_total'] = round(sum(earnings_to.values_list('value_usd', flat=True)))
        context['spent_total'] = round(sum(earnings_from.values_list('value_usd', flat=True)))
        context['earnings_count'] = earnings_to.count()
        context['spent_count'] = earnings_from.count()
        context['hackathons_participated_in'] = self.interested.filter(bounty__event__isnull=False).distinct('bounty__event').count()
        context['hackathons_funded'] = funded_bounties.filter(event__isnull=False).distinct('event').count()
        if context['earnings_total'] > 1000:
            context['earnings_total'] = f"{round(context['earnings_total']/1000)}k"
        if context['spent_total'] > 1000:
            context['spent_total'] = f"{round(context['spent_total']/1000)}k"
        return context


    @property
    def reassemble_profile_dict(self):
        params = self.as_dict

        # lazily generate profile dict on the fly
        if not params.get('title') or self.frontend_calc_stale:
            self.calculate_all()
            self.save()
            params = self.as_dict

        if params.get('tips'):
            params['tips'] = Tip.objects.filter(pk__in=params['tips'])
        if params.get('activities'):
            params['activities'] = Activity.objects.filter(pk__in=params['activities'])
        params['profile'] = self
        params['portfolio'] = BountyFulfillment.objects.filter(pk__in=params.get('portfolio', []))
        return params

    @property
    def locations(self):
        from app.utils import get_location_from_ip
        locations = []
        for login in self.actions.filter(action='Login'):
            if login.location_data:
                locations.append(login.location_data)
            else:
                location_data = get_location_from_ip(login.ip_address)
                login.location_data = location_data
                login.save()
                locations.append(location_data)
        return locations

    @property
    def is_eu(self):
        from app.utils import get_country_from_ip
        try:
            ip_addresses = list(set(self.actions.filter(action='Login').values_list('ip_address', flat=True)))
            for ip_address in ip_addresses:
                country = get_country_from_ip(ip_address)
                if country.continent.code == 'EU':
                    return True
        except Exception:
            pass
        return False


# enforce casing / formatting rules for profiles
@receiver(pre_save, sender=Profile, dispatch_uid="psave_profile")
def psave_profile(sender, instance, **kwargs):
    instance.handle = instance.handle.replace(' ', '')
    instance.handle = instance.handle.replace('@', '')
    instance.handle = instance.handle.lower()

    from django.contrib.contenttypes.models import ContentType
    from search.models import SearchResult

    if instance.pk:
        SearchResult.objects.update_or_create(
            source_type=ContentType.objects.get(app_label='dashboard', model='profile'),
            source_id=instance.pk,
            defaults={
                "created_on":instance.created_on,
                "title":instance.handle,
                "description":instance.desc,
                "url":instance.url,
                "visible_to":None,
                'img_url': instance.avatar_url,
            }
            )

@receiver(user_logged_in)
def post_login(sender, request, user, **kwargs):
    """Handle actions to take on user login."""
    from dashboard.utils import create_user_action
    profile = getattr(user, 'profile', None)
    if profile and not profile.github_access_token:
        profile.github_access_token = profile.get_access_token()
    create_user_action(user, 'Login', request)


@receiver(user_logged_out)
def post_logout(sender, request, user, **kwargs):
    """Handle actions to take on user logout."""
    from dashboard.utils import create_user_action
    create_user_action(user, 'Logout', request)


class ProfileSerializer(serializers.BaseSerializer):
    """Handle serializing the Profile object."""

    class Meta:
        """Define the profile serializer metadata."""

        model = Profile
        fields = ('handle', 'github_access_token')
        extra_kwargs = {'github_access_token': {'write_only': True}}

    def to_representation(self, instance):
        """Provide the serialized representation of the Profile.

        Args:
            instance (Profile): The Profile object to be serialized.

        Returns:
            dict: The serialized Profile.

        """
        has_representation = instance.as_representation.get('id')
        if not has_representation:
            instance.calculate_all()
            instance.save()
        return instance.as_representation

@receiver(pre_save, sender=Tip, dispatch_uid="normalize_tip_usernames")
def normalize_tip_usernames(sender, instance, **kwargs):
    """Handle pre-save signals from Tips to normalize Github usernames."""
    if instance.username:
        instance.username = instance.username.replace("@", '')


m2m_changed.connect(m2m_changed_interested, sender=Bounty.interested.through)


class UserAction(SuperModel):
    """Records Actions that a user has taken ."""

    ACTION_TYPES = [
        ('Login', 'Login'),
        ('Logout', 'Logout'),
        ('Visit', 'Visit'),
        ('added_slack_integration', 'Added Slack Integration'),
        ('removed_slack_integration', 'Removed Slack Integration'),
        ('updated_avatar', 'Updated Avatar'),
        ('status_update', 'Update Status'),
        ('account_disconnected', 'Account Disconnected'),
    ]
    action = models.CharField(max_length=50, choices=ACTION_TYPES, db_index=True)
    user = models.ForeignKey(User, related_name='actions', on_delete=models.SET_NULL, null=True, db_index=True)
    profile = models.ForeignKey('dashboard.Profile', related_name='actions', on_delete=models.CASCADE, null=True, db_index=True)
    ip_address = models.GenericIPAddressField(null=True)
    location_data = JSONField(default=dict)
    metadata = JSONField(default=dict)
    utm = JSONField(default=dict, null=True)

    class Meta:
        """Define metadata associated with UserAction."""

        index_together = [
            ["profile", "action"],
        ]

    def __str__(self):
        return f"{self.action} by {self.profile} at {self.created_on}"

    def point_value(self):
        """

        Returns:
            int the Point value of this user action
        """
        return point_values.get(self.action, 0)


@receiver(post_save, sender=UserAction, dispatch_uid="post_add_ua")
def post_add_ua(sender, instance, created, **kwargs):
    if created:
        pass

class CoinRedemption(SuperModel):
    """Define the coin redemption schema."""

    class Meta:
        """Define metadata associated with CoinRedemption."""

        verbose_name_plural = 'Coin Redemptions'

    shortcode = models.CharField(max_length=255, default='')
    url = models.URLField(null=True)
    network = models.CharField(max_length=255, default='')
    token_name = models.CharField(max_length=255)
    contract_address = models.CharField(max_length=255)
    amount = models.IntegerField(default=1)
    expires_date = models.DateTimeField()


@receiver(pre_save, sender=CoinRedemption, dispatch_uid="to_checksum_address")
def to_checksum_address(sender, instance, **kwargs):
    """Handle pre-save signals from CoinRemptions to normalize the contract address."""
    if instance.contract_address:
        instance.contract_address = Web3.toChecksumAddress(instance.contract_address)
        print(instance.contract_address)


class CoinRedemptionRequest(SuperModel):
    """Define the coin redemption request schema."""

    class Meta:
        """Define metadata associated with CoinRedemptionRequest."""

        verbose_name_plural = 'Coin Redemption Requests'

    coin_redemption = models.OneToOneField(CoinRedemption, blank=False, on_delete=models.CASCADE)
    ip = models.GenericIPAddressField(protocol='IPv4')
    txid = models.CharField(max_length=255, default='')
    txaddress = models.CharField(max_length=255)
    sent_on = models.DateTimeField(null=True)


class Tool(SuperModel):
    """Define the Tool schema."""

    CAT_ADVANCED = 'AD'
    CAT_ALPHA = 'AL'
    CAT_BASIC = 'BA'
    CAT_BUILD = 'BU'
    CAT_COMING_SOON = 'CS'
    CAT_COMMUNITY = 'CO'
    CAT_FOR_FUN = 'FF'
    GAS_TOOLS = "TO"
    CAT_RETIRED = "CR"

    TOOL_CATEGORIES = (
        (CAT_ADVANCED, 'advanced'),
        (GAS_TOOLS, 'gas'),
        (CAT_ALPHA, 'alpha'),
        (CAT_BASIC, 'basic'),
        (CAT_BUILD, 'tools to build'),
        (CAT_COMING_SOON, 'coming soon'),
        (CAT_COMMUNITY, 'community'),
        (CAT_FOR_FUN, 'just for fun'),
        (CAT_RETIRED, 'retired'),
    )

    name = models.CharField(max_length=255)
    category = models.CharField(max_length=2, choices=TOOL_CATEGORIES)
    img = models.CharField(max_length=255, blank=True)
    description = models.TextField(blank=True)
    url_name = models.CharField(max_length=40, blank=True)
    link = models.CharField(max_length=255, blank=True)
    link_copy = models.CharField(max_length=255, blank=True)
    active = models.BooleanField(default=False)
    new = models.BooleanField(default=False)
    stat_graph = models.CharField(max_length=255)
    votes = models.ManyToManyField('dashboard.ToolVote', blank=True)

    def __str__(self):
        return self.name

    @property
    def img_url(self):
        return static(self.img)

    @property
    def link_url(self):
        if self.link and not self.url_name:
            return self.link

        try:
            return reverse(self.url_name)
        except NoReverseMatch:
            pass

        return reverse('tools')

    def starting_score(self):
        if self.category == self.CAT_BASIC:
            return 10
        elif self.category == self.CAT_ADVANCED:
            return 5
        elif self.category in [self.CAT_BUILD, self.CAT_COMMUNITY]:
            return 3
        elif self.category == self.CAT_ALPHA:
            return 2
        elif self.category == self.CAT_COMING_SOON:
            return 1
        elif self.category == self.CAT_FOR_FUN:
            return 1
        return 0

    def vote_score(self):
        score = self.starting_score()
        for vote in self.votes.all():
            score += vote.value
        return score

    def i18n_name(self):
        return _(self.name)

    def i18n_description(self):
        return _(self.description)

    def i18n_link_copy(self):
        return _(self.link_copy)


class ToolVote(SuperModel):
    """Define the vote placed on a tool."""

    profile = models.ForeignKey('dashboard.Profile', related_name='votes', on_delete=models.CASCADE)
    value = models.IntegerField(default=0)

    @property
    def tool(self):
        try:
            return Tool.objects.filter(votes__in=[self.pk]).first()
        except Exception:
            return None

    def __str__(self):
        return f"{self.profile} | {self.value} | {self.tool}"


class TokenApproval(SuperModel):
    """A token approval."""

    profile = models.ForeignKey('dashboard.Profile', related_name='token_approvals', on_delete=models.CASCADE)
    coinbase = models.CharField(max_length=50)
    token_name = models.CharField(max_length=50)
    token_address = models.CharField(max_length=50)
    approved_address = models.CharField(max_length=50)
    approved_name = models.CharField(max_length=50)
    tx = models.CharField(max_length=255, default='')
    network = models.CharField(max_length=255, default='')

    def __str__(self):
        return f"{self.coinbase} | {self.token_name} | {self.profile}"

    @property
    def coinbase_short(self):
        coinbase_short = f"{self.coinbase[0:5]}...{self.coinbase[-4:]}"
        return coinbase_short


class SearchHistory(SuperModel):
    """Define the structure of a Search History object."""

    class Meta:
        """Define metadata associated with SearchHistory."""

        verbose_name_plural = 'Search History'

    search_type = models.CharField(max_length=50, db_index=True)
    user = models.ForeignKey(User, on_delete=models.SET_NULL, null=True, blank=True)
    data = JSONField(default=dict)
    ip_address = models.GenericIPAddressField(blank=True, null=True)


class BlockedUser(SuperModel):
    """Define the structure of the BlockedUser."""

    handle = models.CharField(max_length=255, db_index=True, unique=True)
    comments = models.TextField(default='', blank=True)
    active = models.BooleanField(help_text=_('Is the block active?'))
    user = models.OneToOneField(User, related_name='blocked', on_delete=models.SET_NULL, null=True, blank=True)

    def __str__(self):
        """Return the string representation of a Bounty."""
        return f'<BlockedUser: {self.handle}>'


class Sponsor(SuperModel):
    """Defines the Hackthon Sponsor"""

    name = models.CharField(max_length=255, help_text='sponsor Name')
    logo = models.ImageField(help_text='sponsor logo', blank=True)
    logo_svg = models.FileField(help_text='sponsor logo svg', blank=True)

    def __str__(self):
        return self.name


class HackathonEvent(SuperModel):
    """Defines the HackathonEvent model."""

    name = models.CharField(max_length=255)
    slug = models.SlugField(blank=True)
    logo = models.ImageField(blank=True)
    logo_svg = models.FileField(blank=True)
    start_date = models.DateTimeField()
    end_date = models.DateTimeField()
    background_color = models.CharField(max_length=255, null=True, blank=True, help_text='hexcode for the banner, default to white')
    text_color = models.CharField(max_length=255, null=True, blank=True, help_text='hexcode for the text, default to black')
    identifier = models.CharField(max_length=255, default='', help_text='used for custom styling for the banner')
    sponsors = models.ManyToManyField(Sponsor, through='HackathonSponsor')
    show_results = models.BooleanField(help_text=_('Hide/Show the links to access hackathon results'), default=True)
    description = models.TextField(default='', blank=True, help_text=_('HTML rich description.'))
    quest_link = models.CharField(max_length=255, blank=True)

    def __str__(self):
        """String representation for HackathonEvent.

        Returns:
            str: The string representation of a HackathonEvent.
        """
        return f'{self.name} - {self.start_date}'

    @property
    def url(self):
        return self.get_absolute_url()

    def get_absolute_url(self):
        """Get the absolute URL for the HackathonEvent.

        Returns:
            str: The absolute URL for the HackathonEvent.

        """
        return settings.BASE_URL + f'hackathon/{self.slug}'

    @property
    def onboard_url(self):
        return self.get_onboard_url()

    def get_onboard_url(self):
        """Get the absolute URL for the HackathonEvent.

        Returns:
            str: The absolute URL for the HackathonEvent.

        """
        return settings.BASE_URL + f'hackathon/onboard/{self.slug}/'

    @property
    def get_current_bounties(self):
        return Bounty.objects.filter(event=self, network='mainnet').current()

    @property
    def url(self):
        return settings.BASE_URL + self.slug

    @property
    def stats(self):
        stats = {
            'range': f"{self.start_date.strftime('%m/%d/%Y')} to {self.end_date.strftime('%m/%d/%Y')}",
            'logo': self.logo.url if self.logo else None,
            'num_bounties': self.get_current_bounties.count(),
            'num_bounties_done': self.get_current_bounties.filter(idx_status='done').count(),
            'num_bounties_open': self.get_current_bounties.filter(idx_status='open').count(),
            'total_volume': sum(self.get_current_bounties.values_list('_val_usd_db', flat=True)),
        }
        return stats

    def save(self, *args, **kwargs):
        """Define custom handling for saving HackathonEvent."""
        if not self.slug:
            self.slug = slugify(self.name)
        super().save(*args, **kwargs)

# method for updating
@receiver(pre_save, sender=HackathonEvent, dispatch_uid="psave_hackathonevent")
def psave_hackathonevent(sender, instance, **kwargs):

    from django.contrib.contenttypes.models import ContentType
    from search.models import SearchResult
    if instance.pk:
        SearchResult.objects.update_or_create(
            source_type=ContentType.objects.get(app_label='dashboard', model='hackathonevent'),
            source_id=instance.pk,
            defaults={
                "created_on":instance.created_on,
                "title":instance.name,
                "description":instance.stats['range'],
                "url":instance.onboard_url,
                "visible_to":None,
                'img_url': instance.logo.url if instance.logo else None,
            }
            )

class HackathonSponsor(SuperModel):
    SPONSOR_TYPES = [
        ('G', 'Gold'),
        ('S', 'Silver'),
    ]
    hackathon = models.ForeignKey('HackathonEvent', default=1, on_delete=models.CASCADE)
    sponsor = models.ForeignKey('Sponsor', default=1, on_delete=models.CASCADE)
    sponsor_type = models.CharField(
        max_length=1,
        choices=SPONSOR_TYPES,
        default='G',
    )


class HackathonProject(SuperModel):
    PROJECT_STATUS = [
        ('invalid', 'invalid'),
        ('pending', 'pending'),
        ('accepted', 'accepted'),
        ('completed', 'completed'),
    ]
    name = models.CharField(max_length=255)
    hackathon = models.ForeignKey(
        'HackathonEvent',
        related_name='project_event',
        on_delete=models.CASCADE,
        help_text='Hackathon event'
    )
    logo = models.ImageField(
        upload_to=get_upload_filename,
        null=True,
        blank=True,
        help_text=_('Project Logo')
    )
    profiles = models.ManyToManyField(
        'dashboard.Profile',
        related_name='project_profiles',
    )
    work_url = models.URLField(help_text='Repo or PR url')
    summary = models.TextField(default='', blank=True)
    bounty = models.ForeignKey(
        'dashboard.Bounty',
        related_name='project_bounty',
        on_delete=models.CASCADE,
        help_text='bounty prize url'
    )
    badge = models.URLField(
        blank=True,
        null=True,
        db_index=True,
        help_text='badge img url'
    )
    status = models.CharField(
        max_length=20,
        choices=PROJECT_STATUS,
        blank=True
    )

    class Meta:
        ordering = ['-name']

    def __str__(self):
        return f"{self.name} - {self.bounty} on {self.created_on}"


class FeedbackEntry(SuperModel):
    bounty = models.ForeignKey(
        'dashboard.Bounty',
        related_name='feedbacks',
        on_delete=models.CASCADE,
        blank=True,
        null=True
    )
    sender_profile = models.ForeignKey(
        'dashboard.Profile',
        related_name='feedbacks_sent',
        on_delete=models.CASCADE,
        blank=True,
        null=True
    )
    receiver_profile = models.ForeignKey(
        'dashboard.Profile',
        related_name='feedbacks_got',
        on_delete=models.CASCADE,
        blank=True,
        null=True
    )
    rating = models.SmallIntegerField(blank=True, default=0)
    satisfaction_rating = models.SmallIntegerField(blank=True, default=0)
    communication_rating = models.SmallIntegerField(blank=True, default=0)
    speed_rating = models.SmallIntegerField(blank=True, default=0)
    code_quality_rating = models.SmallIntegerField(blank=True, default=0)
    recommendation_rating = models.SmallIntegerField(blank=True, default=0)
    comment = models.TextField(default='', blank=True)
    feedbackType = models.TextField(default='', blank=True, max_length=20)
    private = models.BooleanField(help_text=_('whether this feedback can be shown publicly'), default=True)

    def __str__(self):
        """Return the string representation of a Bounty."""
        return f'<Feedback Bounty #{self.bounty} - from: {self.sender_profile} to: {self.receiver_profile}>'

    def visible_to(self, user):
        """Whether this user can see the feedback ornot"""
        if not self.private:
            return True
        if user.is_staff:
            return True
        if not user.is_authenticated:
            return False
        if self.sender_profile.handle == user.profile.handle:
            return True
        return False

    @property
    def anonymized_comment(self):
        import re
        replace_str = [
            self.bounty.bounty_owner_github_username,
            ]
        for profile in [self.sender_profile, self.receiver_profile, self.bounty.org_profile]:
            if profile:
                replace_str.append(profile.handle)
                name = profile.data.get('name')
                if name:
                    name = name.split(' ')
                    for ele in name:
                        replace_str.append(ele)

        review = self.comment
        for ele in replace_str:
            review = re.sub(ele, 'NAME', review, flags=re.I)

        return review


class Coupon(SuperModel):
    code = models.CharField(unique=True, max_length=10)
    fee_percentage = models.IntegerField(validators=[MinValueValidator(0), MaxValueValidator(100)])
    expiry_date = models.DateField()

    def __str__(self):
        """Return the string representation of Coupon."""
        return f'code: {self.code} | fee: {self.fee_percentage} %'


class ProfileView(SuperModel):
    """Records profileviews ."""

    target = models.ForeignKey('dashboard.Profile', related_name='viewed_by', on_delete=models.CASCADE, db_index=True)
    viewer = models.ForeignKey('dashboard.Profile', related_name='viewed_profiles', on_delete=models.CASCADE, db_index=True)

    class Meta:
        ordering = ['-pk']

    def __str__(self):
        return f"{self.viewer} => {self.target} on {self.created_on}"


@receiver(post_save, sender=ProfileView, dispatch_uid="post_add_profileview")
def post_add_profileview(sender, instance, created, **kwargs):
    # disregard other profileviews added within 30 minutes of each other
    if created:
        dupes = ProfileView.objects.exclude(pk=instance.pk)
        dupes = dupes.filter(created_on__gte=(instance.created_on - timezone.timedelta(minutes=30)))
        dupes = dupes.filter(created_on__lte=(instance.created_on + timezone.timedelta(minutes=30)))
        dupes = dupes.filter(target=instance.target)
        dupes = dupes.filter(viewer=instance.viewer)
        for dupe in dupes:
            dupe.delete()


class Earning(SuperModel):
    """Records Earning - the generic object for all earnings on the platform ."""

    from_profile = models.ForeignKey('dashboard.Profile', related_name='sent_earnings', on_delete=models.CASCADE, db_index=True, null=True)
    to_profile = models.ForeignKey('dashboard.Profile', related_name='earnings', on_delete=models.CASCADE, db_index=True, null=True)
    org_profile = models.ForeignKey('dashboard.Profile', related_name='org_earnings', on_delete=models.CASCADE, db_index=True, null=True)
    value_usd = models.DecimalField(decimal_places=2, max_digits=50, null=True)
    source_type = models.ForeignKey(ContentType, on_delete=models.CASCADE)
    source_id = models.PositiveIntegerField()
    source = GenericForeignKey('source_type', 'source_id')
    network = models.CharField(max_length=50, default='')
    url = models.CharField(max_length=500, default='')

    def __str__(self):
        return f"{self.from_profile} => {self.to_profile} of ${self.value_usd} on {self.created_on} for {self.source}"


def get_my_earnings_counter_profiles(profile_pk):
    # returns profiles that a user has done business with
    from_profile_earnings = Earning.objects.filter(from_profile=profile_pk)
    to_profile_earnings = Earning.objects.filter(to_profile=profile_pk)
    org_profile_earnings = Earning.objects.filter(org_profile=profile_pk)

    from_profile_earnings = list(from_profile_earnings.values_list('to_profile', flat=True))
    to_profile_earnings = list(to_profile_earnings.values_list('from_profile', flat=True))
    org_profile_earnings = list(org_profile_earnings.values_list('from_profile', flat=True)) + list(org_profile_earnings.values_list('to_profile', flat=True))

    all_earnings = from_profile_earnings + to_profile_earnings + org_profile_earnings
    return all_earnings


def get_my_grants(profile):
    # returns grants that a profile has done business with
    relevant_grants = list(profile.grant_contributor.all().values_list('grant', flat=True)) \
        + list(profile.grant_teams.all().values_list('pk', flat=True)) \
        + list(profile.grant_admin.all().values_list('pk', flat=True)) \
        + list(profile.grant_phantom_funding.values_list('pk', flat=True))
    return relevant_grants


class PortfolioItem(SuperModel):
    """Define the structure of PortfolioItem object."""

    title = models.CharField(max_length=255)
    tags = ArrayField(models.CharField(max_length=50), default=list, blank=True)
    link = models.URLField(null=True)
    profile = models.ForeignKey('dashboard.Profile', related_name='portfolio_items', on_delete=models.CASCADE, db_index=True)

    def __str__(self):
        return f"{self.title} by {self.profile.handle}"


class ProfileStatHistory(SuperModel):
    """ProfileStatHistory - generalizable model for tracking history of a profiles info"""

    profile = models.ForeignKey('dashboard.Profile', related_name='stats', on_delete=models.CASCADE, db_index=True)
    key = models.CharField(max_length=50, default='', db_index=True)
    payload = JSONField(default=dict, blank=True, null=True)

    def __str__(self):
        return f"{self.key} <> {self.profile.handle}"


class TribeMember(SuperModel):
    MEMBER_STATUS = [
        ('accepted', 'accepted'),
        ('pending', 'pending'),
        ('rejected', 'rejected'),
    ]
    profile = models.ForeignKey('dashboard.Profile', related_name='follower', on_delete=models.CASCADE)
    org = models.ForeignKey('dashboard.Profile', related_name='org', on_delete=models.CASCADE)
    leader = models.BooleanField(default=False, help_text=_('tribe leader'))
    title = models.CharField(max_length=255, blank=True, default='')
    status = models.CharField(
        max_length=20,
        choices=MEMBER_STATUS,
        blank=True
    )<|MERGE_RESOLUTION|>--- conflicted
+++ resolved
@@ -2548,16 +2548,9 @@
     rank_org = models.IntegerField(default=0)
     rank_coder = models.IntegerField(default=0)
     referrer = models.ForeignKey('dashboard.Profile', related_name='referred', on_delete=models.CASCADE, null=True, db_index=True, blank=True)
-<<<<<<< HEAD
-    tribe_description = models.TextField(default='', blank=True, help_text=_('HTML rich description.'))
+    tribe_description = models.TextField(default='', blank=True, help_text=_('HTML rich description describing tribe.'))
     automatic_backup = models.BooleanField(default=False, help_text=_('automatic backup profile to cloud storage such as 3Box if the flag is true'))
-
-
-=======
-    tribe_description = models.TextField(default='', blank=True, help_text=_('HTML rich description describing tribe.'))
     as_representation = JSONField(default=dict, blank=True)
-    tribe_priority = models.TextField(default='', blank=True, help_text=_('HTML rich description for what tribe priorities.'))
->>>>>>> b9a7c427
     objects = ProfileQuerySet.as_manager()
 
     @property
