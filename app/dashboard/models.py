'''
    Copyright (C) 2017 Gitcoin Core

    This program is free software: you can redistribute it and/or modify
    it under the terms of the GNU Affero General Public License as published
    by the Free Software Foundation, either version 3 of the License, or
    (at your option) any later version.

    This program is distributed in the hope that it will be useful,
    but WITHOUT ANY WARRANTY; without even the implied warranty of
    MERCHANTABILITY or FITNESS FOR A PARTICULAR PURPOSE. See the
    GNU Affero General Public License for more details.

    You should have received a copy of the GNU Affero General Public License
    along with this program. If not, see <http://www.gnu.org/licenses/>.

'''
# -*- coding: utf-8 -*-
from __future__ import unicode_literals

import logging
from datetime import datetime
from urllib.parse import urlsplit

from django.conf import settings
from django.contrib.auth.models import User
from django.contrib.auth.signals import user_logged_in, user_logged_out
from django.contrib.humanize.templatetags.humanize import naturalday, naturaltime
from django.contrib.postgres.fields import ArrayField, JSONField
from django.contrib.staticfiles.templatetags.staticfiles import static
from django.db import models
from django.db.models.signals import m2m_changed, post_delete, post_save, pre_save
from django.dispatch import receiver
from django.urls import reverse
from django.urls.exceptions import NoReverseMatch
from django.utils import timezone
from django.utils.translation import gettext_lazy as _

import pytz
import requests
from dashboard.tokens import addr_to_token
from economy.models import SuperModel
from economy.utils import ConversionRateNotFoundError, convert_amount, convert_token_to_usdt
from github.utils import (
    _AUTH, HEADERS, TOKEN_URL, build_auth_dict, get_issue_comments, get_user, issue_number, org_name, repo_name,
)
from rest_framework import serializers
from web3 import Web3

from .signals import m2m_changed_interested

logger = logging.getLogger(__name__)


class BountyQuerySet(models.QuerySet):
    """Handle the manager queryset for Bounties."""

    def current(self):
        """Filter results down to current bounties only."""
        return self.filter(current_bounty=True)

    def stats_eligible(self):
        """Exclude results that we don't want to track in statistics."""
        return self.exclude(idx_status__in=['unknown', 'cancelled'])

    def exclude_by_status(self, excluded_statuses=None):
        """Exclude results with a status matching the provided list."""
        if excluded_statuses is None:
            excluded_statuses = []

        return self.exclude(idx_status__in=excluded_statuses)


class Bounty(SuperModel):
    """Define the structure of a Bounty.

    Attributes:
        BOUNTY_TYPES (list of tuples): The valid bounty types.
        EXPERIENCE_LEVELS (list of tuples): The valid experience levels.
        PROJECT_LENGTHS (list of tuples): The possible project lengths.
        STATUS_CHOICES (list of tuples): The valid status stages.
        OPEN_STATUSES (list of str): The list of status types considered open.
        CLOSED_STATUSES (list of str): The list of status types considered closed.

    """

    BOUNTY_TYPES = [
        ('Bug', 'Bug'),
        ('Security', 'Security'),
        ('Feature', 'Feature'),
        ('Unknown', 'Unknown'),
    ]
    EXPERIENCE_LEVELS = [
        ('Beginner', 'Beginner'),
        ('Intermediate', 'Intermediate'),
        ('Advanced', 'Advanced'),
        ('Unknown', 'Unknown'),
    ]
    PROJECT_LENGTHS = [
        ('Hours', 'Hours'),
        ('Days', 'Days'),
        ('Weeks', 'Weeks'),
        ('Months', 'Months'),
        ('Unknown', 'Unknown'),
    ]

    STATUS_CHOICES = (
        ('cancelled', 'cancelled'),
        ('done', 'done'),
        ('expired', 'expired'),
        ('open', 'open'),
        ('started', 'started'),
        ('submitted', 'submitted'),
        ('unknown', 'unknown'),
    )
    OPEN_STATUSES = ['open', 'started', 'submitted']
    CLOSED_STATUSES = ['expired', 'unknown', 'cancelled', 'done']

    web3_type = models.CharField(max_length=50, default='bounties_network')
    title = models.CharField(max_length=255)
    web3_created = models.DateTimeField(db_index=True)
    value_in_token = models.DecimalField(default=1, decimal_places=2, max_digits=50)
    token_name = models.CharField(max_length=50)
    token_address = models.CharField(max_length=50)
    bounty_type = models.CharField(max_length=50, choices=BOUNTY_TYPES, blank=True)
    project_length = models.CharField(max_length=50, choices=PROJECT_LENGTHS, blank=True)
    experience_level = models.CharField(max_length=50, choices=EXPERIENCE_LEVELS, blank=True)
    github_url = models.URLField(db_index=True)
    github_comments = models.IntegerField(default=0)
    bounty_owner_address = models.CharField(max_length=50)
    bounty_owner_email = models.CharField(max_length=255, blank=True)
    bounty_owner_github_username = models.CharField(max_length=255, blank=True)
    bounty_owner_name = models.CharField(max_length=255, blank=True)
    is_open = models.BooleanField(help_text=_('Whether the bounty is still open for fulfillments.'))
    expires_date = models.DateTimeField()
    raw_data = JSONField()
    metadata = JSONField(default={})
    current_bounty = models.BooleanField(
        default=False, help_text=_('Whether this bounty is the most current revision one or not'))
    _val_usd_db = models.DecimalField(default=0, decimal_places=2, max_digits=50)
    contract_address = models.CharField(max_length=50, default='')
    network = models.CharField(max_length=255, blank=True, db_index=True)
    idx_experience_level = models.IntegerField(default=0, db_index=True)
    idx_project_length = models.IntegerField(default=0, db_index=True)
    idx_status = models.CharField(max_length=9, choices=STATUS_CHOICES, default='open', db_index=True)
    issue_description = models.TextField(default='', blank=True)
    standard_bounties_id = models.IntegerField(default=0)
    num_fulfillments = models.IntegerField(default=0)
    balance = models.DecimalField(default=0, decimal_places=2, max_digits=50)
    accepted = models.BooleanField(default=False, help_text=_('Whether the bounty has been done'))
    interested = models.ManyToManyField('dashboard.Interest', blank=True)
    interested_comment = models.IntegerField(null=True, blank=True)
    submissions_comment = models.IntegerField(null=True, blank=True)
    override_status = models.CharField(max_length=255, blank=True)
    last_comment_date = models.DateTimeField(null=True, blank=True)
    fulfillment_accepted_on = models.DateTimeField(null=True, blank=True)
    fulfillment_submitted_on = models.DateTimeField(null=True, blank=True)
    fulfillment_started_on = models.DateTimeField(null=True, blank=True)
    canceled_on = models.DateTimeField(null=True, blank=True)

    # Bounty QuerySet Manager
    objects = BountyQuerySet.as_manager()

    class Meta:
        """Define metadata associated with Bounty."""

        verbose_name_plural = 'Bounties'
        index_together = [
            ["network", "idx_status"],
        ]

    def __str__(self):
        """Return the string representation of a Bounty."""
        return f"{'(CURRENT) ' if self.current_bounty else ''}{self.title} {self.value_in_token} " \
               f"{self.token_name} {self.web3_created}"

    def save(self, *args, **kwargs):
        """Define custom handling for saving bounties."""
        if self.bounty_owner_github_username:
            self.bounty_owner_github_username = self.bounty_owner_github_username.lstrip('@')
        super().save(*args, **kwargs)

    def get_absolute_url(self):
        """Get the absolute URL for the Bounty.

        Returns:
            str: The absolute URL for the Bounty.

        """
        return settings.BASE_URL + self.get_relative_url(preceding_slash=False)

    def get_relative_url(self, preceding_slash=True):
        """Get the relative URL for the Bounty.

        Attributes:
            preceding_slash (bool): Whether or not to include a preceding slash.

        Returns:
            str: The relative URL for the Bounty.

        """
        try:
            _org_name = org_name(self.github_url)
            _issue_num = int(issue_number(self.github_url))
            _repo_name = repo_name(self.github_url)
            return f"{'/' if preceding_slash else ''}issue/{_org_name}/{_repo_name}/{_issue_num}/{self.standard_bounties_id}"
        except Exception:
            return f"{'/' if preceding_slash else ''}funding/details?url={self.github_url}"

    def get_natural_value(self):
        token = addr_to_token(self.token_address)
        if not token:
            return 0
        decimals = token.get('decimals', 0)
        return float(self.value_in_token) / 10**decimals

    @property
    def url(self):
        return self.get_absolute_url()

    @property
    def can_submit_after_expiration_date(self):
        if self.is_legacy:
            # legacy bounties could submit after expiration date
            return True

        # standardbounties
        contract_deadline = self.raw_data.get('contract_deadline')
        ipfs_deadline = self.raw_data.get('ipfs_deadline')
        if not ipfs_deadline:
            # if theres no expiry date in the payload, then expiration date is not mocked, and one cannot submit after expiration date
            return False

        # if contract_deadline > ipfs_deadline, then by definition, can be submitted after expiry date
        return contract_deadline > ipfs_deadline

    @property
    def title_or_desc(self):
        """Return the title of the issue."""
        if not self.title:
            title = self.fetch_issue_item('title') or self.github_url
            return title
        return self.title

    @property
    def issue_description_text(self):
        import re
        tag_re = re.compile(r'(<!--.*?-->|<[^>]*>)')
        return tag_re.sub('', self.issue_description).strip()

    @property
    def github_issue_number(self):
        try:
            return int(issue_number(self.github_url))
        except Exception:
            return None

    @property
    def org_name(self):
        return self.github_org_name

    @property
    def github_org_name(self):
        try:
            return org_name(self.github_url)
        except Exception:
            return None

    @property
    def github_repo_name(self):
        try:
            return repo_name(self.github_url)
        except Exception:
            return None

    def is_hunter(self, handle):
        """Determine whether or not the profile is the bounty hunter.

        Args:
            handle (str): The profile handle to be compared.

        Returns:
            bool: Whether or not the user is the bounty hunter.

        """
        return any(profile.fulfiller_github_username == handle for profile in self.fulfillments.all())

    def is_funder(self, handle):
        """Determine whether or not the profile is the bounty funder.

        Args:
            handle (str): The profile handle to be compared.

        Returns:
            bool: Whether or not the user is the bounty funder.

        """
        return handle.lower().lstrip('@') == self.bounty_owner_github_username.lower().lstrip('@')

    @property
    def absolute_url(self):
        return self.get_absolute_url()

    @property
    def avatar_url(self):
        return self.get_avatar_url(False)

    @property
    def avatar_url_w_gitcoin_logo(self):
        return self.get_avatar_url(True)

    def get_avatar_url(self, gitcoin_logo_flag=False):
        """Return the local avatar URL."""
        org_name = self.github_org_name
        gitcoin_logo_flag = "/1" if gitcoin_logo_flag else ""
        if org_name:
            return f"{settings.BASE_URL}static/avatar/{org_name}{gitcoin_logo_flag}"
        else:
            return f"{settings.BASE_URL}funding/avatar?repo={self.github_url}&v=3"

    @property
    def keywords(self):
        try:
            return self.metadata.get('issueKeywords', False)
        except Exception:
            return False

    @property
    def now(self):
        """Return the time now in the current timezone."""
        return timezone.now()

    @property
    def past_expiration_date(self):
        """Return true IFF issue is past expiration date"""
        return timezone.localtime().replace(tzinfo=None) > self.expires_date.replace(tzinfo=None)

    @property
    def past_hard_expiration_date(self):
        """Return true IFF issue is past smart contract expiration date
        and therefore cannot ever be claimed again"""
        return self.past_expiration_date and not self.can_submit_after_expiration_date

    @property
    def status(self):
        """Determine the status of the Bounty.

        Raises:
            Exception: Catch whether or not any exception is encountered and
                return unknown for status.

        Returns:
            str: The status of the Bounty.

        """
        if self.override_status:
            return self.override_status
        if self.is_legacy:
            # TODO: Remove following full deprecation of legacy bounties
            try:
                fulfillments = self.fulfillments \
                    .exclude(fulfiller_address='0x0000000000000000000000000000000000000000') \
                    .exists()
                if not self.is_open:
                    if timezone.now() > self.expires_date and fulfillments:
                        return 'expired'
                    return 'done'
                elif not fulfillments:
                    if self.pk and self.interested.exists():
                        return 'started'
                    return 'open'
                return 'submitted'
            except Exception as e:
                logger.warning(e)
                return 'unknown'
        else:
            try:
                if not self.is_open:
                    if self.accepted:
                        return 'done'
                    elif self.past_hard_expiration_date:
                        return 'expired'
                    # If its not expired or done, it must be cancelled.
                    return 'cancelled'
                if self.num_fulfillments == 0:
                    if self.pk and self.interested.exists():
                        return 'started'
                    return 'open'
                return 'submitted'
            except Exception as e:
                logger.warning(e)
                return 'unknown'

    @property
    def value_true(self):
        return self.get_natural_value()

    @property
    def value_in_eth(self):
        if self.token_name == 'ETH':
            return self.value_in_token
        try:
            return convert_amount(self.value_in_token, self.token_name, 'ETH')
        except Exception:
            return None

    @property
    def value_in_usdt_now(self):
        decimals = 10**18
        if self.token_name == 'USDT':
            return float(self.value_in_token)
        if self.token_name == 'DAI':
            return float(self.value_in_token / 10**18)
        try:
            return round(float(convert_amount(self.value_in_token, self.token_name, 'USDT')) / decimals, 2)
        except ConversionRateNotFoundError:
            return None

    @property
    def value_in_usdt(self):
        if self.status in self.OPEN_STATUSES:
            return self.value_in_usdt_now
        return self.value_in_usdt_then

    @property
    def value_in_usdt_then(self):
        decimals = 10 ** 18
        if self.token_name == 'USDT':
            return float(self.value_in_token)
        if self.token_name == 'DAI':
            return float(self.value_in_token / 10 ** 18)
        try:
            return round(float(convert_amount(self.value_in_token, self.token_name, 'USDT', self.web3_created)) / decimals, 2)
        except ConversionRateNotFoundError:
            return None

    @property
    def token_value_in_usdt_now(self):
        try:
            return round(convert_token_to_usdt(self.token_name), 2)
        except ConversionRateNotFoundError:
            return None

    @property
    def token_value_in_usdt_then(self):
        try:
            return round(convert_token_to_usdt(self.token_name, self.web3_created), 2)
        except ConversionRateNotFoundError:
            return None

    @property
    def token_value_in_usdt(self):
        if self.status in self.OPEN_STATUSES:
            return self.token_value_in_usdt_now
        return self.token_value_in_usdt_then

    @property
    def token_value_time_peg(self):
        if self.status in self.OPEN_STATUSES:
            return timezone.now()
        return self.web3_created

    @property
    def desc(self):
        return f"{naturaltime(self.web3_created)} {self.idx_project_length} {self.bounty_type} {self.experience_level}"

    @property
    def turnaround_time_accepted(self):
        try:
            return (self._fulfillment_accepted_on - self.web3_created).total_seconds()
        except Exception:
            return None

    @property
    def turnaround_time_started(self):
        try:
            return (self._fulfillment_started_on - self.web3_created).total_seconds()
        except Exception:
            return None

    @property
    def turnaround_time_submitted(self):
        try:
            return (self._fulfillment_submitted_on - self.web3_created).total_seconds()
        except Exception:
            return None

    @property
    def _fulfillment_accepted_on(self):
        try:
            return self.fulfillments.filter(accepted=True).first().accepted_on
        except Exception:
            return None

    @property
    def _fulfillment_submitted_on(self):
        try:
            return self.fulfillments.first().created_on
        except Exception:
            return None

    @property
    def _fulfillment_started_on(self):
        try:
            return self.interested.first().created
        except Exception:
            return None

    @property
    def hourly_rate(self):
        try:
            hours_worked = self.fulfillments.filter(accepted=True).first().fulfiller_hours_worked
            return float(self.value_in_usdt) / float(hours_worked)
        except Exception:
            return None

    @property
    def is_legacy(self):
        """Determine if the Bounty is legacy based on sunset date.

        Todo:
            * Remove this method following legacy bounty sunsetting.

        Returns:
            bool: Whether or not the Bounty is using the legacy contract.

        """
        return (self.web3_type == 'legacy_gitcoin')

    def get_github_api_url(self):
        """Get the Github API URL associated with the bounty.

        Returns:
            str: The Github API URL associated with the issue.

        """
        from urllib.parse import urlparse
        if self.github_url.lower()[:19] != 'https://github.com/':
            return ''
        url_path = urlparse(self.github_url).path
        return 'https://api.github.com/repos' + url_path

    def fetch_issue_item(self, item_type='body'):
        """Fetch the item type of an issue.

        Args:
            type (str): The github API response body item to be fetched.

        Returns:
            str: The item content.

        """
        github_url = self.get_github_api_url()
        if github_url:
            issue_description = requests.get(github_url, auth=_AUTH)
            if issue_description.status_code == 200:
                item = issue_description.json().get(item_type, '')
                if item_type == 'body' and item:
                    self.issue_description = item
                elif item_type == 'title' and item:
                    self.title = item
                self.save()
                return item
        return ''

    def fetch_issue_comments(self, save=True):
        """Fetch issue comments for the associated Github issue.

        Args:
            save (bool): Whether or not to save the Bounty after fetching.

        Returns:
            dict: The comments data dictionary provided by Github.

        """
        if self.github_url.lower()[:19] != 'https://github.com/':
            return []

        parsed_url = urlsplit(self.github_url)
        try:
            github_user, github_repo, _, github_issue = parsed_url.path.split('/')[1:5]
        except ValueError:
            logger.info(f'Invalid github url for Bounty: {self.pk} -- {self.github_url}')
            return []
        comments = get_issue_comments(github_user, github_repo, github_issue)
        if isinstance(comments, dict) and comments.get('message', '') == 'Not Found':
            logger.info(f'Bounty {self.pk} contains an invalid github url {self.github_url}')
            return []
        comment_count = 0
        for comment in comments:
            if (isinstance(comment, dict) and comment.get('user', {}).get('login', '') not in settings.IGNORE_COMMENTS_FROM):
                comment_count += 1
        self.github_comments = comment_count
        if comment_count:
            comment_times = [datetime.strptime(comment['created_at'], '%Y-%m-%dT%H:%M:%SZ') for comment in comments]
            max_comment_time = max(comment_times)
            max_comment_time = max_comment_time.replace(tzinfo=pytz.utc)
            self.last_comment_date = max_comment_time
        if save:
            self.save()
        return comments

    @property
<<<<<<< HEAD
    def next_bounty(self):
        if self.current_bounty:
            return None
        try:
            return Bounty.objects.filter(standard_bounties_id=self.standard_bounties_id, created_on__gt=self.created_on).order_by('created_on').first()
        except:
            return None

    @property
    def prev_bounty(self):
        try:
            return Bounty.objects.filter(standard_bounties_id=self.standard_bounties_id, created_on__lt=self.created_on).order_by('-created_on').first()
        except:
            return None

    # returns true if this bounty was active at _time
    def was_active_at(self, _time):
        if _time < self.web3_created:
            return False
        if _time < self.created_on:
            return False
        next_bounty = self.next_bounty
        if next_bounty is None:
            return True
        if next_bounty.created_on > _time:
            return True
        return False

=======
    def action_urls(self):
        """Provide URLs for bounty related actions.

        Returns:
            dict: A dictionary of action URLS for this bounty.

        """
        return {
            'fulfill': f"/issue/fulfill/{self.pk}",
            'increase': f"/issue/increase/{self.pk}",
            'accept': f"/issue/accept/{self.pk}",
            'cancel': f"/issue/cancel/{self.pk}",
        }
>>>>>>> 6cc10774


class BountyFulfillmentQuerySet(models.QuerySet):
    """Handle the manager queryset for BountyFulfillments."""

    def accepted(self):
        """Filter results to accepted bounty fulfillments."""
        return self.filter(accepted=True)

    def submitted(self):
        """Exclude results that have not been submitted."""
        return self.exclude(fulfiller_address='0x0000000000000000000000000000000000000000')


class BountyFulfillment(SuperModel):
    """The structure of a fulfillment on a Bounty."""

    fulfiller_address = models.CharField(max_length=50)
    fulfiller_email = models.CharField(max_length=255, blank=True)
    fulfiller_github_username = models.CharField(max_length=255, blank=True)
    fulfiller_name = models.CharField(max_length=255, blank=True)
    fulfiller_metadata = JSONField(default={}, blank=True)
    fulfillment_id = models.IntegerField(null=True, blank=True)
    fulfiller_hours_worked = models.DecimalField(null=True, blank=True, decimal_places=2, max_digits=50)
    fulfiller_github_url = models.CharField(max_length=255, blank=True, null=True)
    accepted = models.BooleanField(default=False)
    accepted_on = models.DateTimeField(null=True, blank=True)

    bounty = models.ForeignKey(Bounty, related_name='fulfillments', on_delete=models.CASCADE)
    profile = models.ForeignKey('dashboard.Profile', related_name='fulfilled', on_delete=models.CASCADE, null=True)

    def __str__(self):
        """Define the string representation of BountyFulfillment.

        Returns:
            str: The string representation of the object.

        """
        return f'BountyFulfillment ID: ({self.pk}) - Bounty ID: ({self.bounty.pk})'

    def save(self, *args, **kwargs):
        """Define custom handling for saving bounty fulfillments."""
        if self.fulfiller_github_username:
            self.fulfiller_github_username = self.fulfiller_github_username.lstrip('@')
        super().save(*args, **kwargs)

    @property
    def to_json(self):
        """Define the JSON representation of BountyFulfillment.

        Returns:
            dict: A JSON representation of BountyFulfillment.

        """
        return {
            'address': self.fulfiller_address,
            'bounty_id': self.bounty.pk,
            'email': self.fulfiller_email,
            'githubUsername': self.fulfiller_github_username,
            'name': self.fulfiller_name,
        }


class BountySyncRequest(SuperModel):
    """Define the structure for bounty syncing."""

    github_url = models.URLField()
    processed = models.BooleanField()


class Subscription(SuperModel):

    email = models.EmailField(max_length=255)
    raw_data = models.TextField()
    ip = models.CharField(max_length=50)

    def __str__(self):
        return f"{self.email} {self.created_on}"


class Tip(SuperModel):

    emails = JSONField()
    url = models.CharField(max_length=255, default='')
    tokenName = models.CharField(max_length=255)
    tokenAddress = models.CharField(max_length=255)
    amount = models.DecimalField(default=1, decimal_places=4, max_digits=50)
    comments_priv = models.TextField(default='', blank=True)
    comments_public = models.TextField(default='', blank=True)
    ip = models.CharField(max_length=50)
    expires_date = models.DateTimeField()
    github_url = models.URLField(null=True, blank=True)
    from_name = models.CharField(max_length=255, default='', blank=True)
    from_email = models.CharField(max_length=255, default='', blank=True)
    from_username = models.CharField(max_length=255, default='', blank=True)
    username = models.CharField(max_length=255, default='')  # to username
    network = models.CharField(max_length=255, default='')
    txid = models.CharField(max_length=255, default='')
    receive_txid = models.CharField(max_length=255, default='', blank=True)
    received_on = models.DateTimeField(null=True, blank=True)
    from_address = models.CharField(max_length=255, default='', blank=True)
    receive_address = models.CharField(max_length=255, default='', blank=True)

    def __str__(self):
        """Return the string representation for a tip."""
        return f"({self.network}) - {self.status}{' ORPHAN' if not self.emails else ''} {self.amount} " \
               f"{self.tokenName} to {self.username}, created: {naturalday(self.created_on)}, " \
               f"expires: {naturalday(self.expires_date)}"

    # TODO: DRY
    def get_natural_value(self):
        token = addr_to_token(self.tokenAddress)
        decimals = token['decimals']
        return float(self.amount) / 10**decimals

    @property
    def value_true(self):
        return self.get_natural_value()

    # TODO: DRY
    @property
    def value_in_eth(self):
        if self.tokenName == 'ETH':
            return self.amount
        try:
            return convert_amount(self.amount, self.tokenName, 'ETH')
        except Exception:
            return None

    @property
    def value_in_usdt_now(self):
        decimals = 1
        if self.tokenName == 'USDT':
            return float(self.amount)
        if self.tokenName == 'DAI':
            return float(self.amount / 10**18)
        try:
            return round(float(convert_amount(self.amount, self.tokenName, 'USDT')) / decimals, 2)
        except ConversionRateNotFoundError:
            return None

    @property
    def value_in_usdt(self):
        return self.value_in_usdt_then

    @property
    def value_in_usdt_then(self):
        decimals = 1
        if self.tokenName == 'USDT':
            return float(self.amount)
        if self.tokenName == 'DAI':
            return float(self.amount / 10 ** 18)
        try:
            return round(float(convert_amount(self.amount, self.tokenName, 'USDT', self.created_on)) / decimals, 2)
        except ConversionRateNotFoundError:
            return None

    @property
    def token_value_in_usdt_now(self):
        try:
            return round(convert_token_to_usdt(self.tokenName), 2)
        except ConversionRateNotFoundError:
            return None

    @property
    def token_value_in_usdt_then(self):
        try:
            return round(convert_token_to_usdt(self.tokenName, self.created_on), 2)
        except ConversionRateNotFoundError:
            return None

    @property
    def status(self):
        if self.receive_txid:
            return "RECEIVED"
        return "PENDING"


# @receiver(pre_save, sender=Bounty, dispatch_uid="normalize_usernames")
# def normalize_usernames(sender, instance, **kwargs):
#     if instance.bounty_owner_github_username:
#         instance.bounty_owner_github_username = instance.bounty_owner_github_username.lstrip('@')


# method for updating
@receiver(pre_save, sender=Bounty, dispatch_uid="psave_bounty")
def psave_bounty(sender, instance, **kwargs):
    idx_experience_level = {
        'Unknown': 1,
        'Beginner': 2,
        'Intermediate': 3,
        'Advanced': 4,
    }

    idx_project_length = {
        'Unknown': 1,
        'Hours': 2,
        'Days': 3,
        'Weeks': 4,
        'Months': 5,
    }

    instance.idx_status = instance.status
    instance.fulfillment_accepted_on = instance._fulfillment_accepted_on
    instance.fulfillment_submitted_on = instance._fulfillment_submitted_on
    instance.fulfillment_started_on = instance._fulfillment_started_on
    instance._val_usd_db = instance.value_in_usdt if instance.value_in_usdt else 0
    instance._val_usd_db_now = instance.value_in_usdt_now if instance.value_in_usdt_now else 0
    instance.idx_experience_level = idx_experience_level.get(instance.experience_level, 0)
    instance.idx_project_length = idx_project_length.get(instance.project_length, 0)


class Interest(models.Model):
    """Define relationship for profiles expressing interest on a bounty."""

    profile = models.ForeignKey('dashboard.Profile', related_name='interested', on_delete=models.CASCADE)
    created = models.DateTimeField(auto_now_add=True, blank=True, null=True)

    def __str__(self):
        """Define the string representation of an interested profile."""
        return self.profile.handle


@receiver(post_save, sender=Interest, dispatch_uid="psave_interest")
@receiver(post_delete, sender=Interest, dispatch_uid="pdel_interest")
def psave_interest(sender, instance, **kwargs):
    # when a new interest is saved, update the status on frontend
    print("signal: updating bounties psave_interest")
    for bounty in Bounty.objects.filter(interested=instance):
        bounty.save()


class Profile(SuperModel):
    """Define the structure of the user profile.

    TODO:
        * Remove all duplicate identity related information already stored on User.

    """

    user = models.OneToOneField(User, on_delete=models.CASCADE, null=True)
    data = JSONField()
    handle = models.CharField(max_length=255, db_index=True)
    last_sync_date = models.DateTimeField(null=True)
    email = models.CharField(max_length=255, blank=True, db_index=True)
    github_access_token = models.CharField(max_length=255, blank=True, db_index=True)
    pref_lang_code = models.CharField(max_length=2, choices=settings.LANGUAGES)
    slack_repos = ArrayField(models.CharField(max_length=200), blank=True, default=[])
    slack_token = models.CharField(max_length=255, default='')
    slack_channel = models.CharField(max_length=255, default='')
    suppress_leaderboard = models.BooleanField(
        default=False,
        help_text='If this option is chosen, we will remove your profile information from the leaderboard',
    )
    # Sample data: https://gist.github.com/mbeacom/ee91c8b0d7083fa40d9fa065125a8d48
    # Sample repos_data: https://gist.github.com/mbeacom/c9e4fda491987cb9728ee65b114d42c7
    repos_data = JSONField(default={})

    @property
    def is_org(self):
        return self.data['type'] == 'Organization'

    @property
    def bounties(self):
        fulfilled_bounty_ids = self.fulfilled.all().values_list('bounty_id')
        bounties = Bounty.objects.filter(github_url__istartswith=self.github_url, current_bounty=True)
        for interested in self.interested.all():
            bounties = bounties | Bounty.objects.filter(interested=interested, current_bounty=True)
        bounties = bounties | Bounty.objects.filter(pk__in=fulfilled_bounty_ids, current_bounty=True)
        bounties = bounties | Bounty.objects.filter(bounty_owner_github_username__iexact=self.handle, current_bounty=True) | Bounty.objects.filter(bounty_owner_github_username__iexact="@" + self.handle, current_bounty=True)
        bounties = bounties | Bounty.objects.filter(github_url__in=[url for url in self.tips.values_list('github_url', flat=True)], current_bounty=True)
        bounties = bounties.distinct()
        return bounties.order_by('-web3_created')

    @property
    def tips(self):
        on_repo = Tip.objects.filter(github_url__startswith=self.github_url).order_by('-id')
        tipped_for = Tip.objects.filter(username__iexact=self.handle).order_by('-id')
        return on_repo | tipped_for

    @property
    def authors(self):
        auto_include_contributors_with_count_gt = 40
        limit_to_num = 10

        _return = []

        for repo in sorted(self.repos_data, key=lambda repo: repo.get('contributions', -1), reverse=True):
            for c in repo.get('contributors', []):
                if isinstance(c, dict) and c.get('contributions', 0) > auto_include_contributors_with_count_gt:
                    _return.append(c['login'])

        include_gitcoin_users = len(_return) < limit_to_num
        if include_gitcoin_users:
            for b in self.bounties:
                vals = [b.bounty_owner_github_username]
                for val in vals:
                    if val:
                        _return.append(val.lstrip('@'))
            for t in self.tips:
                vals = [t.username]
                for val in vals:
                    if val:
                        _return.append(val.lstrip('@'))
        _return = list(set(_return))
        _return.sort()
        return _return[:limit_to_num]

    @property
    def desc(self):
        stats = self.stats
        role = stats[0][0]
        total_funded_participated = stats[1][0]
        plural = 's' if total_funded_participated != 1 else ''
        return f"@{self.handle} is a {role} who has participated in {total_funded_participated} " \
               f"funded issue{plural} on Gitcoin"

    @property
    def is_moderator(self):
        """Determine whether or not the user is a moderator.

        Returns:
            bool: Whether or not the user is a moderator.

        """
        return self.user.groups.filter(name='Moderators').exists() if self.user else False

    @property
    def is_staff(self):
        """Determine whether or not the user is a staff member.

        Returns:
            bool: Whether or not the user is a member of the staff.

        """
        return self.user.is_staff if self.user else False

    @property
    def stats(self):
        bounties = self.bounties.stats_eligible()
        loyalty_rate = 0
        total_funded = sum([bounty.value_in_usdt if bounty.value_in_usdt else 0 for bounty in bounties if bounty.is_funder(self.handle)])
        total_fulfilled = sum([bounty.value_in_usdt if bounty.value_in_usdt else 0 for bounty in bounties if bounty.is_hunter(self.handle)])
        print(total_funded, total_fulfilled)
        role = 'newbie'
        if total_funded > total_fulfilled:
            role = 'funder'
        elif total_funded < total_fulfilled:
            role = 'coder'

        loyalty_rate = self.fulfilled.filter(accepted=True).count()
        success_rate = 0
        if bounties.exists():
            numer = bounties.filter(idx_status__in=['submitted', 'started', 'done']).count()
            denom = bounties.exclude(idx_status__in=['open']).count()
            success_rate = int(round(numer * 1.0 / denom, 2) * 100) if denom != 0 else 'N/A'
        if success_rate == 0:
            success_rate = 'N/A'
            loyalty_rate = 'N/A'
        else:
            success_rate = f"{success_rate}%"
            loyalty_rate = f"{loyalty_rate}x"
        if role == 'newbie':
            return [
                (role, 'Status'),
                (bounties.count(), 'Total Funded Issues'),
                (bounties.filter(idx_status='open').count(), 'Open Funded Issues'),
                (loyalty_rate, 'Loyalty Rate'),
            ]
        elif role == 'coder':
            return [
                (role, 'Primary Role'),
                (bounties.count(), 'Total Funded Issues'),
                (success_rate, 'Success Rate'),
                (loyalty_rate, 'Loyalty Rate'),
            ]
        # funder
        return [
            (role, 'Primary Role'),
            (bounties.count(), 'Total Funded Issues'),
            (bounties.filter(idx_status='open').count(), 'Open Funded Issues'),
            (success_rate, 'Success Rate'),
        ]

    @property
    def github_url(self):
        return f"https://github.com/{self.handle}"

    @property
    def avatar_url(self):
        return f"{settings.BASE_URL}static/avatar/{self.handle}"

    @property
    def avatar_url_with_gitcoin_logo(self):
        return f"{self.avatar_url}/1"

    @property
    def absolute_url(self):
        return self.get_absolute_url()

    @property
    def username(self):
        handle = ''
        if hasattr(self, 'user') and self.user.username:
            handle = self.user.username
        # TODO: (mbeacom) Remove this check once we get rid of all the lingering identity shenanigans.
        elif self.handle:
            handle = self.handle
        return handle

    def has_repo(self, full_name):
        """Check if user has access to repo.

        Args:
            full_name (str): Repository name, like gitcoin/web.

        Returns:
            bool: Whether or not user has access to repository.

        """
        for repo in self.repos_data:
            if repo['full_name'] == full_name:
                return True
        return False


    def is_github_token_valid(self):
        """Check whether or not a Github OAuth token is valid.

        Args:
            access_token (str): The Github OAuth token.

        Returns:
            bool: Whether or not the provided OAuth token is valid.

        """
        if not self.github_access_token:
            return False

        _params = build_auth_dict(self.github_access_token)
        url = TOKEN_URL.format(**_params)
        response = requests.get(
            url,
            auth=(_params['client_id'], _params['client_secret']),
            headers=HEADERS)

        if response.status_code == 200:
            return True
        return False

    def __str__(self):
        return self.handle

    def get_relative_url(self, preceding_slash=True):
        return f"{'/' if preceding_slash else ''}profile/{self.handle}"

    def get_absolute_url(self):
        return settings.BASE_URL + self.get_relative_url(preceding_slash=False)

    def get_access_token(self, save=True):
        """Get the Github access token from User.

        Args:
            save (bool): Whether or not to save the User access token to the profile.

        Raises:
            Exception: The exception is raised in the event of any error and returns an empty string.

        Returns:
            str: The Github access token.

        """
        try:
            access_token = self.user.social_auth.filter(provider='github').latest('pk').access_token
            if save:
                self.github_access_token = access_token
                self.save()
        except Exception:
            return ''
        return access_token

    def get_profile_preferred_language(self):
        return settings.LANGUAGE_CODE if not self.pref_lang_code else self.pref_lang_code

@receiver(user_logged_in)
def post_login(sender, request, user, **kwargs):
    """Handle actions to take on user login."""
    from dashboard.utils import create_user_action
    create_user_action(user, 'Login', request)

@receiver(user_logged_out)
def post_logout(sender, request, user, **kwargs):
    """Handle actions to take on user logout."""
    from dashboard.utils import create_user_action
    create_user_action(user, 'Logout', request)


class ProfileSerializer(serializers.BaseSerializer):
    """Handle serializing the Profile object."""

    class Meta:
        """Define the profile serializer metadata."""

        model = Profile
        fields = ('handle', 'github_access_token')
        extra_kwargs = {'github_access_token': {'write_only': True}}

    def to_representation(self, instance):
        """Provide the serialized representation of the Profile.

        Args:
            instance (Profile): The Profile object to be serialized.

        Returns:
            dict: The serialized Profile.

        """
        return {
            'id': instance.id,
            'handle': instance.handle,
            'github_url': instance.github_url,
            'avatar_url': instance.avatar_url,
            'url': instance.get_relative_url()
        }


@receiver(pre_save, sender=Tip, dispatch_uid="normalize_tip_usernames")
def normalize_tip_usernames(sender, instance, **kwargs):
    """Handle pre-save signals from Tips to normalize Github usernames."""
    if instance.username:
        instance.username = instance.username.replace("@", '')


m2m_changed.connect(m2m_changed_interested, sender=Bounty.interested.through)
# m2m_changed.connect(changed_fulfillments, sender=Bounty.fulfillments)


class UserAction(SuperModel):
    """Records Actions that a user has taken ."""

    ACTION_TYPES = [
        ('Login', 'Login'),
        ('Logout', 'Logout'),
    ]
    action = models.CharField(max_length=50, choices=ACTION_TYPES)
    user = models.ForeignKey(User, related_name='actions', on_delete=models.CASCADE, null=True)
    profile = models.ForeignKey('dashboard.Profile', related_name='actions', on_delete=models.CASCADE, null=True)
    ip_address = models.GenericIPAddressField(null=True)
    location_data = JSONField(default={})
    metadata = JSONField(default={})

    def __str__(self):
        return f"{self.action} by {self.profile} at {self.created_on}"


class CoinRedemption(SuperModel):
    """Define the coin redemption schema."""

    class Meta:
        """Define metadata associated with CoinRedemption."""

        verbose_name_plural = 'Coin Redemptions'

    shortcode = models.CharField(max_length=255, default='')
    url = models.URLField(null=True)
    network = models.CharField(max_length=255, default='')
    token_name = models.CharField(max_length=255)
    contract_address = models.CharField(max_length=255)
    amount = models.IntegerField(default=1)
    expires_date = models.DateTimeField()


@receiver(pre_save, sender=CoinRedemption, dispatch_uid="to_checksum_address")
def to_checksum_address(sender, instance, **kwargs):
    """Handle pre-save signals from CoinRemptions to normalize the contract address."""
    if instance.contract_address:
        instance.contract_address = Web3.toChecksumAddress(instance.contract_address)
        print(instance.contract_address)


class CoinRedemptionRequest(SuperModel):
    """Define the coin redemption request schema."""

    class Meta:
        """Define metadata associated with CoinRedemptionRequest."""

        verbose_name_plural = 'Coin Redemption Requests'

    coin_redemption = models.OneToOneField(CoinRedemption, blank=False, on_delete=models.CASCADE)
    ip = models.GenericIPAddressField(protocol='IPv4')
    txid = models.CharField(max_length=255, default='')
    txaddress = models.CharField(max_length=255)
    sent_on = models.DateTimeField(null=True)


class Tool(SuperModel):
    """Define the Tool schema."""

    CAT_ADVANCED = 'AD'
    CAT_ALPHA = 'AL'
    CAT_BASIC = 'BA'
    CAT_BUILD = 'BU'
    CAT_COMING_SOON = 'CS'
    CAT_COMMUNITY = 'CO'
    CAT_FOR_FUN = 'FF'

    TOOL_CATEGORIES = (
        (CAT_ADVANCED, 'advanced'),
        (CAT_ALPHA, 'alpha'),
        (CAT_BASIC, 'basic'),
        (CAT_BUILD, 'tools to build'),
        (CAT_COMING_SOON, 'coming soon'),
        (CAT_COMMUNITY, 'community'),
        (CAT_FOR_FUN, 'just for fun'),
    )

    name = models.CharField(max_length=255)
    category = models.CharField(max_length=2, choices=TOOL_CATEGORIES)
    img = models.CharField(max_length=255, blank=True)
    description = models.TextField(blank=True)
    url_name = models.CharField(max_length=40, blank=True)
    link = models.CharField(max_length=255, blank=True)
    link_copy = models.CharField(max_length=255, blank=True)
    active = models.BooleanField(default=False)
    new = models.BooleanField(default=False)
    stat_graph = models.CharField(max_length=255)
    votes = models.ManyToManyField('dashboard.ToolVote', blank=True)

    def __str__(self):
        return self.name

    @property
    def img_url(self):
        return static(self.img)

    @property
    def link_url(self):
        if self.link and not self.url_name:
            return self.link

        try:
            return reverse(self.url_name)
        except NoReverseMatch:
            pass

        return reverse('tools')

    def starting_score(self):
        if self.category == self.CAT_BASIC:
            return 10
        elif self.category == self.CAT_ADVANCED:
            return 5
        elif self.category in [self.CAT_BUILD, self.CAT_COMMUNITY]:
            return 3
        elif self.category == self.CAT_ALPHA:
            return 2
        elif self.category == self.CAT_COMING_SOON:
            return 1
        elif self.category == self.CAT_FOR_FUN:
            return 1
        return 0

    def vote_score(self):
        score = self.starting_score()
        for vote in self.votes.all():
            score += vote.value
        return score

    def i18n_name(self):
        return _(self.name)

    def i18n_description(self):
        return _(self.description)

    def i18n_link_copy(self):
        return _(self.link_copy)

    def __str__(self):
        return self.name


class ToolVote(models.Model):
    """Define the vote placed on a tool."""

    profile = models.ForeignKey('dashboard.Profile', related_name='votes', on_delete=models.CASCADE)
    value = models.IntegerField(default=0)

    @property
<<<<<<< HEAD
    def tool(self): 
=======
    def tool(self):
>>>>>>> 6cc10774
        try:
            return Tool.objects.filter(votes__in=[self.pk]).first()
        except:
            return None

    def __str__(self):
<<<<<<< HEAD
        return f"{self.profile} | {self.value} | {self.tool}"

=======
        return f"{self.profile} | {self.value} | {self.tool}"
>>>>>>> 6cc10774
<|MERGE_RESOLUTION|>--- conflicted
+++ resolved
@@ -601,7 +601,6 @@
         return comments
 
     @property
-<<<<<<< HEAD
     def next_bounty(self):
         if self.current_bounty:
             return None
@@ -630,7 +629,6 @@
             return True
         return False
 
-=======
     def action_urls(self):
         """Provide URLs for bounty related actions.
 
@@ -644,7 +642,6 @@
             'accept': f"/issue/accept/{self.pk}",
             'cancel': f"/issue/cancel/{self.pk}",
         }
->>>>>>> 6cc10774
 
 
 class BountyFulfillmentQuerySet(models.QuerySet):
@@ -1333,20 +1330,11 @@
     value = models.IntegerField(default=0)
 
     @property
-<<<<<<< HEAD
-    def tool(self): 
-=======
     def tool(self):
->>>>>>> 6cc10774
         try:
             return Tool.objects.filter(votes__in=[self.pk]).first()
         except:
             return None
 
     def __str__(self):
-<<<<<<< HEAD
         return f"{self.profile} | {self.value} | {self.tool}"
-
-=======
-        return f"{self.profile} | {self.value} | {self.tool}"
->>>>>>> 6cc10774
