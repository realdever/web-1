{% load i18n humanize static avatar_tags kudos_extras %}
<!DOCTYPE html>
<html lang="en">
  <head>
    {% if hidden %}
      <meta name="robots" content="noindex">
    {% endif %}
    {% include 'shared/head.html' %}
    {% include 'shared/cards_pic.html' %}
    {% if not hidden %}
      <link rel="canonical" href="{{profile.url}}/{{tab}}" />
    {% endif %}
    <link rel="stylesheet" href={% static "v2/css/dashboard.css" %} />
    <link rel="stylesheet" href={% static "v2/css/profile.css" %} />
    <link rel="stylesheet" href={% static "v2/css/tag.css" %} />
    <link rel="stylesheet" href={% static "v2/css/kudos/styles.css" %} />
    <link rel="stylesheet" href={% static "v2/css/tabs.css" %} />
    <link rel="stylesheet" href={% static "v2/css/rating.css" %} />
    <link rel="stylesheet" href={% static "v2/css/scroll-carousel.css" %} />
    <link rel="stylesheet" href="{% static "v2/css/activity_stream.css" %}">
  </head>
  <body class="interior {{ active }} g-font-muli">
    {% include 'shared/tag_manager_2.html' %}
    {% include 'shared/top_nav.html' with class='d-md-flex' %}
    {% include 'home/nav.html' %}
    <div class="container-fluid header profile-header dash {% if not profile.profile_wallpaper %}basic {% endif %}" style="{% if profile.profile_wallpaper %} background-image: url( {{ profile.profile_wallpaper }} ) {% endif %}">
      {% csrf_token %}
      {% if not hidden and is_staff %}
        <div class="alpha-warning font-caption mb-0">
          <span class="font-weight-bold">Staff only</span>
          <a style="color:white;" href="{{profile.admin_url}}">{% trans "Profile Admin" %}</a>
        </div>
      {% endif %}
      {% if is_editable %}
        <div class="position-relative profile-banner">
          <div class="container mt-5">
            <div class="row">
              <div class="col-12">
                <p class="profile-banner-cta text-center">
                  <i class="fa fa-camera"></i>
                  Update Header Image
                </p>
              </div>
            </div>
          </div>
        </div>
      {% endif %}
    </div>

    <div class="container-fluid bg-light">
      <div class="container profile-card mh-150">
        <div class="row">
          {% if total_kudos_count %}
            <div id="kudos_header" class="d-md-block d-none">
              {% for kudos_group in my_kudos %}
                <img src="{{ kudos_group.kudos_token_cloned_from.preview_img_url }}" title="{{ kudos_group.kudos_token_cloned_from.name|humanize_name }}" class="img-thumbnail border-transparent kd-shadow" width="70">
              {% endfor %}
            </div>
          {% endif %}

          {% if not hidden %}
            <div class="col-12 col-lg-6 profile-header__main-infos">
              {% include 'profiles/header_avatar.html' %}
              {% include 'profiles/header_sync_profile.html' %}
              {% include 'profiles/header_details.html' %}
            </div>
            {% if profile.is_org %}
              {% include 'profiles/organization.html' %}

            {% elif profile.cascaded_persona == 'funder' %}
              {% include 'profiles/scorecard_funder.html' %}

            {% else %}
              {% include 'profiles/scorecard_hunter.html' %}
            {% endif %}
          {% endif %}
        </div>
      </div>
    </div>

    {% include 'profiles/tabs.html' %}

    <div class="container">
      {% if hidden %}
        {% include 'profiles/hidden.html' %}
      {% endif %}
    </div>

    {% include 'profiles/tabs_close.html' %}

    </div>
  </div>

    {% include 'shared/result.html' %}
    {% include 'shared/bottom_notification.html' %}
    {% include 'shared/footer.html' %}
    {% include 'shared/analytics.html' %}
    {% include 'shared/footer_scripts.html'%}
<<<<<<< HEAD
=======
    {% include 'shared/current_profile.html' %}
>>>>>>> b9a7c427

    <!-- jQuery -->
    <script src="{% static "v2/js/abi.js" %}"></script>
    <script src="/dynamic/js/tokens_dynamic.js"></script>
    <script src="{% static "v2/js/tokens.js" %}"></script>
    <script>
      $('[data-toggle="popover"]').popover()
      $('[data-toggle="tooltip"]').bootstrapTooltip();
    </script>
    <script src="{% static "v2/js/pages/tabs.js" %}"></script>
    <script src="{% static "v2/js/pages/profile.js" %}"></script>
    <script src="{% static "v2/js/pages/join_tribe.js" %}"></script>
    <script src="{% static "v2/js/pages/tribe_title.js" %}"></script>
    <script src="{% static "v2/js/pages/profile-edit.js" %}"></script>
    <script src="{% static "v2/js/profile-backup.js" %}"></script>
    <script src="{% static "v2/js/rating.js" %}"></script>
    <script src="{% static 'v2/js/lib/emoji-button.js' %}"></script>
    <script src="{% static "v2/js/status.js" %}"></script>
    <script src="{% static "v2/js/pages/tribe-edit.js" %}"></script>
    <script src="{% static "v2/js/activity.js" %}"></script>
    <script>
      {% if profile.preferred_payout_address %}
        document.hasPreferredPayoutAddress = true;
      {% endif %}
      {% if profile.automatic_backup %}
        window.profile_automatic_backup = true;
      {% endif %}
    </script>
    <script src="https://unpkg.com/3box/dist/3box.min.js"></script>
  </body>
</html><|MERGE_RESOLUTION|>--- conflicted
+++ resolved
@@ -96,10 +96,7 @@
     {% include 'shared/footer.html' %}
     {% include 'shared/analytics.html' %}
     {% include 'shared/footer_scripts.html'%}
-<<<<<<< HEAD
-=======
     {% include 'shared/current_profile.html' %}
->>>>>>> b9a7c427
 
     <!-- jQuery -->
     <script src="{% static "v2/js/abi.js" %}"></script>
