--- conflicted
+++ resolved
@@ -1,24 +1,6 @@
 {% load i18n static avatar_tags add_url_schema email_obfuscator %}
 
 <h1 class="profile-header__handle">
-<<<<<<< HEAD
-  {{ profile.name }}
-
-  {% if is_staff and not profile.is_org %}
-    <button class="btn btn-outline-gc-blue btn-sm flex-grow-1" data-openchat="{{profile}}"> <i class="fas fa-comment-dots" data-placement="bottom" data-toggle="tooltip" data-html="true" title="Chat @{{ profile.handle }}"></i></button>
-  {% endif %}
-  <a class="btn btn-outline-gc-blue btn-sm flex-grow-1" href="{% url 'tip' %}?username={{ profile.handle }}"  data-placement="bottom" data-toggle="tooltip" data-html="true" title="Tip @{{ profile.handle }}">
-    <i class="fab fa-ethereum"></i>
-  </a>
-  <a class="btn btn-outline-gc-blue btn-sm flex-grow-1" href="/users?invite={{ profile.handle }}" data-placement="bottom" data-toggle="tooltip" data-html="true" title="Invite @{{ profile.handle }} to Bounty">
-    <i class="fas fa-share-square"></i>
-  </a>
-  <a class="btn btn-outline-gc-blue btn-sm flex-grow-1" href="{% url 'kudos_send' %}?username={{ profile.handle }}" data-placement="bottom" data-toggle="tooltip" data-html="true" title="Kudos @{{ profile.handle }}">
-     <i class="fas fa-dice-d6"></i>
-  </a>
-=======
-  @{{ profile.name }}
->>>>>>> b602dbc6
   {% if verification %}
     <button class="btn btn-sm animate-verify" data-container="body" data-toggle="popover" data-html="true" data-placement="bottom" data-trigger="hover click" data-content='
       <p class="h6 my-2 text-left">Gitcoin Verified <img width="18" src="{% static "v2/images/badge-verify.svg" %}"></p>
@@ -46,6 +28,11 @@
     <i class="fab fa-ethereum"></i>
   </a>
 
+  <a class="btn btn-outline-gc-blue btn-sm flex-grow-1 font-smaller-5 position-relative quick-link" 
+     href="{% url 'kudos_send' %}?username={{ profile.handle }}" data-placement="bottom" data-toggle="tooltip" data-html="true" title="Kudos @{{ profile.handle }}">
+     <i class="fas fa-dice-d6"></i>
+  </a>
+  
   <a class="btn btn-outline-gc-blue btn-sm flex-grow-1 font-smaller-5 position-relative quick-link" href="/users?invite={{ profile.handle }}"
     data-placement="bottom" data-toggle="tooltip" data-html="true" title="Invite @{{ profile.handle }} to Bounty"
   >
