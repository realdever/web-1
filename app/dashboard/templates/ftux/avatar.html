{% comment %}
  Copyright (C) 2020 Gitcoin Core

  This program is free software: you can redistribute it and/or modify
  it under the terms of the GNU Affero General Public License as published
  by the Free Software Foundation, either version 3 of the License, or
  (at your option) any later version.

  This program is distributed in the hope that it will be useful,
  but WITHOUT ANY WARRANTY; without even the implied warranty of
  MERCHANTABILITY or FITNESS FOR A PARTICULAR PURPOSE. See the
  GNU Affero General Public License for more details.

  You should have received a copy of the GNU Affero General Public License
  along with this program. If not, see <http://www.gnu.org/licenses/>.
{% endcomment %}
{% load i18n static hash strip_char is_in_list_type_iexact jsonify %}


<ul id="avatar-tabs" class="nav nav-tabs my-5" role="tablist">
  {% if theme == 'classic' %}
    <li class="nav-item">
      <a class="nav-link nav-line" data-toggle="tab" href="#avatars-builder-tab" data-toggle="avatars-builder-tab" role="tab">Avatar Builder</a>
    </li>
  {% else %}
    <li class="nav-item">
      <a class="nav-link nav-line active" data-toggle="tab" href="#avatars-builder-3d-tab" data-toggle="avatars-builder-3d-tab" role="tab">Avatar Builder</a>
    </li>
  {% endif %}
  <li class="nav-item">
    <a class="nav-link nav-line" data-toggle="tab" href="#my-avatars-tab" data-toggle="my-avatars-tab" role="tab">My Avatars</a>
  </li>
  <li class="nav-item">
    <a class="nav-link nav-line" data-toggle="tab" href="#preset-avatars-tab" role="tab">Preset Avatars</a>
  </li>
</ul>
<div class="tab-content">
  {% if theme == 'classic' %}
  <div class="tab-pane fade active show" id="avatars-builder-tab" role="tabpanel">
    <div class="row">
      <div class="col-12">
        {% include 'ftux/avatar_toggle.html' %}
      </div>
      {% if not has_purchased_everything_package %}
        <div class="col-12">
          <p style="background-color: #CAF4E3; padding: 3px 5px; font-size: 12px;">
            {% trans "NEW!  Purchase ALL Current & Future Premium Avatar Items for only 0.1 ETH" %}
            <a href="#" id="purchase_all" data-cost="0.1ETH" style="font-weight: bold; font-size: 12px;" onclick="purchaseOption('all','all',this)">
              {% trans "Click Here!" %}
            </a>
          </p>
        </div>
      {%endif %}
      <div id="avatar-builder">
        <!-- Navigation Links -->
        <ul id="avatar-builder__sections">
          {% for s in sections %}
            <a href="#section-title" onclick="changeSection('{{ s.name|cut:" " }}')">
            <li id="nav-{{ s.name|cut:" " }}">{% trans s.name %}</li>
            </a>
          {% endfor %}
        </ul>
        <!-- Main editor area -->
        <div id="avatar-builder__editor">
          <h3 id="section-title">
            {% for s in sections %}
              <span class="section-title__content" id="title-{{ s.name|cut:" " }}">
                {% trans s.title %}
              </span>
            {% endfor %}
          </h3>
          <!-- Avatar preview -->
          <div id="avatar-area" class="d-flex flex-wrap justify-content-center">
            <div id="avatar-preview" class="mb-3" style="background-color: #{{ defaultBackground }}"></div>
            <!-- Options area for each section (hidden by default) -->
            {% for s in sections %}
              {% with s.name|cut:" " as id %}
              {% with "v2/images/avatar/"|add:id|add:"/" as basePath %}
              <div id="options-{{ id }}" class="options-section d-flex flex-wrap {% if id in optionalSections %}optional{% endif %}">
                {% for o in s.options %}
                  <button type="button" class="avatar-option
                  {% if s.paid_options|hash:o %}
                  payment_required {{o}} {{s.purchases}}
                    {% if o|is_in_list_type_iexact:s.purchases %}
                      paid
                    {% else %}
                      not_paid
                    {% endif %}
                  {% endif %}
                  {{ id }}-{{ o }} " id="avatar-option-{{ id | strip_char:"'" }}-{{ o | strip_char:"'" }}" onclick="setOption('{{ id }}', '{{ o|addslashes }}', this)">
                {% if id == "Head" or id == "Ears" %}
                  {% with STATIC_URL|add:basePath|add:o|add:"-"|add:defaultSkinTone|add:".svg" as path %}
                  <div data-cost="{{s.paid_options|hash:o}}ETH" class="SkinTone-dependent" style="background-image: url({{ path }});" data-path="{{ path }}"></div>
                  {% endwith %}
                {% elif id == "Clothing" %}
                  {% with STATIC_URL|add:basePath|add:o|add:"-"|add:defaultClothingColor|add:".svg" as path %}
                  <div data-cost="{{s.paid_options|hash:o}}ETH" class="ClothingColor-dependent" style="background-image: url({{ path }});" data-path="{{ path }}"></div>
                  {% endwith %}
                {% elif id == "HairStyle" %}
                  {% for part in o %}
                    {% with STATIC_URL|add:basePath|add:part|add:"-"|add:defaultHairColor|add:".svg" as path %}
                    {% if part != 'None' %}
                      <div data-cost="{{s.paid_options|hash:o}}ETH" class="{{ forloop.counter0 }} HairColor-dependent" style="background-image: url({{ path }});" data-path="{{ path }}"></div>
                    {% endif %}
                    {% endwith %}
                  {% endfor %}
                {% elif id == "FacialHair" %}
                  {% with STATIC_URL|add:basePath|add:o|add:"-"|add:defaultHairColor|add:".svg" as path %}
                  <div data-cost="{{s.paid_options|hash:o}}ETH" class="HairColor-dependent" style="background-image: url({{ path }});" data-path="{{ path }}"></div>
                {% endwith %}
                {% elif id == "Accessories" %}
                  {% for part in o %}
                    {% with STATIC_URL|add:basePath|add:part|add:".svg" as path %}
                    <div data-cost="{{s.paid_options|hash:o}}ETH" style="background-image: url({{ path }});" data-path="{{ path }}"></div>
                    {% endwith %}
                  {% endfor %}
                {% elif id == 'Background' or id == 'SkinTone' or id == 'HairColor' %}
                  <div data-cost="{{s.paid_options|hash:o}}ETH" class="color-option" style="background-color: #{{ o }}" data-path="{{ path }}"></div>
                {% else %}
                  {% with STATIC_URL|add:basePath|add:o|add:".svg" as path %}
                  <div data-cost="{{s.paid_options|hash:o}}ETH" style="background-image: url({{ path }});" data-path="{{ path }}"></div>
                {% endwith %}
                {% endif %}
              </button>
              {% endfor %}
              </div>
              {% endwith %}
              {% endwith %}
            {% endfor %}
          </div>
          <div id="color-picker"></div>
          <div>
            <button type="button" id="random-avatar-button" class="button button--primary" onclick='randomAvatar({{ sections|jsonify }}, {{ optionalSections }})'>
              {% trans "Random Avatar" %}
            </button>
          </div>
        </div>
      </div>
      <!-- Button Row -->
      <div id="avatar-builder__actions">
        <p class="button button--primary-o button--controls" onclick="changeStep(-1)">{% trans "Previous" %}</p>
          <button type="button" id="later-button" class="button button--primary-o" onclick="changeStep(1)">
            {% trans "Do This Later" %}
          </button>
        <button disabled type="button" id="save-button" class="button button--primary" onclick="saveAvatar()">
          {% trans "Save Avatar" %}
        </button>
        <button disabled type="button" id="upload-button" class="button button--primary" onclick="uploadAvatars()">
          {% trans "Upload to 3Box" %}
        </button>
        <div>
          <a href="https://github.com/gitcoinco/web/issues/1550" target="_blank" rel="noopener noreferrer">{% trans "Don't see the right schwag?  Request new avatar attributes here" %}
          </a>
        </div>
      </div>
    </div>
  </div>
  {% endif %}
  <div class="tab-pane fade show" id="my-avatars-tab" role="tabpanel">
    <div id="my-avatars">
      <div class="text-muted text-cetner empty-avatars">No avatars</div>
      <div class="avatars-container"></div>
      <div class="action-buttons">
        <a class="button button--primary-o button--controls" href="{% url "profile" %}">Profile</a>
      </div>
    </div>
  </div>

  {% if theme != 'classic' %}
  <div class="tab-pane fade show active" id="avatars-builder-3d-tab" role="tabpanel">
    <div id="avatars-builder-3d">

        {% include 'ftux/avatar_toggle.html' %}

      <div class="avatars-container">
        <img id=tdavatartarget class="{{theme}}" src="/avatar/view3d?theme={{theme}}">
      </div>
        <button type="button" id="random-3d-avatar-button" class="button button--primary">
          Random Avatar
        </button>
        <button type="button" id="save-3d-avatar" class="button button--primary">
          Save Avatar
        </button>
        <button type="button" id="upload-3d-avatar" class="button button--primary">
          Upload to 3Box
        </button>
        {% if possible_skin_tones|length %}
        <div id=skin_tones class=tones>
          Skin:
          {% for st in possible_skin_tones %}
          <li data-tone='{{st}}' style="background-color: #{{st}}">
            &nbsp;
          </li>
          {% endfor %}
        </div>
        {% endif %}
        {% if possible_hair_tones|length %}
        <div id=hair_tones class=tones>
          Hair:
          {% for ht in possible_hair_tones %}
          <li data-tone='{{ht}}' style="background-color: #{{ht}}">
            &nbsp;
          </li>
          {% endfor %}
        </div>
        {% endif %}
        {% if possible_background_tones|length %}
        <div id=background_tones class=tones>
          Background:
          {% for ht in possible_background_tones %}
          <li data-tone='{{ht}}' style="background-color: #{{ht}}">
            &nbsp;
          </li>
          {% endfor %}
        </div>
        {% endif %}
      <div class="action-buttons">
        {% for category, ids in 3d_avatar_params.by_category.items %}
          {% if ids|length > 1 %}
            <a href="#" class="select_avatar_type {{category}}" data-target="{{category}}">{{category}}</a>
          {% endif %}
        {% endfor %}
      </div>
      <div class="targets">
        {% for category, ids in 3d_avatar_params.by_category.items %}
<<<<<<< HEAD
          {% if ids|length > 1 %}
            <div class="category {{category}} {% if category != 'background' %}hidden{% endif %}">
              {% for id in ids %}
                <img class=tdselection data-id="{{id}}" 
                data-src="/avatar/view3d?mode=preview&ids={{id}}&theme={{theme}}" 
                data-altsrc="/avatar/view3d?mode=preview&ids={{id}}&theme={{theme}}" 
                {% if category == 'background' %}src="/avatar/view3d?mode=preview&ids={{id}}&theme={{theme}}"{%endif%}>            
              {% endfor %}
            </div>
          {% endif %}
=======
          <div class="category {{category}} {% if category != 'background' %}hidden{% endif %}">
            {% for id in ids %}
              <img class=tdselection data-id="{{id}}"
              data-src="/avatar/view3d?mode=preview&ids={{id}}&theme={{theme}}"
              data-altsrc="/avatar/view3d?mode=preview&ids={{id}}&theme={{theme}}"
              {% if category == 'background' %}src="/avatar/view3d?mode=preview&ids={{id}}&theme={{theme}}"{%endif%}>
            {% endfor %}
          </div>
>>>>>>> ac45c7ce
        {% endfor %}
      </div>
    </div>
    <a href="https://github.com/gitcoinco/web/issues/5326" target="_blank" rel="noopener noreferrer">{% trans "Don't see the right schwag?  Request new avatar attributes here" %}</a>
  </div>
  <div class="tab-pane fade show" id="preset-avatars-tab" role="tabpanel">
    <div id="preset-avatars">
      <div class="text-muted text-cetner empty-avatars">No avatars</div>
      <div class="avatars-container"></div>
      <div class="action-buttons">
        <a class="button button--primary-o button--controls" href="{% url "profile" %}">Profile</a>
      </div>
    </div>
  </div>
</div>
{% endif %}

<script src="{% static "v2/js/lib/jquery.js" %}"></script>
<script src="{% static "v2/js/lib/bootstrap.min.js" %}" crossorigin="anonymous"></script>
<script>
  var profileId = '{{ profile_id }}';
  var options = {
    Background: '{{ defaultBackground }}',
    HairColor: '{{ defaultHairColor }}',
    SkinTone: '{{ defaultSkinTone }}',
    ClothingColor: '{{ defaultClothingColor }}'
  }
</script>
<script src="{% static "v2/js/avatar.js" %}"></script>
<script src="{% static "v2/js/avatar3d.js" %}"></script><|MERGE_RESOLUTION|>--- conflicted
+++ resolved
@@ -223,7 +223,6 @@
       </div>
       <div class="targets">
         {% for category, ids in 3d_avatar_params.by_category.items %}
-<<<<<<< HEAD
           {% if ids|length > 1 %}
             <div class="category {{category}} {% if category != 'background' %}hidden{% endif %}">
               {% for id in ids %}
@@ -234,16 +233,6 @@
               {% endfor %}
             </div>
           {% endif %}
-=======
-          <div class="category {{category}} {% if category != 'background' %}hidden{% endif %}">
-            {% for id in ids %}
-              <img class=tdselection data-id="{{id}}"
-              data-src="/avatar/view3d?mode=preview&ids={{id}}&theme={{theme}}"
-              data-altsrc="/avatar/view3d?mode=preview&ids={{id}}&theme={{theme}}"
-              {% if category == 'background' %}src="/avatar/view3d?mode=preview&ids={{id}}&theme={{theme}}"{%endif%}>
-            {% endfor %}
-          </div>
->>>>>>> ac45c7ce
         {% endfor %}
       </div>
     </div>
