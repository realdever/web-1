{% comment %}
  Copyright (C) 2020 Gitcoin Core

  This program is free software: you can redistribute it and/or modify
  it under the terms of the GNU Affero General Public License as published
  by the Free Software Foundation, either version 3 of the License, or
  (at your option) any later version.

  This program is distributed in the hope that it will be useful,
  but WITHOUT ANY WARRANTY; without even the implied warranty of
  MERCHANTABILITY or FITNESS FOR A PARTICULAR PURPOSE. See the
  GNU Affero General Public License for more details.

  You should have received a copy of the GNU Affero General Public License
  along with this program. If not, see <http://www.gnu.org/licenses/>.
{% endcomment %}

{% load i18n static matches %}
<!DOCTYPE html>
<html lang="en">
  <head>
    {% include 'shared/head.html' %}
    {% include 'shared/cards.html' %}
    <link rel="stylesheet" href="{% static 'v2/css/lib/quill-snow.css' %}">

    <style>
      .container {
        counter-reset: section;
      }
      .counter::before {
        counter-increment: section;
        content: counter(section) '. ';
      }
      .sponsors img {
        max-width: 150px;
        height: auto;
        width: 100%;
      }
      .onboard-banner {
        position: relative;
        background: {% firstof hackathon.background_color or 'white' %};
        color: {% firstof hackathon.text_color or 'black' %};
        {% if hackathon.banner %}
          background: url('{{MEDIA_URL}}{{hackathon.banner}}') 0 / cover;
        {% endif %}
      }

<<<<<<< HEAD
      #questions-form input[type=checkbox] {
          display:none;
      }

      #questions-form input[type=checkbox] + label {
         border-radius: 2px;
         border: 1px solid #D3D3D3;
         margin: 1px;
         padding: 14px 28px;
         width: 100%;
      }

      #questions-form input[type=checkbox]:checked + label {
         border-radius: 2px;
         margin: 0px;
         border: 2px solid var(--gc-blue);
         padding: 14px 28px;
      }
      .options {
        display: grid;
        grid-gap: 16px;
        grid-template-columns: repeat(2, 1fr);
      }
      .modal-header, .modal-body, .modal-footer {
        border: none;
      }
=======
>>>>>>> b5978bd5
    </style>
  </head>
  <body class="interior {{active}} g-font-muli">
    {% include 'shared/tag_manager_2.html' %}
    <div class="container-fluid header px-0 dash">
      {% include 'shared/top_nav.html' with class='d-md-flex' %}
      {% include 'shared/nav_hackathons.html' %}
    </div>
    <div class="onboard-banner text-center p-4 pb-5">
      {% firstof hackathon.logo_svg or hackathon.logo as logo %}
      {% if logo %}
        <img class="my-5 mw-100" height="250" src="{{MEDIA_URL}}{{logo}}"/>
      {% else %}
        <div class=" d-flex align-items-center justify-content-around font-bigger-4 text-center my-5">
          {{ hackathon.name }}
        </div>
      {% endif %}
    </div>

    <div class="container-fluid bg-lightblue pb-5">
      <div class="container mt-md-n5 bg-white position-relative rounded">
        <div class="row p-5">
          <div class="col-12">
              <span>Gitcoin Virtual Hackathon</span>
              <div class="d-flex justify-content-between">
                <h1 class="text-uppercase gc-letter-spacing font-weight-bold">
                  {{ hackathon.name }}
                </h1>
                <div class="col-3 mt-1">
                {% if not github_handle %}
                  <a class="btn btn-gc-blue col-12" href="{% url 'social:begin' 'github' %}?next={{ request.get_full_path }}?registration={{hackathon.slug}}&referer={{referer}}"
                    onclick="dataLayer.push({'event': 'login'});">Join Now</a>
                {% else %}
                    {% if not is_registered %}
                        <a class="btn btn-gc-blue col-12" data-registration="{{hackathon.slug}}" data-referer="{{referer}}" href="{% url 'hackathon' hackathon.slug %}">Join Now</a>
                    {% elif is_registered and hackathon.start_date|timesince >= "1 min"%}
                        <a class="btn btn-gc-blue col-12"  href="{% url 'hackathon' hackathon.slug %}">See Prizes</a>
                    {% endif %}
                {% endif %}
                </div>
              </div>
              <p>
                {{ hackathon.start_date|date:"M j, Y" }} - {{ hackathon.end_date|date:"M j, Y" }}
              </p>
              {% if hackathon.end_date|timesince >= "1 min" %}
                <p class="p-3 mt-3 alert-warning">This hackathon event had ended at {{hackathon.end_date}}, please check the <a href="{% url 'get_hackathons' %}">ongoing hackathons</a>.</p>
              {% endif %}
            </div>
          </div>
      </div>

      {% if is_registered %}
      <div class="container bg-white my-4 pt-3 pb-4 rounded">
        <div class="row p-5">
          <div class="d-flex justify-content-between col-12">
              <div class="{% if hackathon.start_date|timesince >= "1 min"%}col-12 {% else %} col-9{% endif %}">
                {% if hackathon.start_date|timesince >= "1 min"%}
                <h4 class="font-weight-bolder">
                  Here are other things you can do
                </h4>
                {% else %}
                <h4 class="font-weight-bolder">
                  Contratulations! <br> Your registration for  {{ hackathon.name }} is successful.
                </h4>
                <h4 id="countdown" class="font-weight-bolder pt-4 mt-0">
                  {{ hackathon.start_date|date:"M j, Y" }} - {{ hackathon.end_date|date:"M j, Y" }}
                </h4>
                <p class="pt-4 mb-4">Until then, we recommend a few different ways to prepare:</p>
                {% endif %}
                <ul  class="list-unstyled">
                    <li class="mb-3 gc-text-blue font-weight-bold"><a href="/townsquare?tab=hackathon:{{ hackathon.id }}&trending=0&personal=0"><i class="mr-1 far fa-circle gc-text-blue"></i> Introduce yourself on Town Square + what you like to build (and earn your first Kudos!)</a></li>
                    <li class="mb-3 gc-text-blue font-weight-bold"><i class="mr-1 fas fa-check-circle gc-text-blue"></i> RSVP our 3 workshops</li>
                    <li class="mb-3 gc-text-blue font-weight-bold"><a href="#sponsors"><i class="mr-1 far fa-circle gc-text-blue"></i> Checkout sponsors below and build your team</a></li>
                    <li class="mb-3 gc-text-blue font-weight-bold"><i class="mr-1 fas fa-check-circle gc-text-blue"></i> Invite your friends to hack and earn a Kudos</li>
                </ul>

              </div>
            {% if not hackathon.start_date|timesince >= "1 min"%}
                <div class="d-flex mt-5 col-2 justify-content-end align-items-center">
              <img src="{% static "v2/images/hackathon/heart.svg" %}" alt="">
                </div>
            {% endif %}
            </div>
          </div>
      </div>
    {% endif %}

      {% if sponsors %}
        <div id="sponsors" class="container bg-white my-4 pt-3 pb-4 rounded">
            <div class="row mb-5">
              <div class="col-12 sponsors mb-3">
                <p class="font-weight-bold px-5 mx-3 h4 text-left mb-2 uppercase">Key Sponsors</p>
                {% if sponsors.sponsors_gold %}
                  <div class="d-flex flex-wrap mb-4">
                    {% for sponsor in sponsors.sponsors_gold %}
                      <a href="{% url 'profile' sponsor.handle %}" class="col-3 sponsors-gold mt-5 mb-3 text-center">
                        <img src="{{sponsor.logo}}" height="114" alt="{{sponsor.name}}" class="{{sponsor.name}}">
                        <h4 class="font-header font-weight-bolder p-0 mt-2 mb-0">{{sponsor.name}}</h4>
                        <span class="font-smaller-2">{% if sponsor.members  %}<i class="fas fa-users-crown"></i>  {{sponsor.members}} members{% endif %}</span>
                      </a>
                    {% endfor %}
                  </div>
                {% endif %}

                {% if sponsors.sponsors_silver %}
                  <div class="d-flex flex-wrap mb-4 mx-5">
                    {% for sponsor in sponsors.sponsors_silver %}
                      <a href="{% url 'profile' sponsor.handle %}" class="col-2 sponsors-gold mt-5 mb-3 text-center">
                        <img src="{{sponsor.logo}}" height="114" alt="{{sponsor.name}}" class="{{sponsor.name}}">
                        <h4 class="font-header font-weight-bolder p-0 mt-2 mb-0">{{sponsor.name}}</h4>
                        <span class="font-smaller-2">{% if sponsor.members  %}<i class="fas fa-users-crown"></i>  {{sponsor.members}} members{% endif %}</span>
                      </a>
                    {% endfor %}
                  </div>
                {% endif %}
              </div>
            </div>
          </div>
      {% endif %}

      <div class="container bg-white mt-4 rounded">
        <div class="row px-5">
          <div class="col-12">
            <h4 class="text-uppercase font-weight-bolder text-left">How does the Hackathon work?</h4>
          </div>
        </div>
        <div class="row px-5 my-5">
          <div class="col-12 col-md-5">
              <img src="{% static "v2/images/how-it-works/hackathon/pic1.jpg" %}" class="mw-100" alt="bounty explorer" />
          </div>
          <div class="col-12 col-md-6 d-flex flex-column justify-content-center pt-4 pt-md-0">
              <b class="counter">{% trans "Check out the Prizes" %}</b>
              {% blocktrans %}
                <p class="">
                  Visit the <a target="_blank" href="{{ hackathon_url }}#bounties">Prize Explorer</a> to check out the prizes posted by our hackathon sponsors. Click each prize to show important details, including the submission requirements, submission deadline, etc.
                </p>
              {% endblocktrans %}
          </div>
        </div>
        <div class="row px-5 my-5">
          <div class="col-12 col-md-5">
              <img src="{% static "v2/images/how-it-works/hackathon/pic2.jpg" %}" class="mw-100" alt="express interest" />
          </div>
          <div class="col-12 col-md-6 d-flex flex-column justify-content-center pt-4 pt-md-0">
              <b class="counter">{% trans " Join the Hackathons Chat Workspace" %}</b>
              {% blocktrans %}
                <p class="">
                  Chat with other hackers, ask sponsors and the Gitcoin team questions, find or create a team, and communicate real-time. <a target="_blank" href="https://chat.gitcoin.co/hackathons">Click here to join the party!</a>.
                </p>
              {% endblocktrans %}
          </div>
        </div>
        <div class="row px-5 my-5">
          <div class="col-12 col-md-5">
              <img src="{% static "v2/images/how-it-works/hackathon/pic3.jpg" %}" class="mw-100" alt="bounty explorer" />
          </div>
          <div class="col-12 col-md-6 d-flex flex-column justify-content-center pt-4 pt-md-0">
              <b class="counter">{% trans "Start Work via Gitcoin" %}</b>
              {% blocktrans %}
                <p class="">
                  When your team is formed please have one of your teammates navigate to each prize page you plan to compete for and click the “Start Work” button.
                </p>
              {% endblocktrans %}
          </div>
        </div>
        <div class="row px-5 my-5">
          <div class="col-12 col-md-5">
              <img src="{% static "v2/images/how-it-works/hackathon/pic4.jpg" %}" class="mw-100" alt="express interest" />
          </div>
          <div class="col-12 col-md-6 d-flex flex-column justify-content-center pt-4 pt-md-0">
              <b class="counter">{% trans "BUIDL!" %}</b>
              {% blocktrans %}
                <p class="">
                  Build your cool ideas and make your vision come true with your team!
                </p>
              {% endblocktrans %}
          </div>
        </div>
        <div class="row my-4 px-5 pb-5">
          <div class="col-12 col-md-5">
            <img src="{% static "v2/images/how-it-works/hackathon/pic5.jpg" %}" class="mw-100" alt="bounty explorer" />
          </div>
          <div class="col-12 col-md-6 d-flex flex-column justify-content-center pt-4 pt-md-0">
              <b class="counter">{% trans "Submit Work via Gitcoin" %}</b>
              {% blocktrans %}
                <p class="">
                  When your project is completed, submit your work by clicking the “Submit Work” button on the prize page/
                </p>
              {% endblocktrans %}
          </div>
        </div>
      </div>
    </div>
    <div class="modal" id="questions-form" tabindex="-1" data-backdrop="static"  role="dialog" style="height: auto">
      <div class="" role="document">
        <div class="modal-content">
          <div class="modal-header">
            <button type="button" class="close" data-dismiss="modal" aria-label="Close">
              <span aria-hidden="true">&times;</span>
            </button>
          </div>
          <div class="">
              <form id="hackathon-poll">
                {% for question in poll.question_set.all %}
                    {% if question.question_type == 'SINGLE_CHOICE' %}
                        <div class="question">
                          <input type="checkbox" id="{{ question.id }}" name="{{ question.id }}">
                          <label for="{{ question.id }}">{{ question.text }}</label>
                        </div>
                    {% elif question.question_type == 'MUTIPLE_CHOICE' %}
                        <div class="question">
                        <h4 class="font-header text-center font-weight-bold pt-0 mb-5">{{ question.text }}</h4>
                        <div class="options">
                        {% for option in question.option_set.all %}
                          <div>
                            <input type="checkbox" id="{{ option.id }}" name="{{ question.id }}" value="{{ option.id }}">
                       		<label for="{{ option.id }}">{{ option.text }}</label>
                          </div>
                        {% endfor %}
                        </div>
                        </div>
                    {% else %}
                        <div class="question">
                        <h4 class="font-header text-center">{{ question.text }}</h4>
                        <input type="text" name="{{ question.id }}">
                        </div>
                    {% endif %}
                {% endfor %}
              </form>
          </div>
          <div class="modal-footer justify-content-center">
            <button id="send_poll" class="btn btn-lg font-header btn-gc-blue mt-4 mb-4 px-5">Join Hackathon Now</button>
          </div>
        </div>
      </div>
    </div>
    {% csrf_token %}
    {% include 'shared/analytics.html' %}
    {% include 'shared/footer_scripts.html' %}
    {% include 'shared/footer.html' %}

    <script>
      // Send registration
      const is_registered = {{ is_registered|yesno:"true,false" }};
      const hackathon_slug = '{{ hackathon.slug|safe }}';
      const csrftoken = $('[name=csrfmiddlewaretoken]').val();
      const register = (name, referer) => {
        if (is_registered) {
          return;
        }
        $('#questions-form').modal('show');
        $('#send_poll').unbind('click')
        $('#send_poll').on('click', function () {

        const poll = $('#hackathon-poll').serializeArray()
        const url = '/register_hackathon/'
        const data = { 'name': name, 'referer': referer, 'poll': JSON.stringify(poll)}
        const sendRegister = fetchData(url, 'POST', data, {'X-CSRFToken': csrftoken});


        $.when(sendRegister).then((response) => {
          _alert('You have now registered for this hackathon.', 'success');
          console.log(response)
            document.location.href = response.redirect;
          });
        });
      }
      const params = new URLSearchParams(window.location.search);

      if (params.get('referer')) {
        register(hackathon_slug, params.get('referer'))
      }
      $('[data-registration]').on('click', function(e) {
        e.preventDefault();
        let name = $(this).data('registration');
        let referer = $(this).data('referer');
        register(name, referer)
      });
      if (is_registered) {
        const countDownDate = Date.parse('{{ hackathon.start_date.isoformat }}')
        const x = setInterval(function() {
          const now = new Date().getTime();

          const distance = countDownDate - now;

          const days = Math.floor(distance / (1000 * 60 * 60 * 24));
          const hours = Math.floor((distance % (1000 * 60 * 60 * 24)) / (1000 * 60 * 60));
          const minutes = Math.floor((distance % (1000 * 60 * 60)) / (1000 * 60));
          const seconds = Math.floor((distance % (1000 * 60)) / 1000);

          if (distance <= 0) {
            clearInterval(x);
          }

          document.getElementById("countdown").innerHTML = `The event starts in ${days}d : ${hours}h : ${minutes}m : ${seconds}s`;


        }, 1000);
      }

    </script>
    <script src="{% static 'v2/js/pages/hackathon-onboard.js' %}"></script>

  </body><|MERGE_RESOLUTION|>--- conflicted
+++ resolved
@@ -44,8 +44,6 @@
           background: url('{{MEDIA_URL}}{{hackathon.banner}}') 0 / cover;
         {% endif %}
       }
-
-<<<<<<< HEAD
       #questions-form input[type=checkbox] {
           display:none;
       }
@@ -72,8 +70,6 @@
       .modal-header, .modal-body, .modal-footer {
         border: none;
       }
-=======
->>>>>>> b5978bd5
     </style>
   </head>
   <body class="interior {{active}} g-font-muli">
@@ -144,9 +140,9 @@
                 <p class="pt-4 mb-4">Until then, we recommend a few different ways to prepare:</p>
                 {% endif %}
                 <ul  class="list-unstyled">
-                    <li class="mb-3 gc-text-blue font-weight-bold"><a href="/townsquare?tab=hackathon:{{ hackathon.id }}&trending=0&personal=0"><i class="mr-1 far fa-circle gc-text-blue"></i> Introduce yourself on Town Square + what you like to build (and earn your first Kudos!)</a></li>
+                    <li class="mb-3 gc-text-blue font-weight-bold"><a href="/townsquare?tab=hackathon:{{ hackathon.id }}&trending=0&personal=0"><i class="mr-1 fas fa-check-circle gc-text-blue"></i> Introduce yourself on Town Square + what you like to build (and earn your first Kudos!)</a></li>
                     <li class="mb-3 gc-text-blue font-weight-bold"><i class="mr-1 fas fa-check-circle gc-text-blue"></i> RSVP our 3 workshops</li>
-                    <li class="mb-3 gc-text-blue font-weight-bold"><a href="#sponsors"><i class="mr-1 far fa-circle gc-text-blue"></i> Checkout sponsors below and build your team</a></li>
+                    <li class="mb-3 gc-text-blue font-weight-bold"><a href="#sponsors"><i class="mr-1 fas fa-check-circle gc-text-blue"></i> Checkout sponsors below and build your team</a></li>
                     <li class="mb-3 gc-text-blue font-weight-bold"><i class="mr-1 fas fa-check-circle gc-text-blue"></i> Invite your friends to hack and earn a Kudos</li>
                 </ul>
 
