{% comment %}
    Copyright (C) 2019 Gitcoin Core

    This program is free software: you can redistribute it and/or modify
    it under the terms of the GNU Affero General Public License as published
    by the Free Software Foundation, either version 3 of the License, or
    (at your option) any later version.

    This program is distributed in the hope that it will be useful,
    but WITHOUT ANY WARRANTY; without even the implied warranty of
    MERCHANTABILITY or FITNESS FOR A PARTICULAR PURPOSE. See the
    GNU Affero General Public License for more details.

    You should have received a copy of the GNU Affero General Public License
    along with this program. If not, see <http://www.gnu.org/licenses/>.

{% endcomment %}
{% load i18n static %}
<!DOCTYPE html>
<html lang="en">

  <head>
    {% include 'shared/head.html' %}
    {% if use_pic_card %}
      {% include 'shared/cards_pic.html' %}
    {% else %}
      {% include 'shared/cards.html' %}
    {% endif %}
    <link rel="stylesheet" href='{% static "v2/css/dashboard-hackathon.css" %}'/>
    <link rel="stylesheet" href='{% static "v2/css/featured-bounties.css" %}'/>
    <link rel="stylesheet" href='{% static "v2/css/tag.css" %}'/>
    <link rel="stylesheet" href='{% static "v2/css/users.css" %}' />
    <link rel="stylesheet" href='{% static "v2/css/rating.css" %}' />
    <link rel="stylesheet" href='{% static "v2/css/scroll-carousel.css" %}'/>
    <link rel="stylesheet" href='{% static "v2/css/town_square.css" %}'/>
    <link rel="stylesheet" href='{% static "v2/css/activity_stream.css" %}'/>
    <link rel="stylesheet" href='{% static "v2/css/sidebar_search.css" %}'/>
    <link rel="stylesheet" href='{% static "v2/css/hackathons/explorer.css" %}'/>

    <style type="text/css">
      @media only screen and (max-width : 320px) {
        .chatWrapper {
          height: 76vh !important;
        }

        .chatWrapper iframe {
          height: 92vh !important;
        }
      }

      .show>.btn-secondary.dropdown-toggle {
        background-color: var(--gc-blue-hover) !important;
      }
      .chatWrapper iframe {
        width: 100%;
        height: 50vh;
      }

      form .col:first-child {
        border-top: none;
      }

      .card-bg {
        background-color: #0C1A27;
        padding: 1.8em;
        background-size: cover;
      }

      .card-project {
        text-align: center;
        box-shadow: 0 4px 10px rgba(0, 0, 0, 0.25);
      }

      .card-badge {
        right: 1em;
        top: 1em;
        filter: drop-shadow(0 0.3rem 0.2rem rgba(0,0,0,0.25));
        width: 4em;
      }

      .b-avatar img {
        height: 100%;
        width: 100%;
      }

      #sponsor_sidebar {
        background-color: #F9F9F9;
        height: 100%;
      }

      .card-project-logo {
        background-color: rgba(255, 255, 255, 0.30);
        object-fit: contain;
      }

      .project-grid {
        display: grid;
        grid-template-columns: repeat(1, 1fr);
        grid-gap: 5rem 3rem;
      }

      @media (min-width: 768px) {
        .project-grid {
          grid-template-columns: repeat(2, 1fr);
        }
      }

      @media (min-width: 992px) {
        .project-grid {
          grid-template-columns: repeat(3, 1fr);
        }
      }

<<<<<<< HEAD
      .page-link-gc {
        color: #3e24fb;
      }

      .page-item.active .page-link-gc {
        background-color: #3e24fb;
        border-color: #3e24fb;
      }

      .nav-list-dashboard {
        position:absolute;
        bottom:0;
      }
=======
>>>>>>> eeb03c29
      .hackathon-banner {
        background: {% firstof hackathon.background_color or 'white' %};
        color: {% firstof hackathon.text_color or 'black' %};
        height: 225px;
<<<<<<< HEAD
        {% if hackathon.banner %}
          background: url('{{MEDIA_URL}}{{hackathon.banner}}') 0 / cover;
=======
        {% if banner %}
          background-image: url('{% firstof banner or "/static/wallpapers/V3.png" %}');
>>>>>>> eeb03c29
        {% endif %}
      }

      .bounty_row img.avatar {
        max-width: 50px;
      }
      .hackathon-title {
          font-size: 1.4rem;
      }

      .hackathon-countdown {
          font-size: 1rem;
      }

      .bounty_row {
        background-color: white;
        margin-bottom: 15px;
        border-radius: 4px;
      }

      .hack-logo-wrapper {
          position: absolute;
          max-width: 240px;
          top: -200px;
          left: -32%;
      }

      .townsquare_header {
        width: 100%;
        height: 100%;
        overflow: hidden;
      }

      .hackathon-logo {
        height: 240px;
        max-height: 240px;
        width: 240px;
        max-width: 240px;
        background: {% firstof hackathon.background_color or '#090E60' %};
        border-radius: 10px;
        color: {% firstof hackathon.text_color or 'black' %};
        display: flex;
        flex-direction: column;
        justify-content: center;
        align-items: center;
      }

      .hackathon-logo img {
        height: 185px;
        object-fit: contain;
      }

      .register {
        width: 100%;
      }

      .card-bg {
        background-color: #0C1A27;
        padding: 1.8em;
        background-size: cover;
      }

      .card-project {
        /* padding: 2em; */
        text-align: center;
        box-shadow: 0 4px 10px rgba(0, 0, 0, 0.25);
      }

      .card-badge {
        right: 1em;
        top: 1em;
        filter: drop-shadow(0 0.3rem 0.2rem rgba(0,0,0,0.25));
        width: 4em;
      }
      .controls .form-control, .controls .btn, .controls label {
        font-size: 0.7rem;
      }
      .looking-team {
        background-color: rgba(62, 0, 255, 0.05);
        border-radius: 8px;
        padding: 11px 15px;
      }
      .info-card-title {
        font-weight: bold;
        font-size: 12px;
        line-height: 22px;
        letter-spacing: 1px;
        color: #3E00FF;
      }
      .info-card-desc {
        font-style: italic;
        font-weight: normal;
        font-size: 12px;
        line-height: 18px;
        color: #666666;
      }

      @media(max-width: 767.98px) {
        .navbar-brand img {
          height:20px;
        }
        li.navigation > a.nav-link {
           font-size:14px;
        }
      }
      </style>
  </head>

  <body class="interior {{active}} g-font-muli">
    {% include 'shared/tag_manager_2.html' %}
    <div class="container-fluid header sticky-top dash">
      {% include 'shared/top_nav.html' with class='d-md-flex' %}
      {% include 'shared/nav_hackathons.html' %}
    </div>
    {% if is_staff %}
    <div class="alpha-warning font-caption mb-0">
      <span class="font-weight-bold">Staff only</span>
      <a style="color:white;" href="{{hackathon.admin_url}}">{% trans "Hackathon Admin" %}</a>
    </div>
    {% endif %}

    <div id="dashboard-content" class="container-fluid no-gutter" style="min-height:600px;">
        <div id="dashboard-vue-app" class="row" v-cloak>
          <div :id="hackathonObj.identifier" class="d-flex col-12 justify-content-between flex-column flex-md-row align-items-center p-3 banner hackathon-banner">
            <div class="offset-lg-2 col-lg-10 col-12 hackathon-text pl-4">
              <div class="mt-sm-5">
                <p class="hackathon-title title font-weight-bold mb-0">[[ hackathonObj.name ]]</p>
              </div>
              <p class="mb-1">
                {% if hackathon.start_date|timesince <= "1 min" %}
                  <small class="hackathon-countdown text-uppercase">Starts in {{hackathon.start_date | timeuntil}}</small>
                {% elif hackathon.end_date|timeuntil >= "1 min" %}
                  <small class="hackathon-countdown text-uppercase">Ends in {{hackathon.end_date|timeuntil}}</small>
                {% else %}
                  <small class="hackathon-countdown text-uppercase">Hackathon Over</small>
                {% endif %}
              </p>
            </div>
          </div>
          <div class="col-9 body hackathon-explorer">
            <b-tabs :value="activePanel" @input="tabChange" justified nav-class="col-12 col-md-8 offset-md-3 px-4" nav-wrapper-class="col-12 nav-tabs" align="left" content-class="col-12 px-4 mt-4 light-blue" class="row">
              <template v-slot:tabs-start>
                <div class="hack-logo-wrapper d-none d-md-block">
                  <div class="mb-1 hackathon-logo">
                    <b-img-lazy v-if="hackathonObj.logo_svg" class="d-none d-md-block mx-auto mb-1 mw-100" :src="hackathonObj.logo_svg" alt="Hackathon logo"></b-img-lazy>
                    <b-img-lazy v-else-if="hackathonObj.logo" class="d-none d-md-block mx-auto mb-1 mw-100" :src="hackathonObj.logo" alt="Hackathon logo"></b-img-lazy>
                    <small>{{ hackathon.start_date|date:"M j, Y" }} - {{ hackathon.end_date|date:"M j, Y" }}</small>
                  </div>
                </div>
              </template>
              <b-tab class="col-12" title-item-class="navigation">
                <template v-slot:title>
                  <div class="mt-4">
                    {% trans "Prizes" %}
                    <span class="nav-badge d-none d-sm-inline">({{prize_count}})</span>
                  </div>
                </template>
                <div id="prizes" class="row">
                  <div class="col-12 col-md-2 d-lg-block" style="background: #F2F6F9; margin-left:2%">

                    <div class="ml-sm-4 mr-4 mr-sm-0 invisible" id="sidebar_container">
                      <a :href="`/hackathon/${hackathonObj.slug}/onboard`" class="btn register btn-gc-blue mt-2" v-if="!is_registered">
                        Register
                      </a>
                      {% include 'dashboard/sidebar_search_hackathon.html' %}
                    </div>
                  </div>
                  <div class="col-12 col-md-9 p-2 ml-sm-4">
                    {% if not hackathon_not_started %}
                      <div class="px-2" id="bounties">
                        <div id="dashboard-title" class="hidden">
                          {% include 'shared/search_bar.html' %}
                        </div>
                      </div>
<<<<<<< HEAD
                      <div class="row loading justify-content-center align-items-center loading_img">
                        <img src="{% static "v2/images/loading_v2.gif" %}" alt="Loading ...">
                      </div>
                      <div class="row nonefound mx-auto" style="display:none;">
                        {% if hackathon %}
                          <h1 class="font-title font-weight-semibold">Hackathon Coming Soon!</h1>
                          <img class="my-3" src="{% static "v2/images/obiwan-bot.svg" %}" alt="Obiwan bot">

                          {% if hackathon.quest_link %}
                            <p>Explore Web3 and be prepared via sponsors Quests</p>
                            <a class="btn btn-gc-blue" href="{{hackathon.quest_link}}">Explore Quests</a>
                          {% elif hackathon.start_date|timesince <= "1 min" %}
                            <p>Explore Web3 via Gitcoin Quests to prepare</p>
                            <a class="btn btn-gc-blue" href="{% url 'quests_index' %}">Explore Quests</a>
                          {% endif %}

                          {% include 'shared/hackathon_sponsors.html' %}

                        {% else %}
                          <img class="my-3" src="{% static "v2/images/obiwan-bot.svg" %}" alt="Obiwan bot">
                          <h3>{% trans "No results found." %}</h3>
                          <p>{% trans "Request an organisation to fund an issue" %}</p>
                          <div class="mt-3">
                            <a class="button button--primary py-2 font-weight-semibold" role="button" href="/requests">
                              {% trans "REQUEST BOUNTY" %}
                            </a>
                          </div>
                        {% endif %}
                      </div>
                      {% include 'dashboard/featured_bounties.html' %}
                    {% else %}
                      <div class="text-center mx-auto">
                        <h1 class="font-title font-weight-semibold">Hackathon Coming Soon!</h1>
                        <img class="my-3" src="{% static "v2/images/obiwan-bot.svg" %}" alt="Obiwan bot">

                        {% if hackathon.quest_link %}
                          <p>Explore Web3 and be prepared via sponsors Quests</p>
                          <a class="btn btn-gc-blue" href="{{hackathon.quest_link}}">Explore Quests</a>
                        {% else %}
                          <p>Explore Web3 via Gitcoin Quests to prepare</p>
                          <a class="btn btn-gc-blue" href="{% url 'quests_index' %}">Explore Quests</a>
                        {% endif %}
                      </div>

                      {% include 'shared/hackathon_sponsors.html' %}
                    {% endif %}
=======
                    </div>
                    <div class="row loading justify-content-center align-items-center loading_img">
                      <img src="{% static "v2/images/loading_v2.gif" %}" alt="Loading ...">
                    </div>
                    <div class="row nonefound mx-auto" style="display:none;">
                      <h1 class="font-title font-weight-semibold">Hackathon Coming Soon!</h1>
                      <img class="my-3" src="{% static "v2/images/obiwan-bot.svg" %}" alt="Obiwan bot">
                      <p>
                        <a href="{% url "quests_index" %}">Explore Web3 via Gitcoin Quests to prepare</a>
                      </p>
                    </div>
                    {% include 'dashboard/featured_bounties.html' %}
>>>>>>> eeb03c29
                  </div>
                </div>
              </b-tab>
              <b-tab :disabled="!is_registered" class="col-12" title-item-class="navigation">
                <template v-slot:title>
                  <div class="mt-4">
                    {% trans "Townsquare" %}
                  </div>
                </template>
                <div class="ml-md-4 townsquare_header">
                  <div class="row">
                    <div class="ml-4 col-12 col-md-2 col-xl-3 d-lg-block">
                      <div class="col-12 subheading left-ribbon font-body">
                        {% trans "Hackathon Sponsors" %}
                      </div>
                      <div class="col-12 options" id="list-townsquare-orgs">
                        {% for org in orgs %}
                          <div class="">
                            <label class="filter-label townsquare-org-filter">
                              <img src="{{org.avatar_url}}" class="rounded-circle" width="24" height="24" alt="{{org.display_name}}"> {{org.display_name}}
                            </label>
                          </div>
                        {% endfor %}
                      </div>
                    </div>
                    <div class="feed_container col-12 col-lg-8">
                      <div class="feed_container_child">
                        {% csrf_token %}
                        {% include 'townsquare/shared/shareactivity.html' %}

                        <div id="activities" class="activity_stream {% if not is_search %}mt-4{% endif %}">
                          <span id=activity_subheader>
                            <img class="loading" src="/static/v2/images/loading_v2.gif" style="max-width: 200px; margin: 0px auto; display: block;">
                            <br>
                            <span>
                              {{card_desc}}
                            </span>
                          </span>
                          {% include 'shared/activity_container.html' %}
                        </div>
                      </div>
                    </div>
                    <div class="actions_container col-12 col-md-2 offset-1"></div>
                  </div>
                </div>
              </b-tab>
<<<<<<< HEAD
              <b-tab class="col-12" title-item-class="navigation" lazy>
=======
                <b-tab class="col-12" title-item-class="navigation" lazy>
>>>>>>> eeb03c29
                  <template v-slot:title>
                    <div class="mt-4">
                      {% trans "Projects" %}
                      <span class="nav-badge d-none d-sm-inline">({{projects_count}})</span>
                    </div>
                  </template>
                  <project-directory inline-template>
                    <div class="ml-4">
<<<<<<< HEAD
                      <div class="sidebar-container flex-column flex-lg-row">
                        <transition name="fade">
                          <nav v-show="showFilters" class="sidebar flex-fill pr-4" role="navigation">
                            <div class="pb-4 border-bottom form-group">
                              <div class="d-flex flex-grow-1" id="search_projects">
                                <form class="form-inline my-2 flex-fill justify-content-center">
                                  <div class="input-group w-100">
                                    <input class="form-control form-control-lg" v-model="searchTerm" type="search" placeholder="Search" aria-label="Search">
                                    <div class="input-group-append">
                                      <button type="submit" class="btn input-group-text btn-search" @click.prevent="searchProjects();"> <i class="fas fa-search"></i></button>
                                    </div>
=======
                    <div class="sidebar-container flex-column flex-lg-row">
                      <transition name="fade">
                        <nav v-show="showFilters" class="sidebar flex-fill pr-4" role="navigation">
                          <div class="pb-4 border-bottom form-group">
                            <div class="d-flex flex-grow-1" id="search_projects">
                              <form class="form-inline my-2 flex-fill justify-content-center">
                                <div class="input-group w-100">
                                  <input class="form-control form-control-lg" v-model="searchTerm" type="search" placeholder="Search" aria-label="Search">
                                  <div class="input-group-append">
                                    <button type="submit" class="btn input-group-text btn-search" @click.prevent="searchProjects();"> <i class="fas fa-search"></i></button>
>>>>>>> eeb03c29
                                  </div>
                                </form>
                              </div>
                            </div>
                            <div class="pb-4 border-bottom form-group">
                              <b-form-checkbox v-model="params.lfm" name="check-button" switch>
                                Looking for Members
                              </b-form-checkbox>
                            </div>
                            <div class="pb-4 border-bottom form-group">
                            <label for="project_sponsors" class="font-weight-bold">Sponsor</label>
                            <div id="project_sponsors" class="form__select2">
                              <select2 v-model.trim="params.sponsor" data-minimum-results-for-search="Infinity" class="form-control">
                                <option value="" selected="true">All</option>
                                <option v-for="option in hackathonSponsors" v-bind:value="option.org_name">
                                  [[ option.display_name ]]
                                </option>
                              </select2>
                            </div>
                          </div>
                            <div class="g-multiselect pb-4 border-bottom form-group">
                            <label for="skills" class="font-weight-bold">Member Skills</label>
                            <div class="form__select2">
                              <select2 :options="skills" v-model="params.skills" data-placeholder="e.g. HTML, CSS" data-tags="true" multiple class="form-control">
                                <option disabled value="0">Select one</option>
                              </select2>
                            </div>
                          </div>
                            <button class="btn blue font-caption px-0 btn-block font-weight-semibold" @click="params = {}; searchTerm = ''; searchProjects();">Reset Filters</button>
                            <p class="font-body mx-2 mb-2 mt-4 mx-lg-0 mt-lg-2">
                            <span class="font-weight-bold">[[ numProjects ]]</span> projects found
                          </p>
                          </nav>
                        </transition>
                        <div class="container pt-4" @scroll.passive="onScroll($event)">
                        <button v-if="!hideFilterButton" class="blue btn font-smaller-1 font-weight-bold" @click="showFilters = !showFilters">[[ showFilters ? 'Hide' : 'Show' ]] filters <i class="fas fa-filter"></i></button>
                        <div class="mt-4">
                        <div v-if="noResults" class="text-center">
                          <img src="{% static 'v2/images/shrug_bot.png' %}" alt="nothing found" width="316" height="221">
                          <p class="mt-4 font-weight-bold mb-0">No projects found</p>
                          <button class="btn blue" @click="params = {}; searchTerm = ''; searchProjects();">Reset Filters</button>
                        </div>
                        <div class="project-grid ml-2">
                          <div v-for="project in hackathonProjects" class="card card-user shadow-sm border-0" :key="project.id">
                            <div class="card card-project">
                              <img v-if="project.badge" class="position-absolute card-badge" width="50" :src="profile.badge" alt="badge" />
                              <div class="card-bg rounded-top" style="">
                                <img v-if="project.logo" class="card-project-logo m-auto rounded shadow" height="87" width="87" :src="project.logo" alt="Hackathon logo" />
                                <img v-else class="card-project-logo m-auto rounded shadow" height="87" width="87" :src="project.bounty.avatar_url" alt="Bounty Logo" />
                              </div>
                              <div class="card-body">
                                <h5 class="card-title font-weight-bold text-left">[[ project.name ]]</h5>
                                <div class="my-2">
                                  <p class="text-left text-muted font-smaller-1">
                                    [[ project.summary | truncate(500) ]]
                                  </p>
                                  <div class="text-left">
                                    <a :href="project.work_url" target="_blank" class="btn btn-sm btn-gc-blue font-smaller-2 font-weight-semibold">View Project</a>
                                    <a :href="project.bounty.url" class="btn-sm btn-outline-gc-blue font-smaller-2 font-weight-semibold">View Bounty</a>
                                    <b-dropdown varitant="primary" toggle-class="btn-sm btn btn-gc-blue" split-class="btn-sm btn btn-gc-blue">
                                     <template v-slot:button-content>
                                       <i class='fas fa-comment-dots'></i>
                                     </template>
                                     <b-dropdown-item-button @click.prevent="openChat(profile.handle);" v-for="profile in project.profiles" aria-describedby="dropdown-header-label">
                                       @ [[ profile.handle ]]
                                     </b-dropdown-item-button>
                                    </b-dropdown>
                                  </div>
                                </div>

                                <div class="my-3 mb-2 text-left">
                                  <b class="font-weight-bold font-smaller-3">Team Members</b>
                                  <div class="mt-1">
                                      <a v-for="profile in project.profiles" :href=`/profile/${profile.handle}` class="">
                                        <b-img-lazy :src="profile.avatar_url" :alt=`"@${profile.handle}"` :title="profile.handle" width="30" height="30" class="rounded-circle"></b-img-lazy>
                                      </a>
                                  </div>
                                </div>

                                <div v-if="project.looking_members || project.message" class="my-3 looking-team">
                                  <h5 v-if="project.looking_members"  class="info-card-title uppercase">Looking for team members</h5>
                                  <p v-if="project.message" class="info-card-desc">
                                    [[ project.message ]]
                                  </p>
                                </div>

                                <div class="font-smaller-2 mt-4">
                                <b class="font-weight-bold">Sponsored by</b>
                                <img class="" width="20" :src="project.bounty.avatar_url" :alt="project.bounty.org_name" />
                                <a :href=`/profile/${project.bounty.org_name}`>[[ project.bounty.org_name ]]</a>
                              </div>
                              </div>
                            </div>
                          </div>
                        </div>
                        <loading-screen v-if="isLoading"></loading-screen>
                      </div>
                      </div>
                      </div>
                    </div>
<<<<<<< HEAD
                  </project-directory>
              </b-tab>
=======
                </div>
                  </project-directory>
                </b-tab>
>>>>>>> eeb03c29
              <b-tab :disabled="!is_registered"  class="col-12" title-item-class="navigation">
                <template v-slot:title>
                  <div class="mt-4">
                    {% trans "Chat" %}
                  </div>
                </template>
                <template>
                  <div class="ml-4">
                    <div class="chatWrapper col-12">
                      <iframe frameborder="0" :src="`${chatURL}/hackathons/channels/${hackathonObj.chat_channel_id}`" allowfullscreen></iframe>
                    </div>
                  </div>
                </template>
              </b-tab>
              <b-tab class="col-12" :disabled="!is_registered" title-item-class="navigation"lazy>
                  <template v-slot:title>
                    <div class="mt-4">
                      {% trans "Participants" %}
                      <span class="nav-badge d-none d-sm-inline">({{hacker_count}})</span>
                    </div>
                  </template>
                  <user-directory :disabled="!is_registered"  inline-template>
                    <div class="ml-4">
                    <div class="sidebar-container flex-column flex-lg-row">
                    <transition name="fade">
                      <nav v-show="showFilters" class="sidebar flex-fill pr-4" role="navigation">
                        <div class="pb-4 border-bottom form-group">
                          <div class="d-flex flex-grow-1" id="search">
                            <form class="form-inline my-2 flex-fill justify-content-center">
                              <div class="input-group w-100">
                                <input class="form-control form-control-lg" v-model="searchTerm" type="search" placeholder="Search" aria-label="Search">
                                <div class="input-group-append">
                                  <button type="submit" class="btn input-group-text btn-search" @click.prevent="searchUsers()"> <i class="fas fa-search"></i></button>
                                </div>
                              </div>
                            </form>
                          </div>
                        </div>
                        <div class="pb-4 border-bottom form-group">
                          <label for="persona" class="font-weight-bold">Persona</label>
                          <div class="form__select2">
                            <select2 v-model="params.persona" data-minimum-results-for-search="Infinity" class="form-control">
                              <option value="" selected="true">All</option>
                              <option value="funder">Funder</option>
                              <option value="coder">Coder</option>
                            </select2>
                          </div>
                        </div>
                        <div class="pb-4 border-bottom form-group">
                          <label for="leaderboard_rank" class="font-weight-bold">Leaderboard Rank</label>
                          <div class="form__select2">
                            <select2 v-model.trim="params.leaderboard_rank" data-tags="true" class="form-control">
                              <option value="" selected="true">All</option>
                              <option value="1,5">1,5</option>
                              <option value="5,10">5,10</option>
                              <option value="10,15">10,15</option>
                              <option value="15,20">15,20</option>
                              <option value="20,25">20,25</option>
                            </select2>
                          </div>
                        </div>
                        <div  v-if="persona != 'tribe'" class="g-multiselect pb-4 border-bottom form-group">
                          <label for="skills" class="font-weight-bold">Skills</label>
                          <div class="form__select2">
                            <select2 :options="skills" v-model="params.skills" data-placeholder="e.g. HTML, CSS" data-tags="true" multiple class="form-control">
                              <option disabled value="0">Select one</option>
                            </select2>
                          </div>
                        </div>
                        <div v-if="persona != 'tribe'" class="pb-4 border-bottom form-group">
                          <label for="bounty-completed" class="font-weight-bold">Bounties Completed</label>
                          <div class="form__select2">
                            <select2 v-model.trim="params.bounties_completed" data-tags="true" class="form-control">
                              <option value="" selected="true">All</option>
                              <option value="0,5">0,5</option>
                              <option value="5,10">5,10</option>
                              <option value="10,15">10,15</option>
                              <option value="15,20">15,20</option>
                            </select2>
                          </div>
                        </div>
                        <div v-if="persona != 'tribe'" class="pb-2 border-bottom form-group">
                          <div class="w-100 p-2">
                            <fieldset class="">
                              <label for="" class="font-weight-bold">Star Rating</label>
                              <div class="rating font-smaller-4">
                                <input type="radio" id="rating-5" name="rating" value="5" v-model="params.rating" />
                                <label class ="rating-star full" for="rating-5" data-toggle="tooltip" title="It was great - 5 stars"></label>
                                <input type="radio" id="rating-4" name="rating" value="4" v-model="params.rating" />
                                <label class ="rating-star full" for="rating-4" data-toggle="tooltip" title="It was good - 4 stars"></label>
                                <input type="radio" id="rating-3" name="rating" value="3" v-model="params.rating" />
                                <label class ="rating-star full" for="rating-3" data-toggle="tooltip" title="It was okay - 3 stars"></label>
                                <input type="radio" id="rating-2" name="rating" value="2" v-model="params.rating" />
                                <label class ="rating-star full" for="rating-2" data-toggle="tooltip" title="It was bad - 2 stars"></label>
                                <input type="radio" id="rating-1" name="rating" value="1" v-model="params.rating" />
                                <label class ="rating-star full" for="rating-1" data-toggle="tooltip" title="It was terrible - 1 star"></label>
                              </div>
                            </fieldset>
                          </div>
                        </div>
                        <div v-if="persona != 'tribe'" class="g-multiselect pb-4 border-bottom form-group">
                          <label for="organisations" class="font-weight-bold">Tribe</label>
                          <div class="font-smaller">
                            <input v-model.lazy="params.organisation" data-placeholder="e.g. Gitcoin" data-tags="true" class="form-control">
                          </div>
                        </div>
                        <button class="btn blue font-caption px-0 btn-block font-weight-semibold" @click="params = {};">Reset Filters</button>
                        {% if is_staff %}
                          <p class="font-body mx-2 mb-2 mt-4 mx-lg-0 mt-lg-2">
                            <span class="font-weight-bold">[[ numUsers ]]</span> users found
                          </p>
                          <button v-if="persona != 'tribe'" v-show="numUsers > 0"  data-toggle="modal" data-target="#inviteAll" :disabled="!(params && (Object.keys(params).length > 1))" class="font-body btn btn-gc-blue ml-2" id="bulk-invite-modal">
                            Invite all to bounty
                          </button>
                        {% endif %}
                      </nav>
                    </transition>
                    <div class="container pt-4" @scroll.passive="onScroll($event)">
                      <button v-if="!hideFilterButton" class="blue btn font-smaller-1 font-weight-bold" @click="showFilters = !showFilters">[[ showFilters ? 'Hide' : 'Show' ]] filters <i class="fas fa-filter"></i></button>
                      <div class="py-5 mt-4">
                        <div v-if="noResults" class="text-center">
                          <img src="{% static 'v2/images/shrug_bot.png' %}" alt="nothing found" width="316" height="221">
                          <p class="mt-4 font-weight-bold mb-0">No users found</p>
                          <button class="btn blue" @click="params = {}; searchUsers()">Reset Filters</button>
                        </div>
                        <div class="grid-4">
                          <div v-for="user in users" class="card card-user shadow-sm border-0" :key="user.id">
                            <div class="d-flex flex-column py-1 bg-lightblue">
                              <button class="btn position-absolute align-self-end" data-toggle="dropdown" href="#" role="button" aria-haspopup="true" aria-expanded="false"><i class="fas fa-ellipsis-v"></i></button>
                              <div class="dropdown-menu dropdown-menu-right font-caption bg-white">
                                <a :href="`/funding/new?invite=${ user.id }`" target="_blank" class="dropdown-item p-2">
                                  <i class="fab fa-ethereum mr-2"></i>
                                  Fund Bounty
                                </a>
                                <div class="dropdown-divider"></div>
                                <a :href="`/profile/${ user.handle }`" class="dropdown-item p-2" target="_blank">
                                  <i class="fas fa-user mr-2"></i>
                                  View profile
                                </a>
                              </div>
                              <a :href="`/profile/${ user.handle }`" class="mx-auto">
                                <img class="rounded-circle shadow-sm mt-n5 mb-3 bg-white" width="113" height="113" :src="`/dynamic/avatar/${ user.handle }`" alt="${user.handle} Avatar"/>
                              </a>
                              <h5 class="text-center card-user_name">
                                [[ user.name || user.handle ]]
                                <span v-if="user.verification">
                                  <img src="{% static 'v2/images/badge-verify.svg' %}" width="15" height="15" title="Verified user" alt="verify badget">
                                </span>
                              </h5>
                              <a :href="`/profile/${ user.handle }`" class="text-center d-block">
                                @[[ user.handle ]]
                              </a>
                              <div v-if="!user.is_org" class="card-user_stars text-center my-2">
                                <i class="far fa-star" :class="star <= user.avg_rating.overall.toFixed() ? 'fas' : 'far'" v-for="star in user.avg_rating.overall.toFixed(), 5"></i>
                                ([[ user.avg_rating.total_rating ]] ratings)
                              </div>
                              <small class="text-center pb-1" v-if="user.previously_worked">
                                <i class="far fa-handshake mr-1"></i>Worked with you
                              </small>
                            </div>
                            <div class="card-body d-flex flex-column justify-content-between">
                              <!-- TRIBE -->
                              <template v-if="user.is_org">
                                <div v-html="user.tribe_description" class="overflow-hidden mb-2 text-black-70" style="max-height: 4.5rem;">
                                </div>
                                <div class="text-left">
                                  <span v-if="user.rank_org > 0"><b>#[[ user.rank_org ]]</b> Tribe</span>
                                </div>
                                <div class="text-left">
                                  <p class="mb-0">
                                    <i class="fas fa-user font-smaller-4 mr-1"></i>
                                    <b>[[ user.follower_count ]]</b> followers
                                  </p>
                                  <p class="mb-0">
                                    <i class="fas fa-trophy font-smaller-4 mr-1"></i>
                                    <b>[[ user.count_bounties_on_repo ]]</b> Bounties Funded
                                    (<b>[[ user.sum_eth_on_repos ]] ETH</b>)
                                  </p>
                                </div>
                              </template>

                              <!-- User : Funder / Contributor-->
                              <template v-else>
                                <div v-if="user.keywords" class="text-center">
                                  <template v-for="keyword in user.keywords">
                                    <span class="badge badge--bluelight">[[ keyword ]]</span>[[ ' ' ]]
                                  </template>
                                </div>
                                <div class="text-center my-1 font-smaller-1">
                                  <a :href="`https://github.com/${ user.handle }`" target="_blank" rel="noopener noreferrer" >
                                    <i class="fab fa-github"></i>
                                  </a>
                                  <a :href="`${ user.blog }`" target="_blank" rel="noopener noreferrer" v-if="user.blog">
                                    <i class="fas fa-home"></i>
                                  </a>
                                  <a :href="`https://www.linkedin.com/in/${ user.linkedin_url }`" v-if="user.linkedin_url">
                                    <i class="fab fa-linkedin-in"></i>
                                  </a>
                                </div>
                                <div class="text-center" id="job_status" v-if="user.show_job_status">
                                  <a v-if="user.resume && user.job_search_status !== 'N'" :href="`${media_url}${user.resume}`" download data-toggle="tooltip" title="Download resume">
                                    <i class="fa fa-briefcase mr-2" aria-hidden="true"></i> [[ user.job_status ]]
                                  </a>
                                </div>
                                <div class="text-left">
                                  <p class="mb-0">
                                    <i class="fas fa-user font-smaller-4 mr-1"></i>
                                    <b>[[ user.follower_count ]]</b> followers
                                  </p>
                                  <p v-if="!isFunder" class="mb-0">
                                    <b>[[ user.work_done ]]</b> bounties completed
                                  </p>
                                  <p class="mb-0">
                                    <span v-if="user.position_contributor > 0">
                                      <b>#[[ user.position_contributor ]]</b> contributor
                                    </span>
                                    <span v-if="user.position_funder > 0">
                                      <b>#[[ user.position_funder ]]</b> funder
                                    </span>
                                  </p>
                                </div>
                                <div class="text-center mt-2">
                                  <button v-if="funderBounties.length" data-toggle="modal" data-target="#userModal" class="btn btn-sm btn-outline-gc-blue font-caption font-weight-semibold button--full" @click="openBounties(user)">Invite to Bounty</button>
                                </div>
                              </template>

                              <div class="text-center mt-2">
                                <button v-if="user.is_following" @click="joinTribe(user, $event)"
                                  class="btn btn-sm btn-gc-pink font-caption font-weight-semibold button--full"
                                >
                                  <i class="fas fa-user-minus mr-1"></i>
                                  Unfollow
                                </button>
                                <button v-else @click="joinTribe(user, $event)"
                                  class="btn btn-sm btn-gc-blue font-caption font-weight-semibold button--full"
                                >
                                  <i class="fas fa-user-plus mr-1"></i>
                                  Follow
                                </button>
                              </div>

                            </div>
                          </div>
                        </div>
                        <loading-screen v-if="isLoading"></loading-screen>
                      </div>
                    </div>
                      <modal ref="user-modal" id="userModal">
                      <div slot="header" v-if="userSelected.handle">
                        <div class="d-flex flex-column align-items-center">
                          <h6 class="font-weight-bold mb-3">Invite User to Bounty</h6>
                          <img class="rounded-circle mx-auto mb-3" width="64" height="64" :src="`/dynamic/avatar/${ userSelected.handle }`" alt="Avatar"/>
                          <span>[[ userSelected.name ]]</span>
                          <a :href="`/profile/${ userSelected.handle }`" class="text-center d-block" target="_blank">
                            [[ userSelected.handle ]]
                          </a>
                        </div>
                      </div>
                      <div slot="body" v-if="userSelected.handle">
                        <div v-if="funderBounties.length">
                          <div class="my-2 text-center">
                            <b>Select a bounty</b> or <a :href="`/funding/new?invite=${ userSelected.id }`" target="_blank" class="font-weight-bold">create a new one</a>
                          </div>
                          <div class="bounties-box">
                            <div v-for="bounty in funderBounties" :key="bounty.id" @click="bountySelected = bounty" v-bind:class="{ 'btn-gc-blue': bountySelected && bounty.id === bountySelected.id, 'hidden': contributorInvite === userSelected.handle && currentBounty == bounty.id }"  class="bounty-select py-2 px-3 border-bottom d-flex align-items-center">
                              <img :src="`/dynamic/avatar/${ bounty.funding_organisation || bounty.bounty_owner_github_username }`" class="rounded-circle flex-shrink-0" width="30" height="30" alt="Avatar">
                              <p class="line-clamp font-smaller-2 my-0 mx-2">
                                [[ bounty.title ]]
                              </p>
                              <div class="ml-auto flex-shrink-0">
                                <span class="tag token">[[ bounty.value_true ]] [[ bounty.token_name ]]</span>
                                <span class="tag usd">[[ bounty.value_in_usdt_now ]] USD</span>
                              </div>
                            </div>
                          </div>
                        </div>
                        <div v-else class="text-center font-subheader mt-4">
                          <p class="font-weight-semibold">You've got NO open bounties</p>
                          <p class="font-body">
                            <a :href="`/funding/new?invite=${ userSelected.id }`" target="_blank">Create a bounty</a>
                            to invite [[ userSelected.handle ]]
                          </p>
                        </div>
                      </div>
                      <div slot="footer" class="d-flex align-items-center flex-fill">
                        <a v-if="bountySelected" :href="bountySelected.url" target="_blank" class="mr-5">view bounty</a>
                        <div class="ml-auto">
                          <button class="btn btn-outline-gc-blue" data-dismiss="modal">Cancel</button>
                          <button  v-if="funderBounties.length" class="btn btn-gc-blue" :disabled="!bountySelected" @click="sendInvite(bountySelected, userSelected.id)">Invite</button>
                        </div>
                      </div>
                    </modal>
                      {% if is_staff %}
                      <modal ref="user-modal" id="inviteAll" size="modal-lg" v-bind:issueDetails="issueDetails">
                          <div slot="header">
                            <div class="d-flex flex-column align-items-center">
                              <h6 class="font-weight-bold mb-3">Invite [[numUsers]] Users to the Bounty</h6>
                            </div>
                          </div>
                          <div slot="body">
                            <div class="form-group">
                              <label class="font-weight-semibold">Github Issue URL</label>
                              <input class="form-control" v-model="gitcoinIssueUrl" type="text" placeholder="https://github.com/gitcoinco/web/issues/5045" v-on:keyup="getIssueDetails(gitcoinIssueUrl)"/>
                            </div>
                            <span class="font-weight-semibold d-block mb-2" v-if="issueDetails">Description</span>
                            <div v-if="issueDetails" class="pre-scrollable p-3 bg-light rounded font-body" style="white-space: pre-line;">
                              <span class="text-black-60 text-uppercase d-block mt-3">ISSUE TITLE</span>
                              [[issueDetails.title]] <span class="badge">[[issueDetails.status]]</span>
                              <span class="text-black-60 text-uppercase d-block mt-3">ISSUE DESCRIPTION</span>
                              [[issueDetails.issue_description_text]]
                            </div>
                            <loading-screen v-else-if="gitcoinIssueUrl && !errorIssueDetails"></loading-screen>
                            <div class="alert-warning p-3" v-if="errorIssueDetails">
                              [[errorIssueDetails]]
                            </div>
                          </div>
                          <div slot="footer" class="d-flex align-items-center flex-fill">
                            <div class="ml-auto">
                              <button class="btn btn-outline-gc-blue" data-dismiss="modal">Cancel</button>
                              <button :disabled="gitcoinIssueUrl === '' && !issueDetails" class="btn btn-gc-blue" @click="sendInviteAll(issueDetails.pk)">Invite</button>
                            </div>
                          </div>
                        </modal>
                      {% endif %}
                    </div>
                  </div>
<<<<<<< HEAD
                </user-directory>
              </b-tab>
              <template v-slot:tabs-end>
                <li role="presentation" class="nav-item navigation"><a href="{% url 'hackathon_onboard' hackathon.slug %}" class="text-reset text-decoration-none nav-link">
                  <div class="mt-4">
                    {% trans "Guide" %}
                  </div>
                </a></li>
              </template>
=======
                  </user-directory>
              </b-tab>
>>>>>>> eeb03c29
            </b-tabs>
          </div>
          <div class="col-12 col-md-3">
            <div id="sponsor_sidebar" class="font-body">
              <div class="sponsor-top"></div>
              <sponsor-tribes-widget v-if="hackathonSponsors.length > 0" inline-template>
                <div class="p-xl-0 p-4">
                  <div class="offset-1 subheading left-ribbon">
                    {% trans "Sponsor Tribes" %}
                  </div>
                  <ul class="list-unstyled">
                    <b-media v-for="sponsor in tribesData" tag="li"  class="bg-white rounded m-4" vertical-align="center">
                      <template v-slot:aside>
                        <b-avatar :src="sponsor.avatar_url" size="46" :alt="sponsor.org_name" class="ml-n3"></b-avatar>
                      </template>
                      <div class="py-3 pr-3">
                        <div class="d-flex justify-content-between">
                          <a class="mb-1 font-bigger-1 text-truncate w-50" :href="`/profile/${sponsor.org_name}`">[[ sponsor.display_name ]]</a>
                          <b-button variant="outline-primary" @click="followTribe(sponsor.org_name, $event)" class="btn-sm btn-outline-gc-blue">[[ sponsor.followed ? "unfollow" : "follow" ]]</b-button>
                        </div>

                        <div class="">
                          <ul class="list-unstyled" class="mb-0">
                            <li><i class="fas fa-fw fa-user"></i> [[ sponsor.follower_count ]] Followers</li>
                            <li><i class="fas fa-fw fa-trophy"></i> [[ sponsor.bounty_count ]] Bounties Funded</li>
                          </ul>
                        </div>
                      </div>
                    </b-media>
                  </ul>
                </div>
              </sponsor-tribes-widget>
            </div>
          </div>
        </div>
      </div>
    <div class="row bottom_notification font-caption">
      {{footer_msg|safe}}
    </div>

    <div id="onboard-footer" class="row hidden font-body">
      <div class="col-12">
        <p>{% trans "Want to Fund an issue ?" %}
          <a target="_blank" rel="noopener noreferrer" href="{% url "new_funding_short" %}">{% trans "Get Started!" %}</a>
        </p>
      </div>
    </div>

    {% include 'shared/result.html' %}
    {% include 'shared/featured_bounty_cards.html' %}
    {% include 'shared/analytics.html' %}
    {% include 'shared/footer_scripts.html' with vue=True %}
    {% include 'shared/footer.html' %}
    <script type="text/x-template" id="select2-template">
      <select>
        <slot></slot>
      </select>
    </script>
    <script src='{% static "v2/js/vue-components.js" %}'></script>
    {{orgs|json_script:"sponsor-list"}}
    {{hackathon_obj|json_script:"hackathon-object"}}
    {{is_registered|json_script:"hackathon-registration"}}
    <script>
      $('body').bootstrapTooltip({
        selector: '[data-toggle="tooltip"]'
      });
      const csrftoken = jQuery("[name=csrfmiddlewaretoken]").val();
      document.keywords = {{ keywords | safe }};
      document.is_registered = JSON.parse(document.getElementById('hackathon-registration').textContent);
<<<<<<< HEAD
=======

>>>>>>> eeb03c29
      window.localStorage['tab'] = 'hackathon:{{hackathon.id | safe}}';
      document.hackathon = "{{ hackathon.slug | safe }}";
      document.hackathon_id = "{{ hackathon.id | safe }}";
      document.hackathonSponsors = JSON.parse(document.getElementById('sponsor-list').textContent);
      document.hackathonObj = JSON.parse(document.getElementById('hackathon-object').textContent);
      document.activePanel = parseInt({{panel | safe}});
      document.chatURL = "{{ chat_url | safe}}";
      if(location.hostname === 'gitcoin.co') $('#network-filter').hide();
    </script>
    <script src='{% static "v2/js/pages/dashboard-hackathon.js" %}'></script>
    {% include 'shared/activity_scripts.html' %}
    <script src='{% static "v2/js/status.js" %}'></script>
    <script src='{% static "v2/js/pages/townsquare.js" %}'></script>
    <script src='{% static "v2/js/pages/join_tribe.js" %}'></script>
    <script src='{% static "v2/js/users.js" %}'></script>
  </body>
</html><|MERGE_RESOLUTION|>--- conflicted
+++ resolved
@@ -99,19 +99,18 @@
         grid-gap: 5rem 3rem;
       }
 
-      @media (min-width: 768px) {
+      @media (min-width: 1200px) {
         .project-grid {
           grid-template-columns: repeat(2, 1fr);
         }
       }
 
-      @media (min-width: 992px) {
+      @media (min-width: 1800px) {
         .project-grid {
           grid-template-columns: repeat(3, 1fr);
         }
       }
 
-<<<<<<< HEAD
       .page-link-gc {
         color: #3e24fb;
       }
@@ -125,19 +124,12 @@
         position:absolute;
         bottom:0;
       }
-=======
->>>>>>> eeb03c29
       .hackathon-banner {
         background: {% firstof hackathon.background_color or 'white' %};
         color: {% firstof hackathon.text_color or 'black' %};
         height: 225px;
-<<<<<<< HEAD
         {% if hackathon.banner %}
           background: url('{{MEDIA_URL}}{{hackathon.banner}}') 0 / cover;
-=======
-        {% if banner %}
-          background-image: url('{% firstof banner or "/static/wallpapers/V3.png" %}');
->>>>>>> eeb03c29
         {% endif %}
       }
 
@@ -312,7 +304,6 @@
                           {% include 'shared/search_bar.html' %}
                         </div>
                       </div>
-<<<<<<< HEAD
                       <div class="row loading justify-content-center align-items-center loading_img">
                         <img src="{% static "v2/images/loading_v2.gif" %}" alt="Loading ...">
                       </div>
@@ -359,20 +350,6 @@
 
                       {% include 'shared/hackathon_sponsors.html' %}
                     {% endif %}
-=======
-                    </div>
-                    <div class="row loading justify-content-center align-items-center loading_img">
-                      <img src="{% static "v2/images/loading_v2.gif" %}" alt="Loading ...">
-                    </div>
-                    <div class="row nonefound mx-auto" style="display:none;">
-                      <h1 class="font-title font-weight-semibold">Hackathon Coming Soon!</h1>
-                      <img class="my-3" src="{% static "v2/images/obiwan-bot.svg" %}" alt="Obiwan bot">
-                      <p>
-                        <a href="{% url "quests_index" %}">Explore Web3 via Gitcoin Quests to prepare</a>
-                      </p>
-                    </div>
-                    {% include 'dashboard/featured_bounties.html' %}
->>>>>>> eeb03c29
                   </div>
                 </div>
               </b-tab>
@@ -419,11 +396,7 @@
                   </div>
                 </div>
               </b-tab>
-<<<<<<< HEAD
               <b-tab class="col-12" title-item-class="navigation" lazy>
-=======
-                <b-tab class="col-12" title-item-class="navigation" lazy>
->>>>>>> eeb03c29
                   <template v-slot:title>
                     <div class="mt-4">
                       {% trans "Projects" %}
@@ -432,7 +405,6 @@
                   </template>
                   <project-directory inline-template>
                     <div class="ml-4">
-<<<<<<< HEAD
                       <div class="sidebar-container flex-column flex-lg-row">
                         <transition name="fade">
                           <nav v-show="showFilters" class="sidebar flex-fill pr-4" role="navigation">
@@ -444,18 +416,6 @@
                                     <div class="input-group-append">
                                       <button type="submit" class="btn input-group-text btn-search" @click.prevent="searchProjects();"> <i class="fas fa-search"></i></button>
                                     </div>
-=======
-                    <div class="sidebar-container flex-column flex-lg-row">
-                      <transition name="fade">
-                        <nav v-show="showFilters" class="sidebar flex-fill pr-4" role="navigation">
-                          <div class="pb-4 border-bottom form-group">
-                            <div class="d-flex flex-grow-1" id="search_projects">
-                              <form class="form-inline my-2 flex-fill justify-content-center">
-                                <div class="input-group w-100">
-                                  <input class="form-control form-control-lg" v-model="searchTerm" type="search" placeholder="Search" aria-label="Search">
-                                  <div class="input-group-append">
-                                    <button type="submit" class="btn input-group-text btn-search" @click.prevent="searchProjects();"> <i class="fas fa-search"></i></button>
->>>>>>> eeb03c29
                                   </div>
                                 </form>
                               </div>
@@ -556,14 +516,8 @@
                       </div>
                       </div>
                     </div>
-<<<<<<< HEAD
                   </project-directory>
               </b-tab>
-=======
-                </div>
-                  </project-directory>
-                </b-tab>
->>>>>>> eeb03c29
               <b-tab :disabled="!is_registered"  class="col-12" title-item-class="navigation">
                 <template v-slot:title>
                   <div class="mt-4">
@@ -890,7 +844,6 @@
                       {% endif %}
                     </div>
                   </div>
-<<<<<<< HEAD
                 </user-directory>
               </b-tab>
               <template v-slot:tabs-end>
@@ -900,10 +853,6 @@
                   </div>
                 </a></li>
               </template>
-=======
-                  </user-directory>
-              </b-tab>
->>>>>>> eeb03c29
             </b-tabs>
           </div>
           <div class="col-12 col-md-3">
@@ -973,10 +922,6 @@
       const csrftoken = jQuery("[name=csrfmiddlewaretoken]").val();
       document.keywords = {{ keywords | safe }};
       document.is_registered = JSON.parse(document.getElementById('hackathon-registration').textContent);
-<<<<<<< HEAD
-=======
-
->>>>>>> eeb03c29
       window.localStorage['tab'] = 'hackathon:{{hackathon.id | safe}}';
       document.hackathon = "{{ hackathon.slug | safe }}";
       document.hackathon_id = "{{ hackathon.id | safe }}";
