--- conflicted
+++ resolved
@@ -15,7 +15,6 @@
   along with this program. If not, see <http://www.gnu.org/licenses/>.
 {% endcomment %}
 {% load i18n %}
-<<<<<<< HEAD
 <div class="tooltip-info text-left">
   <p class="font-smaller-1 font-weight-semibold">Possible Status</p>
   <ol class="pl-3 mb-2 font-smaller-2">
@@ -23,6 +22,7 @@
     <li class="mb-2"><strong>{% trans "Work Started" %}:</strong> {% trans "Work has been started by at least one person." %}</li>
     <li class="mb-2"><strong>{% trans "Work Submitted" %}:</strong> {% trans "Completed work has been submitted by for review." %}</li>
     <li class="mb-2"><strong>{% trans "Work Done" %}:</strong> {% trans "The submitted project has been accepted and the funds have been paid." %}</li>
+    <li class="mb-2"><strong>{% trans "Reserved" %}:</strong> {% trans "The project has been reserved for an specific hunter." %}</li>
   </ol>
 
   <p class="font-smaller-1 font-weight-semibold">Possible Status</p>
@@ -31,28 +31,4 @@
     <li class="mb-2"><strong>{% trans "Canceled" %}:</strong> {% trans "A funded bounty was  cancelled by the owner of the project" %}</li>
   </ol>
 
-=======
-<div class="tooltip-info">
-  <p class="font-subheader">{% trans "Possible Status" %}</p>
-  <div class="font-body">
-    <div class="row">
-      <ol class="pl-3">
-        <li class="mb-2"><strong>{% trans "Open" %}:</strong> {% trans "A funded bounty is available for anyone to work on." %}</li>
-        <li class="mb-2"><strong>{% trans "Work Started" %}:</strong> {% trans "Work has been started by at least one person." %}</li>
-        <li class="mb-2"><strong>{% trans "Work Submitted" %}:</strong> {% trans "Completed work has been submitted by for review." %}</li>
-        <li class="mb-2"><strong>{% trans "Work Done" %}:</strong> {% trans "The submitted project has been accepted and the funds have been paid." %}</li>
-        <li class="mb-2"><strong>{% trans "Reserved" %}:</strong> {% trans "The project has been reserved for an specific hunter." %}</li>
-      </ol>
-    </div>
-  </div>
-  <p class="font-subheader">{% trans "Cancellation Status" %}</p>
-  <div class="font-body">
-    <div class="row">
-      <ol class="pl-3">
-        <li class="mb-2"><strong>{% trans "Expired" %}:</strong> {% trans "Work was not completed by the expiration date." %}</li>
-        <li class="mb-2"><strong>{% trans "Canceled" %}:</strong> {% trans "A funded bounty was  cancelled by the owner of the project" %}</li>
-      </ol>
-    </div>
-  </div>
->>>>>>> 0bb5fd8a
 </div>