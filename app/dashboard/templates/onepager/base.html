--- conflicted
+++ resolved
@@ -33,22 +33,10 @@
     <link rel="stylesheet" href="{% static "v2/css/forms/button.css" %}">
     <link rel="stylesheet" href="{% static "cookielaw/css/cookielaw.css" %}">
 
-<<<<<<< HEAD
-    <!-- TODO: remove this css if bootstrap is used -->
-=======
->>>>>>> 719183ee
     <style>
       .d-flex {
         display: flex;
       }
-<<<<<<< HEAD
-      .align-items-baseline {
-        align-items: center;
-      }
-      .mr-2 {
-        margin-right: 1rem;
-      }
-=======
 
       .align-items-baseline {
         align-items: center;
@@ -58,7 +46,6 @@
         margin-right: 1rem;
       }
 
->>>>>>> 719183ee
       .rounded-circle {
         border-radius: 50%;
         vertical-align: middle;
@@ -68,17 +55,11 @@
         height: 34px;
         text-align: left;
       }
-<<<<<<< HEAD
-      .select2-container--default .select2-selection--single .select2-selection__rendered {
-        line-height: 32px;
-      }
-=======
 
       .select2-container--default .select2-selection--single .select2-selection__rendered {
         line-height: 32px;
       }
 
->>>>>>> 719183ee
       .select2-container--default .select2-selection--single .select2-selection__arrow {
         height: 32px;
       }
