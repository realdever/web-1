{% comment %}
  Copyright (C) 2018 Gitcoin Core

  This program is free software: you can redistribute it and/or modify
  it under the terms of the GNU Affero General Public License as published
  by the Free Software Foundation, either version 3 of the License, or
  (at your option) any later version.

  This program is distributed in the hope that it will be useful,
  but WITHOUT ANY WARRANTY; without even the implied warranty of
  MERCHANTABILITY or FITNESS FOR A PARTICULAR PURPOSE. See the
  GNU Affero General Public License for more details.

  You should have received a copy of the GNU Affero General Public License
  along with this program. If not, see <http://www.gnu.org/licenses/>.
{% endcomment %}
{% load i18n static cookielaw_tags %}
<!DOCTYPE HTML>
<html>
  <head>
    {% include 'shared/tag_manager_1.html' %}
    {% include 'shared/head.html' %}
    {% include 'shared/cards_pic.html' %}
    <link rel="stylesheet" href="{% static "v2/css/kudos/styles.css" %}" />
    <link rel="stylesheet" href="{% static "onepager/css/main.css" %}">
    <link rel="stylesheet" href="{% static "v2/css/box_redeem.css" %}">

    <style>
      .d-flex {
        display: flex;
      }

      .align-items-baseline {
        align-items: center;
      }

      .mr-2 {
        margin-right: 1rem;
      }

      .rounded-circle {
        border-radius: 50%;
        vertical-align: middle;
      }

      .select2-container .select2-selection--single {
        height: 34px;
        text-align: left;
      }

      .select2-container--default .select2-selection--single .select2-selection__rendered {
        line-height: 32px;
      }

      .select2-container--default .select2-selection--single .select2-selection__arrow {
        height: 32px;
      }
    </style>

    <script>
      var static_url = "{{ STATIC_URL }}";
      var media_url = "{{ MEDIA_URL }}";
    </script>
    <noscript>
      <link rel="stylesheet" href="{% static "onepager/css/noscript.css" %}">
    </noscript>
  </head>
  <body id="yge" class="{{ class }} tips transaction g-font-muli">
    {% include 'shared/tag_manager_2.html' %}
    {% include 'shared/analytics.html' with suppress_sumo=1 %}
    {% block 'world' %} {% endblock %}

    <!-- Wrapper -->
    {% include 'shared/top_nav.html' with class='d-md-flex' %}
    {% cookielaw_banner %}
    <div id="wrapper" class="container-fluid">
      {% include 'shared/onepager_auth.html' with source='authed' %}
      <!-- Main -->
      {% block 'main' %} {% endblock %}
      <footer id="footer" class="copyright d-flex font-smaller-1 justify-content-center mt-5 p-4">
        <a href="/">&copy; Gitcoin.co</a>
        {% if not hide_send_tip %}
          <a href="{% url "tip" %}">{% trans "Send Tip" %}</a>
        {% endif %}
      </footer>
    </div>
    {% include 'shared/rain.html' with class="color" %}
    <!-- Scripts -->
<<<<<<< HEAD
    <script src="{% url 'javascript-catalog' %}"></script>
=======
>>>>>>> e8956ddd
    {% include 'shared/footer_scripts.html' with slim=1 %}

    {% block 'scripts' %}{% endblock %}

    <script>
      if ('addEventListener' in window) {
        window.addEventListener('load', function () {
          document.body.className = document.body.className.replace(/\bis-loading\b/, '');
        });
        document.body.className += (navigator.userAgent.match(/(MSIE|rv:11\.0)/) ? ' is-ie' : '');
      }
    </script>

    <script>
      var host = ("{{ ipfs_config.host }}" == "ipfs" ? "localhost" : "{{ ipfs_config.host }}");
      var ipfsConfig = {
        host: host,
        port: {{ ipfs_config.port }},
        protocol: "{{ ipfs_config.protocol }}",
        root: "{{ ipfs_config.root }}"
      };
    </script>
    <script src="{% static "v2/js/metamask-approval.js" %}"></script>
  </body>
</html><|MERGE_RESOLUTION|>--- conflicted
+++ resolved
@@ -86,10 +86,6 @@
     </div>
     {% include 'shared/rain.html' with class="color" %}
     <!-- Scripts -->
-<<<<<<< HEAD
-    <script src="{% url 'javascript-catalog' %}"></script>
-=======
->>>>>>> e8956ddd
     {% include 'shared/footer_scripts.html' with slim=1 %}
 
     {% block 'scripts' %}{% endblock %}
