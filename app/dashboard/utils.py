'''
    Copyright (C) 2017 Gitcoin Core

    This program is free software: you can redistribute it and/or modify
    it under the terms of the GNU Affero General Public License as published
    by the Free Software Foundation, either version 3 of the License, or
    (at your option) any later version.

    This program is distributed in the hope that it will be useful,
    but WITHOUT ANY WARRANTY; without even the implied warranty of
    MERCHANTABILITY or FITNESS FOR A PARTICULAR PURPOSE. See the
    GNU Affero General Public License for more details.

    You should have received a copy of the GNU Affero General Public License
    along with this program. If not, see <http://www.gnu.org/licenses/>.

'''

import json
import requests
import subprocess
import time

import ipfsapi
from dashboard.helpers import UnsupportedSchemaException, normalizeURL, process_bounty_changes, process_bounty_details
from dashboard.models import Bounty
from eth_utils import to_checksum_address
from ipfsapi.exceptions import CommunicationError
from web3 import HTTPProvider, Web3
from web3.exceptions import BadFunctionCallOutput
from web3.utils.datastructures import HexBytes


class BountyNotFoundException(Exception):
    pass


class UnsupportedNetworkException(Exception):
    pass


class IPFSCantConnectException(Exception):
    pass


def startIPFS():
    print('starting IPFS')
<<<<<<< HEAD
    subp = subprocess.Popen(["ipfs", "daemon"], stdout=subprocess.PIPE, stderr=subprocess.PIPE)
    time.sleep(10) #time for IPFS to boot
=======
    subprocess.Popen(["ipfs", "daemon"], stdout=subprocess.PIPE, stderr=subprocess.PIPE)
    time.sleep(5)  # time for IPFS to boot
>>>>>>> e2c2e2a9


def isIPFSrunning():
    output = subprocess.check_output('pgrep -fl ipfs | wc -l', shell=True)
    is_running = output != b'       0\n'
    print(f'** ipfs is_running: {is_running}')
    return is_running


def getIPFS():
    if not isIPFSrunning():
        startIPFS()

    try:
        return ipfsapi.connect('127.0.0.1', 5001)
    except CommunicationError:
        raise IPFSCantConnectException("IPFS is not running.  try running it with `ipfs daemon` before this script")


def ipfs_cat(key):
    response = ipfs_cat_requests(key)
    if response:
        return response

    response = ipfs_cat_ipfsapi(key)
    if response:
        return response

    raise Exception("could not connect to IPFS")


def ipfs_cat_ipfsapi(key):
    ipfs = getIPFS()
    return ipfs.cat(key)


def ipfs_cat_requests(key):
    url = f'https://ipfs.infura.io:5001/api/v0/cat/{key}'
    response = requests.get(url)
    return response.text
    

def getWeb3(network):
    """Get a Web3 session for the provided network.

    Attributes:
        network (str): The network to establish a session with.

    Raises:
        UnsupportedNetworkException: The exception is raised if the method
            is passed an invalid network.

    Returns:
        web3.main.Web3: A web3 instance for the provided network.

    """
    if network in ['mainnet', 'rinkeby', 'ropsten']:
        return Web3(HTTPProvider(f'https://{network}.infura.io'))
    raise UnsupportedNetworkException(network)


def getStandardBountiesContractAddresss(network):
    if network == 'mainnet':
        return to_checksum_address('0x2af47a65da8cd66729b4209c22017d6a5c2d2400')
    elif network == 'rinkeby':
        return to_checksum_address('0xf209d2b723b6417cbf04c07e733bee776105a073')
    raise UnsupportedNetworkException(network)


# http://web3py.readthedocs.io/en/latest/contracts.html
def getBountyContract(network):
    web3 = getWeb3(network)
    standardbounties_abi = '[{"constant":false,"inputs":[{"name":"_bountyId","type":"uint256"}],"name":"killBounty","outputs":[],"payable":false,"stateMutability":"nonpayable","type":"function"},{"constant":true,"inputs":[{"name":"_bountyId","type":"uint256"}],"name":"getBountyToken","outputs":[{"name":"","type":"address"}],"payable":false,"stateMutability":"view","type":"function"},{"constant":false,"inputs":[{"name":"_bountyId","type":"uint256"},{"name":"_data","type":"string"}],"name":"fulfillBounty","outputs":[],"payable":false,"stateMutability":"nonpayable","type":"function"},{"constant":false,"inputs":[{"name":"_bountyId","type":"uint256"},{"name":"_newDeadline","type":"uint256"}],"name":"extendDeadline","outputs":[],"payable":false,"stateMutability":"nonpayable","type":"function"},{"constant":true,"inputs":[],"name":"getNumBounties","outputs":[{"name":"","type":"uint256"}],"payable":false,"stateMutability":"view","type":"function"},{"constant":false,"inputs":[{"name":"_bountyId","type":"uint256"},{"name":"_fulfillmentId","type":"uint256"},{"name":"_data","type":"string"}],"name":"updateFulfillment","outputs":[],"payable":false,"stateMutability":"nonpayable","type":"function"},{"constant":false,"inputs":[{"name":"_bountyId","type":"uint256"},{"name":"_newFulfillmentAmount","type":"uint256"},{"name":"_value","type":"uint256"}],"name":"increasePayout","outputs":[],"payable":true,"stateMutability":"payable","type":"function"},{"constant":false,"inputs":[{"name":"_bountyId","type":"uint256"},{"name":"_newFulfillmentAmount","type":"uint256"}],"name":"changeBountyFulfillmentAmount","outputs":[],"payable":false,"stateMutability":"nonpayable","type":"function"},{"constant":false,"inputs":[{"name":"_bountyId","type":"uint256"},{"name":"_newIssuer","type":"address"}],"name":"transferIssuer","outputs":[],"payable":false,"stateMutability":"nonpayable","type":"function"},{"constant":false,"inputs":[{"name":"_bountyId","type":"uint256"},{"name":"_value","type":"uint256"}],"name":"activateBounty","outputs":[],"payable":true,"stateMutability":"payable","type":"function"},{"constant":false,"inputs":[{"name":"_issuer","type":"address"},{"name":"_deadline","type":"uint256"},{"name":"_data","type":"string"},{"name":"_fulfillmentAmount","type":"uint256"},{"name":"_arbiter","type":"address"},{"name":"_paysTokens","type":"bool"},{"name":"_tokenContract","type":"address"}],"name":"issueBounty","outputs":[{"name":"","type":"uint256"}],"payable":false,"stateMutability":"nonpayable","type":"function"},{"constant":false,"inputs":[{"name":"_issuer","type":"address"},{"name":"_deadline","type":"uint256"},{"name":"_data","type":"string"},{"name":"_fulfillmentAmount","type":"uint256"},{"name":"_arbiter","type":"address"},{"name":"_paysTokens","type":"bool"},{"name":"_tokenContract","type":"address"},{"name":"_value","type":"uint256"}],"name":"issueAndActivateBounty","outputs":[{"name":"","type":"uint256"}],"payable":true,"stateMutability":"payable","type":"function"},{"constant":true,"inputs":[{"name":"_bountyId","type":"uint256"}],"name":"getBountyArbiter","outputs":[{"name":"","type":"address"}],"payable":false,"stateMutability":"view","type":"function"},{"constant":false,"inputs":[{"name":"_bountyId","type":"uint256"},{"name":"_value","type":"uint256"}],"name":"contribute","outputs":[],"payable":true,"stateMutability":"payable","type":"function"},{"constant":true,"inputs":[],"name":"owner","outputs":[{"name":"","type":"address"}],"payable":false,"stateMutability":"view","type":"function"},{"constant":false,"inputs":[{"name":"_bountyId","type":"uint256"},{"name":"_newPaysTokens","type":"bool"},{"name":"_newTokenContract","type":"address"}],"name":"changeBountyPaysTokens","outputs":[],"payable":false,"stateMutability":"nonpayable","type":"function"},{"constant":true,"inputs":[{"name":"_bountyId","type":"uint256"}],"name":"getBountyData","outputs":[{"name":"","type":"string"}],"payable":false,"stateMutability":"view","type":"function"},{"constant":true,"inputs":[{"name":"_bountyId","type":"uint256"},{"name":"_fulfillmentId","type":"uint256"}],"name":"getFulfillment","outputs":[{"name":"","type":"bool"},{"name":"","type":"address"},{"name":"","type":"string"}],"payable":false,"stateMutability":"view","type":"function"},{"constant":false,"inputs":[{"name":"_bountyId","type":"uint256"},{"name":"_newArbiter","type":"address"}],"name":"changeBountyArbiter","outputs":[],"payable":false,"stateMutability":"nonpayable","type":"function"},{"constant":false,"inputs":[{"name":"_bountyId","type":"uint256"},{"name":"_newDeadline","type":"uint256"}],"name":"changeBountyDeadline","outputs":[],"payable":false,"stateMutability":"nonpayable","type":"function"},{"constant":false,"inputs":[{"name":"_bountyId","type":"uint256"},{"name":"_fulfillmentId","type":"uint256"}],"name":"acceptFulfillment","outputs":[],"payable":false,"stateMutability":"nonpayable","type":"function"},{"constant":true,"inputs":[{"name":"","type":"uint256"}],"name":"bounties","outputs":[{"name":"issuer","type":"address"},{"name":"deadline","type":"uint256"},{"name":"data","type":"string"},{"name":"fulfillmentAmount","type":"uint256"},{"name":"arbiter","type":"address"},{"name":"paysTokens","type":"bool"},{"name":"bountyStage","type":"uint8"},{"name":"balance","type":"uint256"}],"payable":false,"stateMutability":"view","type":"function"},{"constant":true,"inputs":[{"name":"_bountyId","type":"uint256"}],"name":"getBounty","outputs":[{"name":"","type":"address"},{"name":"","type":"uint256"},{"name":"","type":"uint256"},{"name":"","type":"bool"},{"name":"","type":"uint256"},{"name":"","type":"uint256"}],"payable":false,"stateMutability":"view","type":"function"},{"constant":false,"inputs":[{"name":"_bountyId","type":"uint256"},{"name":"_newData","type":"string"}],"name":"changeBountyData","outputs":[],"payable":false,"stateMutability":"nonpayable","type":"function"},{"constant":true,"inputs":[{"name":"_bountyId","type":"uint256"}],"name":"getNumFulfillments","outputs":[{"name":"","type":"uint256"}],"payable":false,"stateMutability":"view","type":"function"},{"inputs":[{"name":"_owner","type":"address"}],"payable":false,"stateMutability":"nonpayable","type":"constructor"},{"anonymous":false,"inputs":[{"indexed":false,"name":"bountyId","type":"uint256"}],"name":"BountyIssued","type":"event"},{"anonymous":false,"inputs":[{"indexed":false,"name":"bountyId","type":"uint256"},{"indexed":false,"name":"issuer","type":"address"}],"name":"BountyActivated","type":"event"},{"anonymous":false,"inputs":[{"indexed":false,"name":"bountyId","type":"uint256"},{"indexed":true,"name":"fulfiller","type":"address"},{"indexed":true,"name":"_fulfillmentId","type":"uint256"}],"name":"BountyFulfilled","type":"event"},{"anonymous":false,"inputs":[{"indexed":false,"name":"_bountyId","type":"uint256"},{"indexed":false,"name":"_fulfillmentId","type":"uint256"}],"name":"FulfillmentUpdated","type":"event"},{"anonymous":false,"inputs":[{"indexed":false,"name":"bountyId","type":"uint256"},{"indexed":true,"name":"fulfiller","type":"address"},{"indexed":true,"name":"_fulfillmentId","type":"uint256"}],"name":"FulfillmentAccepted","type":"event"},{"anonymous":false,"inputs":[{"indexed":false,"name":"bountyId","type":"uint256"},{"indexed":true,"name":"issuer","type":"address"}],"name":"BountyKilled","type":"event"},{"anonymous":false,"inputs":[{"indexed":false,"name":"bountyId","type":"uint256"},{"indexed":true,"name":"contributor","type":"address"},{"indexed":false,"name":"value","type":"uint256"}],"name":"ContributionAdded","type":"event"},{"anonymous":false,"inputs":[{"indexed":false,"name":"bountyId","type":"uint256"},{"indexed":false,"name":"newDeadline","type":"uint256"}],"name":"DeadlineExtended","type":"event"},{"anonymous":false,"inputs":[{"indexed":false,"name":"bountyId","type":"uint256"}],"name":"BountyChanged","type":"event"},{"anonymous":false,"inputs":[{"indexed":false,"name":"_bountyId","type":"uint256"},{"indexed":true,"name":"_newIssuer","type":"address"}],"name":"IssuerTransferred","type":"event"},{"anonymous":false,"inputs":[{"indexed":false,"name":"_bountyId","type":"uint256"},{"indexed":false,"name":"_newFulfillmentAmount","type":"uint256"}],"name":"PayoutIncreased","type":"event"}]';
    standardbounties_addr = getStandardBountiesContractAddresss(network)
    bounty_abi = json.loads(standardbounties_abi)
    getBountyContract = web3.eth.contract(standardbounties_addr, abi=bounty_abi)
    return getBountyContract


def get_bounty(bounty_enum, network):
    standard_bounties = getBountyContract(network)

    try:
        issuer, deadline, fulfillmentAmount, paysTokens, bountyStage, balance = standard_bounties.functions.getBounty(bounty_enum).call()
    except BadFunctionCallOutput:
        raise BountyNotFoundException

    bountydata = standard_bounties.functions.getBountyData(bounty_enum).call()
    arbiter = standard_bounties.functions.getBountyArbiter(bounty_enum).call()
    token = standard_bounties.functions.getBountyToken(bounty_enum).call()
    numFulfillments = int(standard_bounties.functions.getNumFulfillments(bounty_enum).call())
    fulfillments = []
    for fulfill_enum in range(0, numFulfillments):
        accepted, fulfiller, data = standard_bounties.functions.getFulfillment(bounty_enum, fulfill_enum).call()
        fulfill_enum += 1
        fulfillments.append({
            'accepted': accepted,
            'fulfiller': fulfiller,
            'data': json.loads(ipfs_cat(data)),
            })

    bounty = {
        'id': bounty_enum,
        'issuer': issuer,
        'deadline': deadline,
        'fulfillmentAmount': fulfillmentAmount,
        'paysTokens': paysTokens,
        'bountyStage': bountyStage,
        'balance': balance,
        'data': json.loads(ipfs_cat(bountydata)),
        'arbiter': arbiter,
        'token': token,
        'fulfillments': fulfillments,
        'network': network,
    }
    return bounty


# processes a bounty returned by get_bounty
def process_bounty(bounty_data):
    did_change, old_bounty, new_bounty = process_bounty_details(bounty_data)

    if did_change:
        print(f"- processing changes, {old_bounty} => {new_bounty}")
        process_bounty_changes(old_bounty, new_bounty, None)

    return did_change, old_bounty, new_bounty


def has_tx_mined(txid, network):
    web3 = getWeb3(network)
    try:
        transaction = web3.eth.getTransaction(txid)
        return transaction.blockHash != HexBytes('0x0000000000000000000000000000000000000000000000000000000000000000')
    except Exception:
        return False


def getBountyID(issueURL, network):
    issueURL = normalizeURL(issueURL)
    bounty_id = getBountyID_from_db(issueURL, network)
    if bounty_id:
        return bounty_id

    all_known_stdbounties = Bounty.objects.filter(web3_type='bounties_network', network=network).order_by('-standard_bounties_id')
    last_known_bounty_id = 0
    if all_known_stdbounties.exists():
        last_known_bounty_id = all_known_stdbounties.first().standard_bounties_id
    bounty_id = getBountyID_from_web3(issueURL, network, last_known_bounty_id)
    return bounty_id


def getBountyID_from_db(issueURL, network):
    issueURL = normalizeURL(issueURL)
    bounties = Bounty.objects.filter(github_url=issueURL, network=network, web3_type='bounties_network')
    if not bounties.exists():
        return None
    return bounties.first().standard_bounties_id


def getBountyID_from_web3(issueURL, network, last_known_bounty_id):
    issueURL = normalizeURL(issueURL)
    web3 = getWeb3(network)

    # iterate through all the bounties
    bounty_enum = last_known_bounty_id
    more_bounties = True
    while more_bounties:
        try:

            # pull and process each bounty
            print(f'** getBountyID_from_web3; looking at {bounty_enum}')
            bounty = get_bounty(bounty_enum, network)
            url = bounty.get('data', {}).get('payload', {}).get('webReferenceURL', False)
            if url == issueURL:
                return bounty['id']

        except BountyNotFoundException:
            more_bounties = False
        except UnsupportedSchemaException:
            pass
        finally:
            # prepare for next loop
            bounty_enum += 1

    return None<|MERGE_RESOLUTION|>--- conflicted
+++ resolved
@@ -45,13 +45,8 @@
 
 def startIPFS():
     print('starting IPFS')
-<<<<<<< HEAD
     subp = subprocess.Popen(["ipfs", "daemon"], stdout=subprocess.PIPE, stderr=subprocess.PIPE)
     time.sleep(10) #time for IPFS to boot
-=======
-    subprocess.Popen(["ipfs", "daemon"], stdout=subprocess.PIPE, stderr=subprocess.PIPE)
-    time.sleep(5)  # time for IPFS to boot
->>>>>>> e2c2e2a9
 
 
 def isIPFSrunning():
