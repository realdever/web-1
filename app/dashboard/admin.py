--- conflicted
+++ resolved
@@ -395,15 +395,12 @@
         return obj.bounty.org_name
 
 
-<<<<<<< HEAD
 class TribeMemberAdmin(admin.ModelAdmin):
     raw_id_fields = ['profile', 'org',]
     list_display = ['pk', 'profile', 'org', 'leader', 'status']
 
 
-=======
 admin.site.register(BountyEvent, BountyEventAdmin)
->>>>>>> 40c434e1
 admin.site.register(SearchHistory, SearchHistoryAdmin)
 admin.site.register(Activity, ActivityAdmin)
 admin.site.register(Earning, EarningAdmin)
