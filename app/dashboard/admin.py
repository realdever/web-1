'''
    Copyright (C) 2019 Gitcoin Core

    This program is free software: you can redistribute it and/or modify
    it under the terms of the GNU Affero General Public License as published
    by the Free Software Foundation, either version 3 of the License, or
    (at your option) any later version.

    This program is distributed in the hope that it will be useful,
    but WITHOUT ANY WARRANTY; without even the implied warranty of
    MERCHANTABILITY or FITNESS FOR A PARTICULAR PURPOSE. See the
    GNU Affero General Public License for more details.

    You should have received a copy of the GNU Affero General Public License
    along with this program. If not, see <http://www.gnu.org/licenses/>.

'''
# -*- coding: utf-8 -*-
from __future__ import unicode_literals

from django.contrib import admin
from django.utils.html import format_html
from django.utils.safestring import mark_safe

from .models import (
<<<<<<< HEAD
    Activity, BlockedUser, Bounty, BountyFulfillment, BountySyncRequest, CoinRedemption, CoinRedemptionRequest,
    FeedbackEntry, HackathonEvent, Interest, LabsResearch, Profile, SearchHistory, Tip, TokenApproval, Tool, ToolVote,
    UserAction, UserVerificationModel,
=======
    Activity, BlockedUser, Bounty, BountyFulfillment, BountyInvites, BountySyncRequest, CoinRedemption,
    CoinRedemptionRequest, FeedbackEntry, Interest, LabsResearch, Profile, SearchHistory, Tip, TokenApproval, Tool,
    ToolVote, UserAction, UserVerificationModel,
>>>>>>> e8662ba7
)


class BountyFulfillmentAdmin(admin.ModelAdmin):
    raw_id_fields = ['bounty', 'profile']
    search_fields = ['fulfiller_address', 'fulfiller_email', 'fulfiller_github_username',
                     'fulfiller_name', 'fulfiller_metadata', 'fulfiller_github_url']
    ordering = ['-id']


class GeneralAdmin(admin.ModelAdmin):
    ordering = ['-id']
    list_display = ['created_on', '__str__']


class ToolAdmin(admin.ModelAdmin):
    ordering = ['-id']
    list_display = ['created_on', '__str__']
    raw_id_fields = ['votes']


class ActivityAdmin(admin.ModelAdmin):
    ordering = ['-id']
    raw_id_fields = ['bounty', 'profile', 'tip', 'kudos']
    search_fields = ['metadata', 'activity_type', 'profile__handle']


class TokenApprovalAdmin(admin.ModelAdmin):
    raw_id_fields = ['profile']
    ordering = ['-id']
    search_fields = ['profile__handle', 'token_name', 'token_address']


class ToolVoteAdmin(admin.ModelAdmin):
    raw_id_fields = ['profile']
    ordering = ['-id']


class BountyInvitesAdmin(admin.ModelAdmin):
    raw_id_fields = ['bounty']
    ordering = ['-id']


class InterestAdmin(admin.ModelAdmin):
    raw_id_fields = ['profile']
    ordering = ['-id']
    search_fields = ['profile__handle']


class UserActionAdmin(admin.ModelAdmin):
    raw_id_fields = ['profile', 'user']
    search_fields = ['action', 'ip_address', 'metadata', 'profile__handle']
    ordering = ['-id']


class FeedbackAdmin(admin.ModelAdmin):
    search_fields = ['sender_profile','receiver_profile','bounty','feedbackType']
    ordering = ['-id']
    raw_id_fields = ['sender_profile', 'receiver_profile', 'bounty']


class ProfileAdmin(admin.ModelAdmin):
    raw_id_fields = ['user', 'preferred_kudos_wallet']
    ordering = ['-id']
    search_fields = ['email', 'data']
    list_display = ['handle', 'created_on']


class VerificationAdmin(admin.ModelAdmin):
    raw_id_fields = ['user']


class SearchHistoryAdmin(admin.ModelAdmin):
    raw_id_fields = ['user']
    ordering = ['-id']
    search_fields = ['user', 'data']
    list_display = ['user', 'data']


class TipAdmin(admin.ModelAdmin):
    raw_id_fields = ['recipient_profile', 'sender_profile']
    ordering = ['-id']
    readonly_fields = ['resend', 'claim']
    search_fields = [
        'tokenName', 'comments_public', 'comments_priv', 'from_name', 'username', 'network', 'github_url', 'url',
        'emails', 'from_address', 'receive_address', 'ip', 'metadata', 'txid', 'receive_txid'
    ]

    def resend(self, instance):
        html = format_html('<a href="/_administration/email/new_tip/resend?pk={}">resend</a>', instance.pk)
        return html

    def claim(self, instance):
        if instance.web3_type == 'yge':
            return 'n/a'
        if not instance.txid:
            return 'n/a'
        if instance.receive_txid:
            return 'n/a'
        try:
            if instance.web3_type == 'v2':
                html = format_html('<a href="{}">claim</a>', instance.receive_url)
            if instance.web3_type == 'v3':
                html = format_html(f'<a href="{instance.receive_url_for_recipient}">claim as recipient</a>')
        except Exception:
            html = 'n/a'
        return html


# Register your models here.
class BountyAdmin(admin.ModelAdmin):
    raw_id_fields = ['interested', 'bounty_owner_profile', 'bounty_reserved_for_user']
    ordering = ['-id']

    search_fields = ['raw_data', 'title', 'bounty_owner_github_username', 'token_name']
    list_display = ['pk', 'img', 'idx_status', 'network_link', 'standard_bounties_id_link', 'bounty_link', 'what']
    readonly_fields = ['what', 'img', 'fulfillments_link', 'standard_bounties_id_link', 'bounty_link', 'network_link']

    def img(self, instance):
        if not instance.avatar_url:
            return 'n/a'
        img_html = format_html("<img src={} style='max-width:30px; max-height: 30px'>", mark_safe(instance.avatar_url))
        return img_html

    def what(self, instance):
        return str(instance)

    def fulfillments_link(self, instance):
        copy = f'fulfillments({instance.num_fulfillments})'
        url = f'/_administrationdashboard/bountyfulfillment/?bounty={instance.pk}'
        return mark_safe(f"<a href={url}>{copy}</a>")

    def standard_bounties_id_link(self, instance):
        copy = f'{instance.standard_bounties_id}'
        url = f'/_administrationdashboard/bounty/?standard_bounties_id={instance.standard_bounties_id}'
        return mark_safe(f"<a href={url}>{copy}</a>")

    def bounty_link(self, instance):
        copy = 'link'
        url = instance.url
        return mark_safe(f"<a href={url}>{copy}</a>")

    def network_link(self, instance):
        copy = f'{instance.network}'
        url = f'/_administrationdashboard/bounty/?network={instance.network}'
        return mark_safe(f"<a href={url}>{copy}</a>")


class HackathonEventAdmin(admin.ModelAdmin):
    """The admin object for the HackathonEvent model."""

    list_display = ['pk', 'img', 'name', 'start_date', 'end_date', 'explorer_link']
    readonly_fields = ['img', 'explorer_link']

    def img(self, instance):
        """Returns a formatted HTML img node or 'n/a' if the HackathonEvent has no logo.

        Returns:
            str: A formatted HTML img node or 'n/a' if the HackathonEvent has no logo.
        """
        logo = instance.logo_svg or instance.logo
        if not logo:
            return 'n/a'
        img_html = format_html('<img src={} style="max-width:30px; max-height: 30px">', mark_safe(logo.url))
        return img_html

    def explorer_link(self, instance):
        """Returns a formatted HTML <a> node.

        Returns:
            str: A formatted HTML <a> node.
        """

        url = f'/hackathon/{instance.slug}'
        return mark_safe(f'<a href="{url}">Explorer Link</a>')


admin.site.register(SearchHistory, SearchHistoryAdmin)
admin.site.register(Activity, ActivityAdmin)
admin.site.register(BlockedUser, GeneralAdmin)
admin.site.register(UserAction, UserActionAdmin)
admin.site.register(Interest, InterestAdmin)
admin.site.register(Profile, ProfileAdmin)
admin.site.register(Bounty, BountyAdmin)
admin.site.register(BountyFulfillment, BountyFulfillmentAdmin)
admin.site.register(BountySyncRequest, GeneralAdmin)
admin.site.register(BountyInvites, BountyInvitesAdmin)
admin.site.register(Tip, TipAdmin)
admin.site.register(TokenApproval, TokenApprovalAdmin)
admin.site.register(CoinRedemption, GeneralAdmin)
admin.site.register(CoinRedemptionRequest, GeneralAdmin)
admin.site.register(Tool, ToolAdmin)
admin.site.register(ToolVote, ToolVoteAdmin)
admin.site.register(HackathonEvent, HackathonEventAdmin)
admin.site.register(FeedbackEntry, FeedbackAdmin)
admin.site.register(LabsResearch)
admin.site.register(UserVerificationModel, VerificationAdmin)<|MERGE_RESOLUTION|>--- conflicted
+++ resolved
@@ -23,15 +23,9 @@
 from django.utils.safestring import mark_safe
 
 from .models import (
-<<<<<<< HEAD
-    Activity, BlockedUser, Bounty, BountyFulfillment, BountySyncRequest, CoinRedemption, CoinRedemptionRequest,
-    FeedbackEntry, HackathonEvent, Interest, LabsResearch, Profile, SearchHistory, Tip, TokenApproval, Tool, ToolVote,
-    UserAction, UserVerificationModel,
-=======
     Activity, BlockedUser, Bounty, BountyFulfillment, BountyInvites, BountySyncRequest, CoinRedemption,
-    CoinRedemptionRequest, FeedbackEntry, Interest, LabsResearch, Profile, SearchHistory, Tip, TokenApproval, Tool,
+    CoinRedemptionRequest, FeedbackEntry, HackathonEvent, Interest, LabsResearch, Profile, SearchHistory, Tip, TokenApproval, Tool,
     ToolVote, UserAction, UserVerificationModel,
->>>>>>> e8662ba7
 )
 
 
