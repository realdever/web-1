'''
    Copyright (C) 2019 Gitcoin Core

    This program is free software: you can redistribute it and/or modify
    it under the terms of the GNU Affero General Public License as published
    by the Free Software Foundation, either version 3 of the License, or
    (at your option) any later version.

    This program is distributed in the hope that it will be useful,
    but WITHOUT ANY WARRANTY; without even the implied warranty of
    MERCHANTABILITY or FITNESS FOR A PARTICULAR PURPOSE. See the
    GNU Affero General Public License for more details.

    You should have received a copy of the GNU Affero General Public License
    along with this program. If not, see <http://www.gnu.org/licenses/>.

'''
# -*- coding: utf-8 -*-
from __future__ import unicode_literals

from django.contrib import admin
from django.utils import timezone
from django.utils.html import format_html
from django.utils.safestring import mark_safe

from .models import (
    Activity, BlockedURLFilter, BlockedUser, Bounty, BountyEvent, BountyFulfillment, BountyInvites, BountySyncRequest,
    CoinRedemption, CoinRedemptionRequest, Coupon, Earning, FeedbackEntry, HackathonEvent, HackathonProject,
<<<<<<< HEAD
    HackathonRegistration, HackathonSponsor, Interest, LabsResearch, PortfolioItem, Profile, ProfileView,
    RefundFeeRequest, SearchHistory, Sponsor, Tip, TipPayout, TokenApproval, Tool, ToolVote, TribeMember, UserAction,
    UserVerificationModel,
    FundRequest)
=======
    HackathonRegistration, HackathonSponsor, Interest, LabsResearch, PortfolioItem, Profile, ProfileView, SearchHistory,
    Sponsor, Tip, TipPayout, TokenApproval, Tool, ToolVote, TribeMember, UserAction, UserVerificationModel,
)
>>>>>>> 9b7852dc


class BountyEventAdmin(admin.ModelAdmin):
    list_display = ['created_on', '__str__', 'event_type']
    raw_id_fields = ['bounty', 'created_by']


class BountyFulfillmentAdmin(admin.ModelAdmin):
    raw_id_fields = ['bounty', 'profile']
    list_display = ['id', 'bounty', 'profile', 'fulfiller_github_url']
    search_fields = [
        'fulfiller_address', 'fulfiller_email', 'fulfiller_github_username',
        'fulfiller_name', 'fulfiller_metadata', 'fulfiller_github_url'
    ]
    ordering = ['-id']


class GeneralAdmin(admin.ModelAdmin):
    ordering = ['-id']
    list_display = ['created_on', '__str__']


class TipPayoutAdmin(admin.ModelAdmin):
    ordering = ['-id']
    list_display = ['created_on', '__str__']
    raw_id_fields = ['profile', 'tip']

class BlockedUserAdmin(admin.ModelAdmin):
    ordering = ['-id']
    raw_id_fields = ['user']
    list_display = ['created_on', '__str__']


class ProfileViewAdmin(admin.ModelAdmin):
    ordering = ['-id']
    raw_id_fields = ['target', 'viewer']
    list_display = ['created_on', '__str__']


class PortfolioItemAdmin(admin.ModelAdmin):
    ordering = ['-id']
    list_display = ['created_on', '__str__']
    raw_id_fields = ['profile']


class EarningAdmin(admin.ModelAdmin):
    ordering = ['-id']
    list_display = ['created_on', '__str__']
    raw_id_fields = ['from_profile', 'to_profile', 'org_profile']
    search_fields = ['from_profile__handle', 'to_profile__handle']


class ToolAdmin(admin.ModelAdmin):
    ordering = ['-id']
    list_display = ['created_on', '__str__']
    raw_id_fields = ['votes']


class ActivityAdmin(admin.ModelAdmin):
    ordering = ['-id']
    raw_id_fields = ['bounty', 'profile', 'tip', 'kudos', 'grant', 'subscription', 'other_profile', 'kudos_transfer', 'hackathonevent']
    search_fields = ['metadata', 'activity_type', 'profile__handle']

    def response_change(self, request, obj):
        from django.shortcuts import redirect
        if "_make_nano_bounty" in request.POST:
            from townsquare.models import Offer
            obj = Offer.objects.create(
                created_by=obj.profile,
                title='Offer for x ETH',
                desc=obj.metadata.get('title', ''),
                key='top',
                url=obj.url,
                valid_from=timezone.now(),
                valid_to=timezone.now() + timezone.timedelta(days=1),
                public=False,
                )
            self.message_user(request, "Nano bounty made - You still need to make it public + edit amounts tho.")
            return redirect(obj.admin_url)
        return super().response_change(request, obj)


class TokenApprovalAdmin(admin.ModelAdmin):
    raw_id_fields = ['profile']
    ordering = ['-id']
    search_fields = ['profile__handle', 'token_name', 'token_address']


class ToolVoteAdmin(admin.ModelAdmin):
    raw_id_fields = ['profile']
    ordering = ['-id']


class BountyInvitesAdmin(admin.ModelAdmin):
    raw_id_fields = ['bounty', 'inviter', 'invitee']
    ordering = ['-id']
    readonly_fields = [ 'from_inviter', 'to_invitee']
    list_display = [ 'id', 'from_inviter', 'to_invitee', 'bounty_url']

    def bounty_url(self, obj):
        bounty = obj.bounty.first()
        return format_html("<a href={}>{}</a>", mark_safe(bounty.url), mark_safe(bounty.url))

    def from_inviter(self, obj):
        """Get the profile handle."""
        return "\n".join([p.username for p in obj.inviter.all()])

    def to_invitee(self, obj):
        """Get the profile handle."""
        return "\n".join([p.username for p in obj.invitee.all()])


class InterestAdmin(admin.ModelAdmin):
    raw_id_fields = ['profile']
    ordering = ['-id']
    search_fields = ['profile__handle']


class UserActionAdmin(admin.ModelAdmin):
    raw_id_fields = ['profile', 'user']
    search_fields = ['action', 'ip_address', 'metadata', 'profile__handle']
    ordering = ['-id']


class FeedbackAdmin(admin.ModelAdmin):
    search_fields = ['sender_profile','receiver_profile','bounty','feedbackType']
    ordering = ['-id']
    raw_id_fields = ['sender_profile', 'receiver_profile', 'bounty']

def recalculate_profile(modeladmin, request, queryset):
    for profile in queryset:
        profile.calculate_all()
        profile.save()
recalculate_profile.short_description = "Recalculate Profile Frontend Info"

class ProfileAdmin(admin.ModelAdmin):
    raw_id_fields = ['user', 'preferred_kudos_wallet', 'referrer', 'organizations_fk']
    ordering = ['-id']
    search_fields = ['email', 'data']
    list_display = ['handle', 'created_on']
    readonly_fields = ['active_bounties_list']
    actions = [recalculate_profile]

    def active_bounties_list(self, instance):
        interests = instance.active_bounties
        htmls = []
        for interest in interests:
            bounties = Bounty.objects.filter(interested=interest, current_bounty=True)
            for bounty in bounties:
                htmls.append(f"<a href='{bounty.url}'>{bounty.title_or_desc}</a>")
        html = format_html("<BR>".join(htmls))
        return html

    def response_change(self, request, obj):
        from django.shortcuts import redirect
        if "_recalc_flontend" in request.POST:
            obj.calculate_all()
            obj.save()
            self.message_user(request, "Recalc done")
            return redirect(obj.admin_url)
        if "_impersonate" in request.POST:
            return redirect(f"/impersonate/{obj.user.pk}/")
        return super().response_change(request, obj)

class VerificationAdmin(admin.ModelAdmin):
    raw_id_fields = ['user']


class SearchHistoryAdmin(admin.ModelAdmin):
    raw_id_fields = ['user']
    ordering = ['-id']
    search_fields = ['user', 'data']
    list_display = ['user', 'search_type', 'data']


class TipAdmin(admin.ModelAdmin):
    list_display = ['pk', 'created_on','sender_profile', 'recipient_profile', 'amount', 'tokenName', 'txid', 'receive_txid']
    raw_id_fields = ['recipient_profile', 'sender_profile']
    ordering = ['-id']
    readonly_fields = ['resend', 'claim']
    search_fields = [
        'tokenName', 'comments_public', 'comments_priv', 'from_name', 'username', 'network', 'github_url', 'url',
        'emails', 'from_address', 'receive_address', 'ip', 'metadata', 'txid', 'receive_txid'
    ]

    def resend(self, instance):
        html = format_html('<a href="/_administration/email/new_tip/resend?pk={}">resend</a>', instance.pk)
        return html

    def claim(self, instance):
        if instance.web3_type == 'yge':
            return 'n/a'
        if not instance.txid:
            return 'n/a'
        if instance.receive_txid:
            return 'n/a'
        try:
            if instance.web3_type == 'v2':
                html = format_html('<a href="{}">claim</a>', instance.receive_url)
            if instance.web3_type == 'v3':
                html = format_html(f'<a href="{instance.receive_url_for_recipient}">claim as recipient</a>')
        except Exception:
            html = 'n/a'
        return html

    def response_change(self, request, obj):
        from django.shortcuts import redirect
        if "_reset_tip_redemption" in request.POST:
            if not obj.receive_txid:
                self.message_user(request, f"Cannot reset tip! This tip has not been marked as receieved")
                return redirect(obj.admin_url)
            obj.receive_txid = ''
            obj.receive_tx_status = ''
            obj.received_on = None
            obj.recipient_profile = None
            obj.receive_address = ''
            obj.metadata['num_redemptions'] = 0
            obj.payouts.all().delete()
            obj.save()
            addr = obj.metadata.get('address')
            self.message_user(request, f"This tip redemption has been reset.  Please make sure {addr} has enough ETH in it to pay gas, and send the new claim link to customer.")
            return redirect(obj.admin_url)
        return super().response_change(request, obj)


# Register your models here.
class BountyAdmin(admin.ModelAdmin):
    raw_id_fields = ['interested', 'bounty_owner_profile', 'bounty_reserved_for_user']
    ordering = ['-id']

    search_fields = ['raw_data', 'title', 'bounty_owner_github_username', 'token_name']
    list_display = ['pk', 'img', 'bounty_state', 'idx_status', 'network_link', 'standard_bounties_id_link', 'bounty_link', 'what']
    readonly_fields = [
        'what', 'img', 'fulfillments_link', 'standard_bounties_id_link', 'bounty_link', 'network_link',
        '_action_urls', 'coupon_link'
    ]

    def img(self, instance):
        if instance.admin_override_org_logo:
            return format_html("<img src={} style='max-width:30px; max-height: 30px'>", mark_safe(instance.admin_override_org_logo.url))
        if not instance.avatar_url:
            return 'n/a'
        return format_html("<img src={} style='max-width:30px; max-height: 30px'>", mark_safe(instance.avatar_url))

    def what(self, instance):
        return str(instance)

    def fulfillments_link(self, instance):
        copy = f'fulfillments({instance.num_fulfillments})'
        url = f'/_administrationdashboard/bountyfulfillment/?bounty={instance.pk}'
        return mark_safe(f"<a href={url}>{copy}</a>")

    def standard_bounties_id_link(self, instance):
        copy = f'{instance.standard_bounties_id}'
        url = f'/_administrationdashboard/bounty/?standard_bounties_id={instance.standard_bounties_id}'
        return mark_safe(f"<a href={url}>{copy}</a>")

    def _action_urls(self, instance):
        links = []
        for key, val in instance.action_urls().items():
            links.append(f"<a href={val}>{key}</a>")
        return mark_safe(", ".join(links))

    def bounty_link(self, instance):
        copy = 'link'
        url = instance.url
        return mark_safe(f"<a href={url}>{copy}</a>")

    def network_link(self, instance):
        copy = f'{instance.network}'
        url = f'/_administrationdashboard/bounty/?network={instance.network}'
        return mark_safe(f"<a href={url}>{copy}</a>")

    def coupon_link(self, instance):
        copy = f'{instance.coupon_code.code}'
        url = f'/_administrationdashboard/coupon/{instance.coupon_code.pk}'
        return mark_safe(f"<a href={url}>{copy}</a>")


class HackathonSponsorAdmin(admin.ModelAdmin):
    """The admin object for the HackathonSponsor model."""

    list_display = ['pk', 'hackathon', 'sponsor', 'sponsor_type']


class SponsorAdmin(admin.ModelAdmin):
    """The admin object for the Sponsor model."""

    list_display = ['pk', 'name', 'img']

    def img(self, instance):
        """Returns a formatted HTML img node or 'n/a' if the HackathonEvent has no logo.

        Returns:
            str: A formatted HTML img node or 'n/a' if the HackathonEvent has no logo.
        """
        logo = instance.logo_svg or instance.logo
        if not logo:
            return 'n/a'
        img_html = format_html('<img src={} style="width: auto; max-height: 40px">', mark_safe(logo.url))
        return img_html


class HackathonEventAdmin(admin.ModelAdmin):
    """The admin object for the HackathonEvent model."""

    raw_id_fields = ['sponsor_profiles']
    list_display = ['pk', 'img', 'name', 'start_date', 'end_date', 'explorer_link']
    list_filter = ('sponsor_profiles', )
    readonly_fields = ['img', 'explorer_link', 'stats']

    def img(self, instance):
        """Returns a formatted HTML img node or 'n/a' if the HackathonEvent has no logo.

        Returns:
            str: A formatted HTML img node or 'n/a' if the HackathonEvent has no logo.
        """
        logo = instance.logo_svg or instance.logo
        if not logo:
            return 'n/a'
        img_html = format_html('<img src={} style="max-width:30px; max-height: 30px">', mark_safe(logo.url))
        return img_html

    def explorer_link(self, instance):
        """Returns a formatted HTML <a> node.

        Returns:
            str: A formatted HTML <a> node.
        """

        url = f'/hackathon/{instance.slug}'
        return mark_safe(f'<a href="{url}">Explorer Link</a>')


class CouponAdmin(admin.ModelAdmin):
    """The admin object to maintain discount coupons for bounty"""

    list_display = ['pk', 'code', 'fee_percentage', 'expiry_date', 'link']
    search_fields = ['created_on', 'code', 'fee_percentage']

    def link(self, instance):
        url = f'/funding/new?coupon={instance.code}'
        return mark_safe(f'<a target="_blank" href="{url}">http://gitcoin.co{url}</a>')


class HackathonRegistrationAdmin(admin.ModelAdmin):
    list_display = ['pk', 'name', 'referer', 'registrant']
    raw_id_fields = ['registrant']


class HackathonProjectAdmin(admin.ModelAdmin):
    list_display = ['pk', 'img', 'name', 'bounty', 'hackathon', 'usernames', 'status', 'sponsor']
    raw_id_fields = ['profiles', 'bounty', 'hackathon']
    search_fields = ['name', 'summary', 'status']

    def img(self, instance):
        """Returns a formatted HTML img node or 'n/a' if the HackathonProject has no logo.

        Returns:
            str: A formatted HTML img node or 'n/a' if the HackathonProject has no logo.
        """
        logo = instance.logo
        if not logo:
            return 'n/a'
        img_html = format_html('<img src={} style="max-width:30px; max-height: 30px">', mark_safe(logo.url))
        return img_html

    def usernames(self, obj):
        """Get the profile handle."""
        return "\n".join([p.handle for p in obj.profiles.all()])

    def sponsor(self, obj):
        """Get the profile handle."""
        return obj.bounty.org_name


class TribeMemberAdmin(admin.ModelAdmin):
    raw_id_fields = ['profile', 'org',]
    list_display = ['pk', 'profile', 'org', 'leader', 'status']


class FundRequestAdmin(admin.ModelAdmin):
    list_display = ['id', 'profile', 'requester', 'network', 'token_name', 'amount',
                    'comments', 'address', 'tip', 'created_on']
    readonly_fields = ['id']
    ordering = ['-id']
    raw_id_fields = ['profile', 'requester', 'tip']


admin.site.register(BountyEvent, BountyEventAdmin)
admin.site.register(SearchHistory, SearchHistoryAdmin)
admin.site.register(Activity, ActivityAdmin)
admin.site.register(Earning, EarningAdmin)
admin.site.register(BlockedUser, BlockedUserAdmin)
admin.site.register(PortfolioItem, PortfolioItemAdmin)
admin.site.register(ProfileView, ProfileViewAdmin)
admin.site.register(UserAction, UserActionAdmin)
admin.site.register(Interest, InterestAdmin)
admin.site.register(Profile, ProfileAdmin)
admin.site.register(TipPayout, TipPayoutAdmin)
admin.site.register(BlockedURLFilter, GeneralAdmin)
admin.site.register(Bounty, BountyAdmin)
admin.site.register(BountyFulfillment, BountyFulfillmentAdmin)
admin.site.register(BountySyncRequest, GeneralAdmin)
admin.site.register(BountyInvites, BountyInvitesAdmin)
admin.site.register(Tip, TipAdmin)
admin.site.register(TokenApproval, TokenApprovalAdmin)
admin.site.register(CoinRedemption, GeneralAdmin)
admin.site.register(CoinRedemptionRequest, GeneralAdmin)
admin.site.register(Tool, ToolAdmin)
admin.site.register(ToolVote, ToolVoteAdmin)
admin.site.register(Sponsor, SponsorAdmin)
admin.site.register(HackathonEvent, HackathonEventAdmin)
admin.site.register(HackathonSponsor, HackathonSponsorAdmin)
admin.site.register(HackathonRegistration, HackathonRegistrationAdmin)
admin.site.register(HackathonProject, HackathonProjectAdmin)
admin.site.register(FeedbackEntry, FeedbackAdmin)
admin.site.register(LabsResearch)
admin.site.register(UserVerificationModel, VerificationAdmin)
admin.site.register(Coupon, CouponAdmin)
admin.site.register(TribeMember, TribeMemberAdmin)
admin.site.register(FundRequest, FundRequestAdmin)<|MERGE_RESOLUTION|>--- conflicted
+++ resolved
@@ -25,17 +25,11 @@
 
 from .models import (
     Activity, BlockedURLFilter, BlockedUser, Bounty, BountyEvent, BountyFulfillment, BountyInvites, BountySyncRequest,
-    CoinRedemption, CoinRedemptionRequest, Coupon, Earning, FeedbackEntry, HackathonEvent, HackathonProject,
-<<<<<<< HEAD
+    CoinRedemption, CoinRedemptionRequest, Coupon, Earning, FeedbackEntry, FundRequest, HackathonEvent, HackathonProject,
     HackathonRegistration, HackathonSponsor, Interest, LabsResearch, PortfolioItem, Profile, ProfileView,
     RefundFeeRequest, SearchHistory, Sponsor, Tip, TipPayout, TokenApproval, Tool, ToolVote, TribeMember, UserAction,
-    UserVerificationModel,
-    FundRequest)
-=======
-    HackathonRegistration, HackathonSponsor, Interest, LabsResearch, PortfolioItem, Profile, ProfileView, SearchHistory,
-    Sponsor, Tip, TipPayout, TokenApproval, Tool, ToolVote, TribeMember, UserAction, UserVerificationModel,
+    UserVerificationModel, 
 )
->>>>>>> 9b7852dc
 
 
 class BountyEventAdmin(admin.ModelAdmin):
