# -*- coding: utf-8 -*-
'''
    Copyright (C) 2019 Gitcoin Core

    This program is free software: you can redistribute it and/or modify
    it under the terms of the GNU Affero General Public License as published
    by the Free Software Foundation, either version 3 of the License, or
    (at your option) any later version.

    This program is distributed in the hope that it will be useful,
    but WITHOUT ANY WARRANTY; without even the implied warranty of
    MERCHANTABILITY or FITNESS FOR A PARTICULAR PURPOSE. See the
    GNU Affero General Public License for more details.

    You should have received a copy of the GNU Affero General Public License
    along with this program. If not, see <http://www.gnu.org/licenses/>.

'''
from __future__ import print_function, unicode_literals

import hashlib
import json
import logging
import os
import time
from copy import deepcopy
from datetime import datetime
from decimal import Decimal

from django.conf import settings
from django.contrib import messages
from django.contrib.admin.views.decorators import staff_member_required
from django.contrib.auth.decorators import login_required
from django.contrib.auth.models import User
from django.core.exceptions import PermissionDenied
from django.core.paginator import EmptyPage, PageNotAnInteger, Paginator
from django.core.serializers.json import DjangoJSONEncoder
from django.db.models import Avg, Count, Prefetch, Q
from django.http import Http404, HttpResponse, JsonResponse
from django.shortcuts import redirect
from django.template import loader
from django.template.response import TemplateResponse
from django.templatetags.static import static
from django.urls import reverse
from django.utils import timezone
from django.utils.html import escape, strip_tags
from django.utils.http import is_safe_url
from django.utils.text import slugify
from django.utils.translation import gettext_lazy as _
from django.views.decorators.clickjacking import xframe_options_exempt
from django.views.decorators.csrf import csrf_exempt
from django.views.decorators.http import require_GET, require_POST

import magic
from app.utils import clean_str, ellipses, get_default_network
from avatar.models import AvatarTheme
from avatar.utils import get_avatar_context_for_user
from avatar.views_3d import avatar3dids_helper
from bleach import clean
from bounty_requests.models import BountyRequest
from cacheops import invalidate_obj
from chat.tasks import (
    add_to_channel, associate_chat_to_profile, chat_notify_default_props, create_channel_if_not_exists,
)
from dashboard.context import quickstart as qs
from dashboard.utils import (
    ProfileHiddenException, ProfileNotFoundException, get_bounty_from_invite_url, get_orgs_perms, profile_helper,
)
from economy.utils import ConversionRateNotFoundError, convert_amount, convert_token_to_usdt
from eth_utils import to_checksum_address, to_normalized_address
from gas.utils import recommend_min_gas_price_to_confirm_in_time
from git.utils import (
    get_auth_url, get_gh_issue_details, get_github_user_data, get_url_dict, is_github_token_valid, search_users,
)
from kudos.models import KudosTransfer, Token, Wallet
from kudos.utils import humanize_name
from mailchimp3 import MailChimp
from marketing.mails import admin_contact_funder, bounty_uninterested
from marketing.mails import funder_payout_reminder as funder_payout_reminder_mail
from marketing.mails import (
    new_reserved_issue, share_bounty, start_work_approved, start_work_new_applicant, start_work_rejected,
    wall_post_email,
)
from marketing.models import EmailSubscriber, Keyword
from oauth2_provider.decorators import protected_resource
from pytz import UTC
from ratelimit.decorators import ratelimit
from rest_framework.renderers import JSONRenderer
from retail.helpers import get_ip
from retail.utils import programming_languages, programming_languages_full
from townsquare.models import Comment
from townsquare.views import get_following_tribes, get_tags
from web3 import HTTPProvider, Web3

from .export import (
    ActivityExportSerializer, BountyExportSerializer, CustomAvatarExportSerializer, GrantExportSerializer,
    ProfileExportSerializer, filtered_list_data,
)
from .helpers import (
    bounty_activity_event_adapter, get_bounty_data_for_activity, handle_bounty_views, load_files_in_directory,
)
from .models import (
    Activity, BlockedURLFilter, Bounty, BountyEvent, BountyFulfillment, BountyInvites, CoinRedemption,
    CoinRedemptionRequest, Coupon, Earning, FeedbackEntry, HackathonEvent, HackathonProject, HackathonRegistration,
<<<<<<< HEAD
    HackathonSponsor, Interest, LabsResearch, PortfolioItem, Profile, ProfileSerializer, ProfileView, RefundFeeRequest,
    SearchHistory, Sponsor, Subscription, Tool, ToolVote, TribeMember, UserAction, UserVerificationModel,
    Poll, Question, Answer, Option)
=======
    HackathonSponsor, Interest, LabsResearch, PortfolioItem, Profile, ProfileSerializer, ProfileView, SearchHistory,
    Sponsor, Subscription, Tool, ToolVote, TribeMember, UserAction, UserVerificationModel,
)
>>>>>>> 9b7852dc
from .notifications import (
    maybe_market_tip_to_email, maybe_market_tip_to_github, maybe_market_tip_to_slack, maybe_market_to_email,
    maybe_market_to_github, maybe_market_to_slack, maybe_market_to_user_discord, maybe_market_to_user_slack,
)
from .router import HackathonEventSerializer, HackathonProjectSerializer
from .utils import (
    apply_new_bounty_deadline, get_bounty, get_bounty_id, get_context, get_custom_avatars, get_unrated_bounties_count,
    get_web3, has_tx_mined, is_valid_eth_address, re_market_bounty, record_user_action_on_interest,
    release_bounty_to_the_public, sync_payout, web3_process_bounty,
)

logger = logging.getLogger(__name__)

confirm_time_minutes_target = 4

# web3.py instance
w3 = Web3(HTTPProvider(settings.WEB3_HTTP_PROVIDER))


@protected_resource()
def oauth_connect(request, *args, **kwargs):
    active_user_profile = Profile.objects.filter(user_id=request.user.id).select_related()[0]
    from marketing.utils import should_suppress_notification_email
    user_profile = {
        "login": active_user_profile.handle,
        "email": active_user_profile.user.email,
        "name": active_user_profile.user.get_full_name(),
        "handle": active_user_profile.handle,
        "id": f'{active_user_profile.user.id}',
        "auth_data": f'{active_user_profile.user.id}',
        "auth_service": "gitcoin",
        "notify_props": chat_notify_default_props(active_user_profile)
    }
    return JsonResponse(user_profile, status=200, safe=False)


def org_perms(request):
    if request.user.is_authenticated and getattr(request.user, 'profile', None):
        profile = request.user.profile
        response_data = get_orgs_perms(profile)
    else:
        return JsonResponse(
            {'error': _('You must be authenticated via github to use this feature!')},
             status=401)
    return JsonResponse({'orgs': response_data}, safe=False)


def record_user_action(user, event_name, instance):
    instance_class = instance.__class__.__name__.lower()
    kwargs = {
        'action': event_name,
        'metadata': {f'{instance_class}_pk': instance.pk},
    }

    if isinstance(user, User):
        kwargs['user'] = user
    elif isinstance(user, str):
        try:
            user = User.objects.get(username=user)
            kwargs['user'] = user
        except User.DoesNotExist:
            return

    if hasattr(user, 'profile'):
        kwargs['profile'] = user.profile

    try:
        UserAction.objects.create(**kwargs)
    except Exception as e:
        # TODO: sync_profile?
        logger.error(f"error in record_action: {e} - {event_name} - {instance}")


def record_bounty_activity(bounty, user, event_name, interest=None):
    """Creates Activity object.

    Args:
        bounty (dashboard.models.Bounty): Bounty
        user (string): User name
        event_name (string): Event name
        interest (dashboard.models.Interest): Interest

    Raises:
        None

    Returns:
        None
    """
    kwargs = {
        'activity_type': event_name,
        'bounty': bounty,
        'metadata': get_bounty_data_for_activity(bounty)
    }
    if isinstance(user, str):
        try:
            user = User.objects.get(username=user)
        except User.DoesNotExist:
            return

    if hasattr(user, 'profile'):
        kwargs['profile'] = user.profile
    else:
        return

    if event_name == 'worker_applied':
        kwargs['metadata']['approve_worker_url'] = bounty.approve_worker_url(user.profile)
        kwargs['metadata']['reject_worker_url'] = bounty.reject_worker_url(user.profile)
    elif event_name in ['worker_approved', 'worker_rejected'] and interest:
        kwargs['metadata']['worker_handle'] = interest.profile.handle

    try:
        if event_name in bounty_activity_event_adapter:
            event = BountyEvent.objects.create(bounty=bounty,
                event_type=bounty_activity_event_adapter[event_name],
                created_by=kwargs['profile'])
            bounty.handle_event(event)
        activity = Activity.objects.create(**kwargs)

        # leave a comment on townsquare IFF someone left a start work plan
        if event_name in ['start_work', 'worker_applied'] and interest and interest.issue_message:
            from townsquare.models import Comment
            Comment.objects.create(
                profile=interest.profile,
                activity=activity,
                comment=interest.issue_message,
                )

    except Exception as e:
        logger.error(f"error in record_bounty_activity: {e} - {event_name} - {bounty} - {user}")


def helper_handle_access_token(request, access_token):
    # https://gist.github.com/owocki/614a18fbfec7a5ed87c97d37de70b110
    # interest API via token
    github_user_data = get_github_user_data(access_token)
    request.session['handle'] = github_user_data['login']
    profile = Profile.objects.filter(handle=request.session['handle'].lower()).first()
    request.session['profile_id'] = profile.pk


def create_new_interest_helper(bounty, user, issue_message):
    approval_required = bounty.permission_type == 'approval'
    acceptance_date = timezone.now() if not approval_required else None
    profile_id = user.profile.pk
    interest = Interest.objects.create(
        profile_id=profile_id,
        issue_message=issue_message,
        pending=approval_required,
        acceptance_date=acceptance_date
    )
    record_bounty_activity(bounty, user, 'start_work' if not approval_required else 'worker_applied', interest=interest)
    bounty.interested.add(interest)
    record_user_action(user, 'start_work', interest)
    maybe_market_to_slack(bounty, 'start_work' if not approval_required else 'worker_applied')
    maybe_market_to_user_slack(bounty, 'start_work' if not approval_required else 'worker_applied')
    maybe_market_to_user_discord(bounty, 'start_work' if not approval_required else 'worker_applied')
    return interest


@csrf_exempt
def gh_login(request):
    """Attempt to redirect the user to Github for authentication."""
    return redirect('social:begin', backend='github')


@csrf_exempt
def gh_org_login(request):
    """Attempt to redirect the user to Github for authentication."""
    return redirect('social:begin', backend='gh-custom')


def get_interest_modal(request):
    bounty_id = request.GET.get('pk')
    if not bounty_id:
        raise Http404

    try:
        bounty = Bounty.objects.get(pk=bounty_id)
    except Bounty.DoesNotExist:
        raise Http404

    if bounty.event and request.user.is_authenticated:
        is_registered = HackathonRegistration.objects.filter(registrant=request.user.profile, hackathon_id=bounty.event.id) or None
    else:
        is_registered = None

    context = {
        'bounty': bounty,
        'gitcoin_discord_username': request.user.profile.gitcoin_discord_username if request.user.is_authenticated else None,
        'active': 'get_interest_modal',
        'title': _('Add Interest'),
        'user_logged_in': request.user.is_authenticated,
        'is_registered': is_registered,
        'login_link': '/login/github?next=' + request.GET.get('redirect', '/')
    }
    return TemplateResponse(request, 'addinterest.html', context)


@csrf_exempt
@require_POST
def new_interest(request, bounty_id):
    """Claim Work for a Bounty.

    :request method: POST

    Args:
        bounty_id (int): ID of the Bounty.

    Returns:
        dict: The success key with a boolean value and accompanying error.

    """
    profile_id = request.user.profile.pk if request.user.is_authenticated and hasattr(request.user, 'profile') else None

    access_token = request.GET.get('token')
    if access_token:
        helper_handle_access_token(request, access_token)
        github_user_data = get_github_user_data(access_token)
        profile = Profile.objects.prefetch_related('bounty_set') \
            .filter(handle=github_user_data['login'].lower()).first()
        profile_id = profile.pk
    else:
        profile = request.user.profile if profile_id else None

    if not profile_id:
        return JsonResponse(
            {'error': _('You must be authenticated via github to use this feature!')},
            status=401)

    try:
        bounty = Bounty.objects.get(pk=bounty_id)
    except Bounty.DoesNotExist:
        raise Http404

    if bounty.is_project_type_fulfilled:
        return JsonResponse({
            'error': _(f'There is already someone working on this bounty.'),
            'success': False},
            status=401)

    max_num_issues = profile.max_num_issues_start_work
    currently_working_on = profile.active_bounties.count()

    if currently_working_on >= max_num_issues:
        return JsonResponse(
            {
                'error': _(f'You cannot work on more than {max_num_issues} issues at once'),
                'success': False
            },
            status=401
        )

    if profile.no_times_slashed_by_staff():
        return JsonResponse({
            'error': _('Because a staff member has had to remove you from a bounty in the past, you are unable to start'
                       'more work at this time. Please leave a message on slack if you feel this message is in error.'),
            'success': False},
            status=401)

    try:
        Interest.objects.get(profile_id=profile_id, bounty=bounty)
        return JsonResponse({
            'error': _('You have already started work on this bounty!'),
            'success': False},
            status=401)
    except Interest.DoesNotExist:
        issue_message = request.POST.get("issue_message")
        interest = create_new_interest_helper(bounty, request.user, issue_message)
        if interest.pending:
            start_work_new_applicant(interest, bounty)

    except Interest.MultipleObjectsReturned:
        bounty_ids = bounty.interested \
            .filter(profile_id=profile_id) \
            .values_list('id', flat=True) \
            .order_by('-created')[1:]

        Interest.objects.filter(pk__in=list(bounty_ids)).delete()

        return JsonResponse({
            'error': _('You have already started work on this bounty!'),
            'success': False},
            status=401)

    if request.POST.get('discord_username'):
        profile = request.user.profile
        profile.gitcoin_discord_username = request.POST.get('discord_username')
        profile.save()

    msg = _("You have started work.")
    approval_required = bounty.permission_type == 'approval'
    if approval_required:
        msg = _("You have applied to start work. If approved, you will be notified via email.")
    elif not approval_required and not bounty.bounty_reserved_for_user:
        msg = _("You have started work.")
    elif not approval_required and bounty.bounty_reserved_for_user != profile:
        msg = _("You have applied to start work, but the bounty is reserved for another user.")
        JsonResponse({
            'error': msg,
            'success': False},
            status=401)
    return JsonResponse({
        'success': True,
        'profile': ProfileSerializer(interest.profile).data,
        'msg': msg,
        'status': 200
    })


@csrf_exempt
@require_POST
def post_comment(request):
    profile_id = request.user.profile if request.user.is_authenticated and hasattr(request.user, 'profile') else None
    if profile_id is None:
        return JsonResponse({
            'success': False,
            'msg': '',
        })

    bounty_id = request.POST.get('bounty_id')
    bountyObj = Bounty.objects.get(pk=bounty_id)
    receiver_profile = Profile.objects.filter(handle=request.POST.get('review[receiver]').lower()).first()
    fbAmount = FeedbackEntry.objects.filter(
        sender_profile=profile_id,
        receiver_profile=receiver_profile,
        bounty=bountyObj
    ).count()
    if fbAmount > 0:
        return JsonResponse({
            'success': False,
            'msg': 'There is already an approval comment',
        })

    kwargs = {
        'bounty': bountyObj,
        'sender_profile': profile_id,
        'receiver_profile': receiver_profile,
        'rating': request.POST.get('review[rating]', '0'),
        'satisfaction_rating': request.POST.get('review[satisfaction_rating]', '0'),
        'private': not bool(request.POST.get('review[public]', '0') == "1"),
        'communication_rating': request.POST.get('review[communication_rating]', '0'),
        'speed_rating': request.POST.get('review[speed_rating]', '0'),
        'code_quality_rating': request.POST.get('review[code_quality_rating]', '0'),
        'recommendation_rating': request.POST.get('review[recommendation_rating]', '0'),
        'comment': request.POST.get('review[comment]', 'No comment.'),
        'feedbackType': request.POST.get('review[reviewType]','approver')
    }

    feedback = FeedbackEntry.objects.create(**kwargs)
    feedback.save()
    return JsonResponse({
            'success': True,
            'msg': 'Finished.'
        })

def rating_modal(request, bounty_id, username):
    # TODO: will be changed to the new share
    """Rating modal.

    Args:
        pk (int): The primary key of the bounty to be rated.

    Raises:
        Http404: The exception is raised if no associated Bounty is found.

    Returns:
        TemplateResponse: The rate bounty view.

    """
    try:
        bounty = Bounty.objects.get(pk=bounty_id)
    except Bounty.DoesNotExist:
        return JsonResponse({'errors': ['Bounty doesn\'t exist!']},
                            status=401)

    params = get_context(
        ref_object=bounty,
    )
    params['receiver']=username
    params['user'] = request.user if request.user.is_authenticated else None

    return TemplateResponse(request, 'rating_modal.html', params)


def rating_capture(request):
    # TODO: will be changed to the new share
    """Rating capture.

    Args:
        pk (int): The primary key of the bounty to be rated.

    Raises:
        Http404: The exception is raised if no associated Bounty is found.

    Returns:
        TemplateResponse: The rate bounty capture modal.

    """
    user = request.user if request.user.is_authenticated else None
    if not user:
        return JsonResponse(
            {'error': _('You must be authenticated via github to use this feature!')},
            status=401)

    return TemplateResponse(request, 'rating_capture.html')


def unrated_bounties(request):
    """Rating capture.

    Args:
        pk (int): The primary key of the bounty to be rated.

    Raises:
        Http404: The exception is raised if no associated Bounty is found.

    Returns:
        TemplateResponse: The rate bounty capture modal.

    """
    # request.user.profile if request.user.is_authenticated and getattr(request.user, 'profile', None) else None
    unrated_count = 0
    user = request.user.profile if request.user.is_authenticated else None
    if not user:
        return JsonResponse(
            {'error': _('You must be authenticated via github to use this feature!')},
            status=401)

    if user:
        unrated_count = get_unrated_bounties_count(user)

    # data = json.dumps(unrated)
    return JsonResponse({
        'unrated': unrated_count,
    }, status=200)


@csrf_exempt
@require_POST
def remove_interest(request, bounty_id):
    """Unclaim work from the Bounty.

    Can only be called by someone who has started work

    :request method: POST

    post_id (int): ID of the Bounty.

    Returns:
        dict: The success key with a boolean value and accompanying error.

    """
    profile_id = request.user.profile.pk if request.user.is_authenticated and getattr(request.user, 'profile', None) else None

    access_token = request.GET.get('token')
    if access_token:
        helper_handle_access_token(request, access_token)
        github_user_data = get_github_user_data(access_token)
        profile = Profile.objects.filter(handle=github_user_data['login'].lower()).first()
        profile_id = profile.pk

    if not profile_id:
        return JsonResponse(
            {'error': _('You must be authenticated via github to use this feature!')},
            status=401)

    try:
        bounty = Bounty.objects.get(pk=bounty_id)
    except Bounty.DoesNotExist:
        return JsonResponse({'errors': ['Bounty doesn\'t exist!']},
                            status=401)

    try:
        interest = Interest.objects.get(profile_id=profile_id, bounty=bounty)
        record_user_action(request.user, 'stop_work', interest)
        record_bounty_activity(bounty, request.user, 'stop_work')
        bounty.interested.remove(interest)
        interest.delete()
        maybe_market_to_slack(bounty, 'stop_work')
        maybe_market_to_user_slack(bounty, 'stop_work')
        maybe_market_to_user_discord(bounty, 'stop_work')
    except Interest.DoesNotExist:
        return JsonResponse({
            'errors': [_('You haven\'t expressed interest on this bounty.')],
            'success': False},
            status=401)
    except Interest.MultipleObjectsReturned:
        interest_ids = bounty.interested \
            .filter(
                profile_id=profile_id,
                bounty=bounty
            ).values_list('id', flat=True) \
            .order_by('-created')

        bounty.interested.remove(*interest_ids)
        Interest.objects.filter(pk__in=list(interest_ids)).delete()

    return JsonResponse({
        'success': True,
        'msg': _("You've stopped working on this, thanks for letting us know."),
        'status': 200
    })


@csrf_exempt
@require_POST
def extend_expiration(request, bounty_id):
    """Extend expiration of the Bounty.

    Can only be called by funder or staff of the bounty.

    :request method: POST

    post_id (int): ID of the Bounty.

    Returns:
        dict: The success key with a boolean value and accompanying error.

    """
    user = request.user if request.user.is_authenticated else None

    if not user:
        return JsonResponse(
            {'error': _('You must be authenticated via github to use this feature!')},
            status=401)

    try:
        bounty = Bounty.objects.get(pk=bounty_id)
    except Bounty.DoesNotExist:
        return JsonResponse({'errors': ['Bounty doesn\'t exist!']},
                            status=401)

    is_funder = bounty.is_funder(user.username.lower()) if user else False
    if is_funder:
        deadline = round(int(request.POST.get('deadline')))
        result = apply_new_bounty_deadline(bounty, deadline)
        record_user_action(request.user, 'extend_expiration', bounty)
        record_bounty_activity(bounty, request.user, 'extend_expiration')

        return JsonResponse({
            'success': True,
            'msg': _(result['msg']),
        })

    return JsonResponse({
        'error': _("You must be funder to extend expiration"),
    }, status=200)


@csrf_exempt
@require_POST
def cancel_reason(request):
    """Add Cancellation Reason for Bounty during Cancellation

    request method: POST

    Params:
        pk (int): ID of the Bounty.
        canceled_bounty_reason (string): STRING with cancel  reason
    """
    user = request.user if request.user.is_authenticated else None

    if not user:
        return JsonResponse(
            {'error': _('You must be authenticated via github to use this feature!')},
            status=401
        )

    try:
        bounty = Bounty.objects.get(pk=request.POST.get('pk'))
    except Bounty.DoesNotExist:
        return JsonResponse(
            {'errors': ['Bounty not found']},
            status=404
        )

    is_funder = bounty.is_funder(user.username.lower()) if user else False
    if is_funder:
        canceled_bounty_reason = request.POST.get('canceled_bounty_reason', '')
        bounty.canceled_bounty_reason = canceled_bounty_reason
        bounty.save()

        return JsonResponse({
            'success': True,
            'msg': _("cancel reason added."),
        })

    return JsonResponse(
        {
            'error': _('bounty cancellation is bounty funder operatio'),
        },
        status=410
    )


@require_POST
@csrf_exempt
def uninterested(request, bounty_id, profile_id):
    """Remove party from given bounty

    Can only be called by the bounty funder

    :request method: GET

    Args:
        bounty_id (int): ID of the Bounty
        profile_id (int): ID of the interested profile

    Params:
        slashed (str): if the user will be slashed or not

    Returns:
        dict: The success key with a boolean value and accompanying error.
    """
    try:
        bounty = Bounty.objects.get(pk=bounty_id)
    except Bounty.DoesNotExist:
        return JsonResponse({'errors': ['Bounty doesn\'t exist!']},
                            status=401)
    is_logged_in = request.user.is_authenticated
    is_funder = bounty.is_funder(request.user.username.lower())
    is_staff = request.user.is_staff
    is_moderator = request.user.profile.is_moderator if hasattr(request.user, 'profile') else False
    if not is_logged_in or (not is_funder and not is_staff and not is_moderator):
        return JsonResponse(
            {'error': 'Only bounty funders are allowed to remove users!'},
            status=401)

    slashed = request.POST.get('slashed')
    interest = None
    try:
        interest = Interest.objects.get(profile_id=profile_id, bounty=bounty)
        bounty.interested.remove(interest)
        maybe_market_to_slack(bounty, 'stop_work')
        maybe_market_to_user_slack(bounty, 'stop_work')
        maybe_market_to_user_discord(bounty, 'stop_work')
        if is_staff or is_moderator:
            event_name = "bounty_removed_slashed_by_staff" if slashed else "bounty_removed_by_staff"
        else:
            event_name = "bounty_removed_by_funder"
        record_user_action_on_interest(interest, event_name, None)
        record_bounty_activity(bounty, interest.profile.user, 'stop_work')
        interest.delete()
    except Interest.DoesNotExist:
        return JsonResponse({
            'errors': ['Party haven\'t expressed interest on this bounty.'],
            'success': False},
            status=401)
    except Interest.MultipleObjectsReturned:
        interest_ids = bounty.interested \
            .filter(
                profile_id=profile_id,
                bounty=bounty
            ).values_list('id', flat=True) \
            .order_by('-created')

        bounty.interested.remove(*interest_ids)
        Interest.objects.filter(pk__in=list(interest_ids)).delete()

    profile = Profile.objects.get(id=profile_id)
    if profile.user and profile.user.email and interest:
        bounty_uninterested(profile.user.email, bounty, interest)
    else:
        print("no email sent -- user was not found")

    return JsonResponse({
        'success': True,
        'msg': _("You've stopped working on this, thanks for letting us know."),
    })


def onboard_avatar(request):
    return redirect('/onboard/contributor?steps=avatar')

def onboard(request, flow=None):
    """Handle displaying the first time user experience flow."""
    if flow not in ['funder', 'contributor', 'profile']:
        if not request.user.is_authenticated:
            raise Http404
        target = 'funder' if request.user.profile.persona_is_funder else 'contributor'
        new_url = f'/onboard/{target}'
        return redirect(new_url)
    elif flow == 'funder':
        onboard_steps = ['github', 'metamask', 'avatar']
    elif flow == 'contributor':
        onboard_steps = ['github', 'metamask', 'avatar', 'skills', 'job']
    elif flow == 'profile':
        onboard_steps = ['avatar']

    profile = None
    if request.user.is_authenticated and getattr(request.user, 'profile', None):
        profile = request.user.profile

    steps = []
    if request.GET:
        steps = request.GET.get('steps', [])
        if steps:
            steps = steps.split(',')

    if (steps and 'github' not in steps) or 'github' not in onboard_steps:
        if not request.user.is_authenticated or request.user.is_authenticated and not getattr(
            request.user, 'profile', None
        ):
            login_redirect = redirect('/login/github?next=' + request.get_full_path())
            return login_redirect

    if request.POST.get('eth_address') and request.user.is_authenticated and getattr(request.user, 'profile', None):
        profile = request.user.profile
        eth_address = request.GET.get('eth_address')
        valid_address = is_valid_eth_address(eth_address)
        if valid_address:
            profile.preferred_payout_address = eth_address
            profile.save()
        return JsonResponse({'OK': True})

    theme = request.GET.get('theme', 'unisex')
    from avatar.views_3d import get_avatar_attrs
    skin_tones = get_avatar_attrs(theme, 'skin_tones')
    hair_tones = get_avatar_attrs(theme, 'hair_tones')
    background_tones = get_avatar_attrs(theme, 'background_tones')

    params = {
        'title': _('Onboarding Flow'),
        'steps': steps or onboard_steps,
        'flow': flow,
        'profile': profile,
        'theme': theme,
        'avatar_options': AvatarTheme.objects.filter(active=True).order_by('-popularity'),
        '3d_avatar_params': None if 'avatar' not in steps else avatar3dids_helper(theme),
        'possible_background_tones': background_tones,
        'possible_skin_tones': skin_tones,
        'possible_hair_tones': hair_tones,
    }
    params.update(get_avatar_context_for_user(request.user))
    return TemplateResponse(request, 'ftux/onboard.html', params)


@login_required
def users_directory(request):
    """Handle displaying users directory page."""
    from retail.utils import programming_languages, programming_languages_full

    keywords = programming_languages + programming_languages_full

    params = {
        'is_staff': request.user.is_staff,
        'active': 'users',
        'title': 'Users',
        'meta_title': "",
        'meta_description': "",
        'keywords': keywords
    }

    if request.path == '/tribes/explore':
        params['explore'] = 'explore_tribes'

    return TemplateResponse(request, 'dashboard/users.html', params)


def users_fetch_filters(profile_list, skills, bounties_completed, leaderboard_rank, rating, organisation, hackathon_id = ""):
    if not settings.DEBUG:
        network = 'mainnet'
    else:
        network = 'rinkeby'

    if skills:
        profile_list = profile_list.filter(keywords__icontains=skills)

    if len(bounties_completed) == 2:
        profile_list = profile_list.annotate(
            count=Count('fulfilled')
        ).filter(
                count__gte=bounties_completed[0],
                count__lte=bounties_completed[1],
            )

    if len(leaderboard_rank) == 2:
        profile_list = profile_list.filter(
            leaderboard_ranks__isnull=False,
            leaderboard_ranks__leaderboard='quarterly_earners',
            leaderboard_ranks__rank__gte=leaderboard_rank[0],
            leaderboard_ranks__rank__lte=leaderboard_rank[1],
            leaderboard_ranks__active=True,
        )

    if rating != 0:
        profile_list = profile_list.filter(average_rating__gte=rating)

    if organisation:
        profile_list1 = profile_list.filter(
            fulfilled__bounty__network=network,
            fulfilled__accepted=True,
            fulfilled__bounty__github_url__icontains=organisation
        )
        profile_list2 = profile_list.filter(
            organizations__contains=[organisation.lower()]
        )
        profile_list = (profile_list1 | profile_list2).distinct()
    if hackathon_id:
        profile_list = profile_list.filter(
            hackathon_registration__hackathon=hackathon_id
        )
    return profile_list



@require_GET
def projects_fetch(request):
    q = clean(request.GET.get('search', ''), strip=True)
    order_by = clean(request.GET.get('order_by', '-created_on'), strip=True)
    skills = clean(request.GET.get('skills', ''), strip=True)
    filters = clean(request.GET.get('filters', ''), strip=True)
    sponsor = clean(request.GET.get('sponsor', ''), strip=True)
    # TODO: refactor for pagination
    page = clean(request.GET.get('page', 1))
    hackathon_id = clean(request.GET.get('hackathon', ''))

    try:
        hackathon_event = HackathonEvent.objects.get(id=hackathon_id)
    except HackathonEvent.DoesNotExist:
        hackathon_event = HackathonEvent.objects.last()

    projects = HackathonProject.objects.filter(hackathon=hackathon_event).exclude(status='invalid').prefetch_related('profiles', 'bounty').order_by(order_by, 'id')

    if q:
        projects = projects.filter(
            Q(name__icontains=q) |
            Q(summary__icontains=q) |
            Q(profiles__handle__icontains=q)
        )

    if sponsor:
        projects = projects.filter(
            Q(bounty__github_url__icontains=sponsor)
        )

    if skills:
        projects = projects.filter(
            Q(profiles__keywords__icontains=skills)
        )

    if filters == 'winners':
        projects = projects.filter(
            Q(badge__isnull=False)
        )

    projects_data = HackathonProjectSerializer(projects.all(), many=True)

    params = {
        'data': projects_data.data,
        'has_next': False,
        'count': projects.all().count(),
        'num_pages': 1
    }

    return JsonResponse(params, status=200, safe=False)

@require_GET
def users_fetch(request):
    """Handle displaying users."""
    q = request.GET.get('search', '')
    skills = request.GET.get('skills', '')
    persona = request.GET.get('persona', '')
    limit = int(request.GET.get('limit', 10))
    page = int(request.GET.get('page', 1))
    default_sort = '-actions_count' if persona != 'tribe' else '-follower_count'
    order_by = request.GET.get('order_by', default_sort)
    bounties_completed = request.GET.get('bounties_completed', '').strip().split(',')
    leaderboard_rank = request.GET.get('leaderboard_rank', '').strip().split(',')
    rating = int(request.GET.get('rating', '0'))
    organisation = request.GET.get('organisation', '')
    hackathon_id = request.GET.get('hackathon', '')

    user_id = request.GET.get('user', None)
    if user_id:
        current_user = User.objects.get(id=int(user_id))
    else:
        current_user = request.user if hasattr(request, 'user') and request.user.is_authenticated else None

    if not current_user:
        return redirect('/login/github?next=' + request.get_full_path())
    current_profile = Profile.objects.get(user=current_user)

    if not settings.DEBUG:
        network = 'mainnet'
    else:
        network = 'rinkeby'
    if current_user:
        profile_list = Profile.objects.prefetch_related(
                'fulfilled', 'leaderboard_ranks', 'feedbacks_got'
            ).exclude(hide_profile=True)
    else:
        profile_list = Profile.objects.prefetch_related(
                'fulfilled', 'leaderboard_ranks', 'feedbacks_got'
            ).exclude(hide_profile=True)

    if q:
        profile_list = profile_list.filter(Q(handle__icontains=q) | Q(keywords__icontains=q))

    show_banner = None

    if persona:
        if persona == 'funder':
            profile_list = profile_list.filter(dominant_persona='funder')
        if persona == 'coder':
            profile_list = profile_list.filter(dominant_persona='hunter')
        if persona == 'tribe':
            profile_list = profile_list.filter(data__type='Organization')
            show_banner = static('v2/images/tribes/logo-with-text.svg')

    profile_list = users_fetch_filters(
        profile_list,
        skills,
        bounties_completed,
        leaderboard_rank,
        rating,
        organisation,
        hackathon_id
    )

    def previous_worked():
        if current_user.profile.persona_is_funder:
            return Count(
                'fulfilled',
                filter=Q(
                    fulfilled__bounty__network=network,
                    fulfilled__accepted=True,
                    fulfilled__bounty__bounty_owner_github_username__iexact=current_user.profile.handle
                )
            )

        return Count(
            'bounties_funded__fulfillments',
            filter=Q(
                bounties_funded__fulfillments__bounty__network=network,
                bounties_funded__fulfillments__accepted=True,
                bounties_funded__fulfillments__fulfiller_github_username=current_user.profile.handle
            )
        )

    if request.GET.get('type') == 'explore_tribes':
        profile_list = Profile.objects.filter(is_org=True).order_by('-follower_count', 'id')

        if q:
            profile_list = profile_list.filter(Q(handle__icontains=q) | Q(keywords__icontains=q))

        all_pages = Paginator(profile_list, limit)
        this_page = all_pages.page(page)

        this_page = Profile.objects_full.filter(pk__in=[ele.pk for ele in this_page]).order_by('-follower_count', 'id')

    else:
        profile_list = profile_list.order_by(order_by, '-earnings_count', 'id')
        profile_list = profile_list.values_list('pk', flat=True)

        all_pages = Paginator(profile_list, limit)
        this_page = all_pages.page(page)

        profile_list = Profile.objects_full.filter(pk__in=[ele for ele in this_page]).order_by('-earnings_count', 'id')

        this_page = profile_list

    all_users = []
    params = dict()

    for user in this_page:
        if not user:
            continue
        followers = TribeMember.objects.filter(org=user)

        is_following = True if followers.filter(profile=current_profile).count() else False
        profile_json = {
            k: getattr(user, k) for k in
            ['id', 'actions_count', 'created_on', 'handle', 'hide_profile',
            'show_job_status', 'job_location', 'job_salary', 'job_search_status',
            'job_type', 'linkedin_url', 'resume', 'remote', 'keywords',
            'organizations', 'is_org', 'last_chat_status']}

        profile_json['is_following'] = is_following

        follower_count = followers.count()
        profile_json['follower_count'] = follower_count

        if user.is_org:
            profile_dict = user.__dict__
            profile_json['count_bounties_on_repo'] = profile_dict.get('as_dict').get('count_bounties_on_repo')
            sum_eth = profile_dict.get('as_dict').get('sum_eth_on_repos')
            profile_json['sum_eth_on_repos'] = round(sum_eth if sum_eth is not None else 0, 2)
            profile_json['tribe_description'] = user.tribe_description
            profile_json['rank_org'] = user.rank_org
        else:
            count_work_completed = user.get_fulfilled_bounties(network=network).count()

            profile_json['job_status'] = user.job_status_verbose if user.job_search_status else None
            profile_json['previously_worked'] = False # user.previous_worked_count > 0
            profile_json['position_contributor'] = user.get_contributor_leaderboard_index()
            profile_json['position_funder'] = user.get_funder_leaderboard_index()
            profile_json['work_done'] = count_work_completed
            profile_json['verification'] = user.get_my_verified_check
            profile_json['avg_rating'] = user.get_average_star_rating()

            if not user.show_job_status:
                for key in ['job_salary', 'job_location', 'job_type',
                            'linkedin_url', 'resume', 'job_search_status',
                            'remote', 'job_status']:
                    del profile_json[key]

        if user.avatar_baseavatar_related.exists():
            user_avatar = user.avatar_baseavatar_related.first()
            profile_json['avatar_id'] = user_avatar.pk
            profile_json['avatar_url'] = user_avatar.avatar_url
        if user.data:
            user_data = user.data
            profile_json['blog'] = user_data['blog']

        all_users.append(profile_json)

    # dumping and loading the json here quickly passes serialization issues - definitely can be a better solution
    params['data'] = json.loads(json.dumps(all_users, default=str))
    params['has_next'] = all_pages.page(page).has_next()
    params['count'] = all_pages.count
    params['num_pages'] = all_pages.num_pages
    params['show_banner'] = show_banner
    params['persona'] = persona

    # log this search, it might be useful for matching purposes down the line

    # TODO, move this to the worker
    try:
        SearchHistory.objects.update_or_create(
            search_type='users',
            user=request.user,
            data=request.GET,
            ip_address=get_ip(request)
        )
    except Exception as e:
        logger.debug(e)
        pass

    return JsonResponse(params, status=200, safe=False)


def get_user_bounties(request):
    """Get user open bounties.

    Args:
        request (int): get user by id or use authenticated.

    Variables:

    Returns:
        json: array of bounties.

    """
    user_id = request.GET.get('user', None)
    if user_id:
        profile = Profile.objects.get(id=int(user_id))
    else:
        profile = request.user.profile if request.user.is_authenticated and hasattr(request.user, 'profile') else None
    if not settings.DEBUG:
        network = 'mainnet'
    else:
        network = 'rinkeby'

    params = dict()
    results = []
    all_bounties = Bounty.objects.current().filter(bounty_owner_github_username__iexact=profile.handle, network=network)

    if len(all_bounties) > 0:
        is_funder = True
    else:
        is_funder = False

    open_bounties = all_bounties.exclude(idx_status='cancelled').exclude(idx_status='done')
    for bounty in open_bounties:
        bounty_json = {}
        bounty_json = bounty.to_standard_dict()
        bounty_json['url'] = bounty.url

        results.append(bounty_json)
    params['data'] = json.loads(json.dumps(results, default=str))
    params['is_funder'] = is_funder
    return JsonResponse(params, status=200, safe=False)


def dashboard(request):
    """Handle displaying the dashboard."""

    keyword = request.GET.get('keywords', False)
    title = keyword.title() + str(_(" Bounties ")) if keyword else str(_('Issue Explorer'))
    params = {
        'active': 'dashboard',
        'title': title,
        'meta_title': "Issue & Open Bug Bounty Marketplace | Gitcoin",
        'meta_description': "Find open bug bounties & freelance development jobs including crypto bounty reward value in USD, expiration date and bounty age.",
        'keywords': json.dumps([str(key) for key in Keyword.objects.all().values_list('keyword', flat=True)]),
    }
    return TemplateResponse(request, 'dashboard/index.html', params)


def ethhack(request):
    """Handle displaying ethhack landing page."""
    from dashboard.context.hackathon import eth_hack

    params = eth_hack

    return TemplateResponse(request, 'dashboard/hackathon/index.html', params)


def beyond_blocks_2019(request):
    """Handle displaying ethhack landing page."""
    from dashboard.context.hackathon import beyond_blocks_2019

    params = beyond_blocks_2019
    params['card_desc'] = params['meta_description']

    return TemplateResponse(request, 'dashboard/hackathon/index.html', params)


def accept_bounty(request):
    """Process the bounty.

    Args:
        pk (int): The primary key of the bounty to be accepted.

    Raises:
        Http404: The exception is raised if no associated Bounty is found.

    Returns:
        TemplateResponse: The accept bounty view.

    """
    bounty = handle_bounty_views(request)
    params = get_context(
        ref_object=bounty,
        user=request.user if request.user.is_authenticated else None,
        confirm_time_minutes_target=confirm_time_minutes_target,
        active='accept_bounty',
        title=_('Process Issue'),
    )
    params['open_fulfillments'] = bounty.fulfillments.filter(accepted=False)
    return TemplateResponse(request, 'process_bounty.html', params)


def invoice(request):
    """invoice view.

    Args:
        pk (int): The primary key of the bounty to be accepted.

    Raises:
        Http404: The exception is raised if no associated Bounty is found.

    Returns:
        TemplateResponse: The invoice  view.

    """
    bounty = handle_bounty_views(request)

    # only allow invoice viewing if admin or iff bounty funder
    is_funder = bounty.is_funder(request.user.username)
    is_staff = request.user.is_staff
    has_view_privs = is_funder or is_staff
    if not has_view_privs:
        raise Http404

    params = get_context(
        ref_object=bounty,
        user=request.user if request.user.is_authenticated else None,
        confirm_time_minutes_target=confirm_time_minutes_target,
        active='invoice_view',
        title=_('Invoice'),
    )
    params['accepted_fulfillments'] = bounty.fulfillments.filter(accepted=True)
    params['tips'] = [
        tip for tip in bounty.tips.send_happy_path() if ((tip.username == request.user.username and tip.username) or (tip.from_username == request.user.username and tip.from_username) or request.user.is_staff)
    ]
    params['total'] = bounty._val_usd_db if params['accepted_fulfillments'] else 0
    for tip in params['tips']:
        if tip.value_in_usdt:
            params['total'] += Decimal(tip.value_in_usdt)

    if bounty.fee_amount > 0:
        params['fee_value_in_usdt'] = bounty.fee_amount * Decimal(bounty.get_value_in_usdt) / bounty.value_true
        params['total'] = params['total'] + params['fee_value_in_usdt']
    return TemplateResponse(request, 'bounty/invoice.html', params)


def social_contribution_modal(request):
    # TODO: will be changed to the new share
    """Social Contributuion to the bounty.

    Args:
        pk (int): The primary key of the bounty to be accepted.

    Raises:
        Http404: The exception is raised if no associated Bounty is found.

    Returns:
        TemplateResponse: The accept bounty view.

    """
    from .utils import get_bounty_invite_url
    bounty = handle_bounty_views(request)

    params = get_context(
        ref_object=bounty,
        user=request.user if request.user.is_authenticated else None,
        confirm_time_minutes_target=confirm_time_minutes_target,
        active='social_contribute',
        title=_('Social Contribute'),
    )
    params['invite_url'] = f'{settings.BASE_URL}issue/{get_bounty_invite_url(request.user.username, bounty.pk)}'
    promo_text = str(_("Check out this bounty that pays out ")) + f"{bounty.get_value_true} {bounty.token_name} {params['invite_url']}"
    for keyword in bounty.keywords_list:
        promo_text += f" #{keyword}"
    params['promo_text'] = promo_text
    return TemplateResponse(request, 'social_contribution_modal.html', params)


@csrf_exempt
@require_POST
def bulk_invite(request):
    """Invite users with matching skills to a bounty.

    Args:
        bounty_id (int): The primary key of the bounty to be accepted.
        skills (string): Comma separated list of matching keywords.

    Raises:
        Http403: The exception is raised if the user is not authenticated or
                 the args are missing.
        Http401: The exception is raised if the user is not a staff member.

    Returns:
        Http200: Json response with {'status': 200, 'msg': 'email_sent'}.

    """
    from .utils import get_bounty_invite_url

    if not request.user.is_staff:
        return JsonResponse({'status': 401,
                             'msg': 'Unauthorized'})

    inviter = request.user if request.user.is_authenticated else None
    skills = ','.join(request.POST.getlist('params[skills][]', []))
    bounties_completed = request.POST.get('params[bounties_completed]', '').strip().split(',')
    leaderboard_rank = request.POST.get('params[leaderboard_rank]', '').strip().split(',')
    rating = int(request.POST.get('params[rating]', '0'))
    organisation = request.POST.get('params[organisation]', '')
    bounty_id = request.POST.get('bountyId')

    if None in (bounty_id, inviter):
        return JsonResponse({'success': False}, status=400)

    bounty = Bounty.objects.current().get(id=int(bounty_id))

    profiles = Profile.objects.prefetch_related(
                'fulfilled', 'leaderboard_ranks', 'feedbacks_got'
            ).exclude(hide_profile=True)

    profiles = users_fetch_filters(
        profiles,
        skills,
        bounties_completed,
        leaderboard_rank,
        rating,
        organisation)

    invite_url = f'{settings.BASE_URL}issue/{get_bounty_invite_url(request.user.username, bounty_id)}'

    if len(profiles):
        for profile in profiles:
            bounty_invite = BountyInvites.objects.create(
                status='pending'
            )
            bounty_invite.bounty.add(bounty)
            bounty_invite.inviter.add(inviter)
            bounty_invite.invitee.add(profile.user)
            try:
                msg = request.POST.get('msg', '')
                share_bounty([profile.email], msg, inviter.profile, invite_url, False)
            except Exception as e:
                logging.exception(e)
    else:
        return JsonResponse({'success': False}, status=403)
    return JsonResponse({'status': 200,
                         'msg': 'email_sent'})


@csrf_exempt
@require_POST
def social_contribution_email(request):
    """Social Contribution Email

    Returns:
        JsonResponse: Success in sending email.
    """
    from .utils import get_bounty_invite_url

    emails = []
    bounty_id = request.POST.get('bountyId')
    user_ids = request.POST.getlist('usersId[]', [])
    invite_url = f'{settings.BASE_URL}issue/{get_bounty_invite_url(request.user.username, bounty_id)}'

    inviter = request.user if request.user.is_authenticated else None
    bounty = Bounty.objects.current().get(id=int(bounty_id))
    for user_id in user_ids:
        profile = Profile.objects.get(id=int(user_id))
        bounty_invite = BountyInvites.objects.create(
            status='pending'
        )
        bounty_invite.bounty.add(bounty)
        bounty_invite.inviter.add(inviter)
        bounty_invite.invitee.add(profile.user)
        emails.append(profile.email)

    msg = request.POST.get('msg', '')

    try:
        share_bounty(emails, msg, request.user.profile, invite_url, True)
        response = {
            'status': 200,
            'msg': 'email_sent',
        }
    except Exception as e:
        logging.exception(e)
        response = {
            'status': 500,
            'msg': 'Email not sent',
        }
    return JsonResponse(response)


@login_required
def payout_bounty(request):
    """Payout the bounty.

    Args:
        pk (int): The primary key of the bounty to be accepted.

    Raises:
        Http404: The exception is raised if no associated Bounty is found.

    Returns:
        TemplateResponse: The accept bounty view.

    """
    bounty = handle_bounty_views(request)

    params = get_context(
        ref_object=bounty,
        user=request.user if request.user.is_authenticated else None,
        confirm_time_minutes_target=confirm_time_minutes_target,
        active='payout_bounty',
        title=_('Payout'),
    )
    return TemplateResponse(request, 'payout_bounty.html', params)


@login_required
def bulk_payout_bounty(request):
    """Payout the bounty.

    Args:
        pk (int): The primary key of the bounty to be accepted.

    Raises:
        Http404: The exception is raised if no associated Bounty is found.

    Returns:
        TemplateResponse: The accept bounty view.

    """
    bounty = handle_bounty_views(request)

    params = get_context(
        ref_object=bounty,
        user=request.user if request.user.is_authenticated else None,
        confirm_time_minutes_target=confirm_time_minutes_target,
        active='payout_bounty',
        title=_('Advanced Payout'),
    )
    params['open_fulfillments'] = bounty.fulfillments.filter(accepted=False)
    return TemplateResponse(request, 'bulk_payout_bounty.html', params)


@require_GET
@login_required
def fulfill_bounty(request):
    """Fulfill a bounty.

    Parameters:
        pk (int): The primary key of the Bounty.
        standard_bounties_id (int): The standard bounties ID of the Bounty.
        network (str): The network of the Bounty.
        githubUsername (str): The Github Username of the referenced user.

    Raises:
        Http404: The exception is raised if no associated Bounty is found.

    Returns:
        TemplateResponse: The fulfill bounty view.

    """
    bounty = handle_bounty_views(request)
    if not bounty.has_started_work(request.user.username):
        raise PermissionDenied
    params = get_context(
        ref_object=bounty,
        github_username=request.GET.get('githubUsername'),
        user=request.user if request.user.is_authenticated else None,
        confirm_time_minutes_target=confirm_time_minutes_target,
        active='fulfill_bounty',
        title=_('Submit Work')
    )
    params['is_bounties_network'] = bounty.is_bounties_network
    return TemplateResponse(request, 'bounty/fulfill.html', params)


@login_required
def increase_bounty(request):
    """Increase a bounty as the funder.

    Args:
        pk (int): The primary key of the bounty to be increased.

    Raises:
        Http404: The exception is raised if no associated Bounty is found.

    Returns:
        TemplateResponse: The increase bounty view.

    """
    bounty = handle_bounty_views(request)
    user = request.user if request.user.is_authenticated else None
    is_funder = bounty.is_funder(user.username.lower()) if user else False

    params = get_context(
        ref_object=bounty,
        user=user,
        confirm_time_minutes_target=confirm_time_minutes_target,
        active='increase_bounty',
        title=_('Increase Bounty'),
    )

    params['is_funder'] = json.dumps(is_funder)
    params['FEE_PERCENTAGE'] = request.user.profile.fee_percentage if request.user.is_authenticated else 10

    coupon_code = request.GET.get('coupon', False)
    if coupon_code:
        coupon = Coupon.objects.get(code=coupon_code)
        if coupon.expiry_date > datetime.now().date():
            params['FEE_PERCENTAGE'] = coupon.fee_percentage
            params['coupon_code'] = coupon.code
        else:
            params['expired_coupon'] = True

    return TemplateResponse(request, 'bounty/increase.html', params)


def cancel_bounty(request):
    """Kill an expired bounty.

    Args:
        pk (int): The primary key of the bounty to be cancelled.

    Raises:
        Http404: The exception is raised if no associated Bounty is found.

    Returns:
        TemplateResponse: The cancel bounty view.

    """
    bounty = handle_bounty_views(request)
    params = get_context(
        ref_object=bounty,
        user=request.user if request.user.is_authenticated else None,
        confirm_time_minutes_target=confirm_time_minutes_target,
        active='kill_bounty',
        title=_('Cancel Bounty')
    )

    params['is_bounties_network'] = bounty.is_bounties_network

    return TemplateResponse(request, 'bounty/cancel.html', params)


def helper_handle_admin_override_and_hide(request, bounty):
    admin_override_and_hide = request.GET.get('admin_override_and_hide', False)
    if admin_override_and_hide:
        is_moderator = request.user.profile.is_moderator if hasattr(request.user, 'profile') else False
        if getattr(request.user, 'profile', None) and is_moderator or request.user.is_staff:
            bounty.admin_override_and_hide = True
            bounty.save()
            messages.success(request, _('Bounty is now hidden'))
        else:
            messages.warning(request, _('Only moderators may do this.'))


def helper_handle_admin_contact_funder(request, bounty):
    admin_contact_funder_txt = request.GET.get('admin_contact_funder', False)
    if admin_contact_funder_txt:
        is_staff = request.user.is_staff
        is_moderator = request.user.profile.is_moderator if hasattr(request.user, 'profile') else False
        if is_staff or is_moderator:
            # contact funder
            admin_contact_funder(bounty, admin_contact_funder_txt, request.user)
            messages.success(request, _(f'Bounty message has been sent'))
        else:
            messages.warning(request, _('Only moderators or the funder of this bounty may do this.'))


def helper_handle_mark_as_remarket_ready(request, bounty):
    admin_mark_as_remarket_ready = request.GET.get('admin_toggle_as_remarket_ready', False)
    if admin_mark_as_remarket_ready:
        is_staff = request.user.is_staff
        is_moderator = request.user.profile.is_moderator if hasattr(request.user, 'profile') else False
        if is_staff or is_moderator:
            bounty.admin_mark_as_remarket_ready = not bounty.admin_mark_as_remarket_ready
            bounty.save()
            if bounty.admin_mark_as_remarket_ready:
                messages.success(request, _(f'Bounty is now remarket ready'))
            else:
                messages.success(request, _(f'Bounty is now NOT remarket ready'))
        else:
            messages.warning(request, _('Only moderators or the funder of this bounty may do this.'))


def helper_handle_suspend_auto_approval(request, bounty):
    suspend_auto_approval = request.GET.get('suspend_auto_approval', False)
    if suspend_auto_approval:
        is_staff = request.user.is_staff
        is_moderator = request.user.profile.is_moderator if hasattr(request.user, 'profile') else False
        if is_staff or is_moderator:
            bounty.admin_override_suspend_auto_approval = True
            bounty.save()
            messages.success(request, _(f'Bounty auto approvals are now suspended'))
        else:
            messages.warning(request, _('Only moderators or the funder of this bounty may do this.'))


def helper_handle_override_status(request, bounty):
    admin_override_satatus = request.GET.get('admin_override_satatus', False)
    if admin_override_satatus:
        is_staff = request.user.is_staff
        if is_staff:
            valid_statuses = [ele[0] for ele in Bounty.STATUS_CHOICES]
            valid_statuses = valid_statuses + [""]
            valid_statuses_str = ",".join(valid_statuses)
            if admin_override_satatus not in valid_statuses:
                messages.warning(request, str(
                    _('Not a valid status choice.  Please choose a valid status (no quotes): ')) + valid_statuses_str)
            else:
                bounty.override_status = admin_override_satatus
                bounty.save()
                messages.success(request, _(f'Status updated to "{admin_override_satatus}" '))
        else:
            messages.warning(request, _('Only staff or the funder of this bounty may do this.'))


def helper_handle_snooze(request, bounty):
    snooze_days = int(request.GET.get('snooze', 0))
    if snooze_days:
        is_funder = bounty.is_funder(request.user.username.lower())
        is_staff = request.user.is_staff
        is_moderator = request.user.profile.is_moderator if hasattr(request.user, 'profile') else False
        if is_funder or is_staff or is_moderator:
            bounty.snooze_warnings_for_days = snooze_days
            bounty.save()
            messages.success(request, _(f'Warning messages have been snoozed for {snooze_days} days'))
        else:
            messages.warning(request, _('Only moderators or the funder of this bounty may do this.'))


def helper_handle_approvals(request, bounty):
    mutate_worker_action = request.GET.get('mutate_worker_action', None)
    mutate_worker_action_past_tense = 'approved' if mutate_worker_action == 'approve' else 'rejected'
    worker = request.GET.get('worker', None)

    if mutate_worker_action:
        if not request.user.is_authenticated:
            messages.warning(request, _('You must be logged in to approve or reject worker submissions. Please login and try again.'))
            return

        if not worker:
            messages.warning(request, _('You must provide the worker\'s username in order to approve or reject them.'))
            return

        is_funder = bounty.is_funder(request.user.username.lower())
        is_staff = request.user.is_staff
        if is_funder or is_staff:
            pending_interests = bounty.interested.select_related('profile').filter(profile__handle=worker.lower(), pending=True)
            # Check whether or not there are pending interests.
            if not pending_interests.exists():
                messages.warning(
                    request,
                    _('This worker does not exist or is not in a pending state. Perhaps they were already approved or rejected? Please check your link and try again.'))
                return
            interest = pending_interests.first()

            if mutate_worker_action == 'approve':
                interest.pending = False
                interest.acceptance_date = timezone.now()
                interest.save()

                start_work_approved(interest, bounty)

                maybe_market_to_github(bounty, 'work_started', profile_pairs=bounty.profile_pairs)
                maybe_market_to_slack(bounty, 'worker_approved')
                record_bounty_activity(bounty, request.user, 'worker_approved', interest)
                maybe_market_to_user_slack(bounty, 'worker_approved')
            else:
                start_work_rejected(interest, bounty)

                record_bounty_activity(bounty, request.user, 'worker_rejected', interest)
                bounty.interested.remove(interest)
                interest.delete()

                maybe_market_to_slack(bounty, 'worker_rejected')
                maybe_market_to_user_slack(bounty, 'worker_rejected')

            messages.success(request, _(f'{worker} has been {mutate_worker_action_past_tense}'))
        else:
            messages.warning(request, _('Only the funder of this bounty may perform this action.'))


def helper_handle_remarket_trigger(request, bounty):
    trigger_remarket = request.GET.get('trigger_remarket', False)
    if trigger_remarket:
        is_staff = request.user.is_staff
        is_funder = bounty.is_funder(request.user.username.lower())
        if is_staff or is_funder:
            result = re_market_bounty(bounty)
            if result['success']:
                base_result_msg = "This issue has been remarketed."
                messages.success(request, _(base_result_msg + " " + result['msg']))
            else:
                messages.warning(request, _(result['msg']))
        else:
            messages.warning(request, _('Only staff or the funder of this bounty may do this.'))


def helper_handle_release_bounty_to_public(request, bounty):
    release_to_public = request.GET.get('release_to_public', False)
    if release_to_public:
        is_bounty_status_reserved = bounty.status == 'reserved'
        if is_bounty_status_reserved:
            is_staff = request.user.is_staff
            is_bounty_reserved_for_user = bounty.reserved_for_user_handle == request.user.username.lower()
            if is_staff or is_bounty_reserved_for_user:
                success = release_bounty_to_the_public(bounty)
                if success:
                    messages.success(request, _('You have successfully released this bounty to the public'))
                else:
                    messages.warning(request, _('An error has occurred whilst trying to release. Please try again later'))
            else:
                messages.warning(request, _('Only staff or the user that has been reserved can release this bounty'))
        else:
            messages.warning(request, _('This functionality is only for reserved bounties'))



@login_required
def bounty_invite_url(request, invitecode):
    """Decode the bounty details and redirect to correct bounty

    Args:
        invitecode (str): Unique invite code with bounty details and handle

    Returns:
        django.template.response.TemplateResponse: The Bounty details template response.
    """
    try:
        decoded_data = get_bounty_from_invite_url(invitecode)
        bounty = Bounty.objects.current().filter(pk=decoded_data['bounty']).first()
        inviter = User.objects.filter(username=decoded_data['inviter']).first()
        bounty_invite = BountyInvites.objects.filter(
            bounty=bounty,
            inviter=inviter,
            invitee=request.user
        ).first()
        if bounty_invite:
            bounty_invite.status = 'accepted'
            bounty_invite.save()
        else:
            bounty_invite = BountyInvites.objects.create(
                status='accepted'
            )
            bounty_invite.bounty.add(bounty)
            bounty_invite.inviter.add(inviter)
            bounty_invite.invitee.add(request.user)
        return redirect('/funding/details/?url=' + bounty.github_url)
    except Exception as e:
        logger.debug(e)
        raise Http404


def bounty_details(request, ghuser='', ghrepo='', ghissue=0, stdbounties_id=None):
    """Display the bounty details.

    Args:
        ghuser (str): The Github user. Defaults to an empty string.
        ghrepo (str): The Github repository. Defaults to an empty string.
        ghissue (int): The Github issue number. Defaults to: 0.

    Raises:
        Exception: The exception is raised for any exceptions in the main query block.

    Returns:
        django.template.response.TemplateResponse: The Bounty details template response.

    """
    from .utils import clean_bounty_url
    is_user_authenticated = request.user.is_authenticated
    request_url = clean_bounty_url(request.GET.get('url', ''))
    if is_user_authenticated and hasattr(request.user, 'profile'):
        _access_token = request.user.profile.get_access_token()
    else:
        _access_token = request.session.get('access_token')

    try:
        if ghissue:
            issue_url = 'https://github.com/' + ghuser + '/' + ghrepo + '/issues/' + ghissue
            bounties = Bounty.objects.current().filter(github_url=issue_url)
            if not bounties.exists():
                issue_url = 'https://github.com/' + ghuser + '/' + ghrepo + '/pull/' + ghissue
                bounties = Bounty.objects.current().filter(github_url=issue_url)
        else:
            issue_url = request_url
            bounties = Bounty.objects.current().filter(github_url=issue_url)

    except Exception:
        pass

    params = {
        'issueURL': issue_url,
        'title': _('Issue Details'),
        'card_title': _('Funded Issue Details | Gitcoin'),
        'avatar_url': static('v2/images/helmet.png'),
        'active': 'bounty_details',
        'is_github_token_valid': is_github_token_valid(_access_token),
        'github_auth_url': get_auth_url(request.path),
        "newsletter_headline": _("Be the first to know about new funded issues."),
        'is_staff': request.user.is_staff,
        'is_moderator': request.user.profile.is_moderator if hasattr(request.user, 'profile') else False,
    }

    bounty = None

    if issue_url:
        try:
            if stdbounties_id is not None and stdbounties_id == "0":
                new_id = Bounty.objects.current().filter(github_url=issue_url).first().standard_bounties_id
                return redirect('issue_details_new3', ghuser=ghuser, ghrepo=ghrepo, ghissue=ghissue, stdbounties_id=new_id)
            if stdbounties_id and stdbounties_id.isdigit():
                stdbounties_id = clean_str(stdbounties_id)
                bounties = bounties.filter(standard_bounties_id=stdbounties_id)
            if bounties:
                bounty = bounties.order_by('-pk').first()
                if bounties.count() > 1 and bounties.filter(network='mainnet').count() > 1:
                    bounty = bounties.filter(network='mainnet').order_by('-pk').first()
                # Currently its not finding anyting in the database
                if bounty.title and bounty.org_name:
                    params['card_title'] = f'{bounty.title} | {bounty.org_name} Funded Issue Detail | Gitcoin'
                    params['title'] = clean(params['card_title'], strip=True)
                    params['card_desc'] = ellipses(clean(bounty.issue_description_text, strip=True), 255)
                    params['noscript'] = {
                        'title': clean(bounty.title, strip=True),
                        'org_name': bounty.org_name,
                        'issue_description_text': clean(bounty.issue_description_text, strip=True),
                        'keywords': ', '.join(bounty.keywords.split(','))}

                if bounty.event and bounty.event.slug:
                    params['event'] = bounty.event.slug

                params['bounty_pk'] = bounty.pk
                params['network'] = bounty.network
                params['stdbounties_id'] = bounty.standard_bounties_id if not stdbounties_id else stdbounties_id
                params['interested_profiles'] = bounty.interested.select_related('profile').all()
                params['avatar_url'] = bounty.get_avatar_url(True)
                params['canonical_url'] = bounty.canonical_url
                params['is_bounties_network'] = bounty.is_bounties_network

                if bounty.event:
                    params['event_tag'] = bounty.event.slug
                    params['prize_projects'] = HackathonProject.objects.filter(hackathon=bounty.event, bounty__standard_bounties_id=bounty.standard_bounties_id).exclude(status='invalid').prefetch_related('profiles')

                helper_handle_snooze(request, bounty)
                helper_handle_approvals(request, bounty)
                helper_handle_admin_override_and_hide(request, bounty)
                helper_handle_suspend_auto_approval(request, bounty)
                helper_handle_mark_as_remarket_ready(request, bounty)
                helper_handle_remarket_trigger(request, bounty)
                helper_handle_release_bounty_to_public(request, bounty)
                helper_handle_admin_contact_funder(request, bounty)
                helper_handle_override_status(request, bounty)
        except Bounty.DoesNotExist:
            pass
        except Exception as e:
            logger.error(e)

    if request.GET.get('sb') == '1' or (bounty and bounty.is_bounties_network):
        return TemplateResponse(request, 'bounty/details.html', params)

    return TemplateResponse(request, 'bounty/details2.html', params)


def funder_payout_reminder_modal(request, bounty_network, stdbounties_id):
    bounty = Bounty.objects.current().filter(network=bounty_network, standard_bounties_id=stdbounties_id).first()

    context = {
        'bounty': bounty,
        'active': 'funder_payout_reminder_modal',
        'title': _('Send Payout Reminder')
    }
    return TemplateResponse(request, 'funder_payout_reminder_modal.html', context)


@csrf_exempt
def funder_payout_reminder(request, bounty_network, stdbounties_id):
    if not request.user.is_authenticated:
        return JsonResponse(
            {'error': 'You must be authenticated via github to use this feature!'},
            status=401)

    if hasattr(request.user, 'profile'):
        access_token = request.user.profile.get_access_token()
    else:
        access_token = request.session.get('access_token')
    github_user_data = get_github_user_data(access_token)

    try:
        bounty = Bounty.objects.current().filter(network=bounty_network, standard_bounties_id=stdbounties_id).first()
    except Bounty.DoesNotExist:
        raise Http404

    has_fulfilled = bounty.fulfillments.filter(fulfiller_github_username=github_user_data['login']).count()
    if has_fulfilled == 0:
        return JsonResponse({
            'success': False,
          },
          status=403)

    #  410 Gone Indicates that the resource requested is no longer available and will not be available again.
    if bounty.funder_last_messaged_on:
        return JsonResponse({
            'success': False,
          },
          status=410)

    user = request.user
    funder_payout_reminder_mail(to_email=bounty.bounty_owner_email, bounty=bounty, github_username=user, live=True)
    bounty.funder_last_messaged_on = timezone.now()
    bounty.save()
    return JsonResponse({
          'success': True
        },
        status=200)


def quickstart(request):
    """Display Quickstart Guide."""

    activities = Activity.objects.filter(activity_type='new_bounty').order_by('-created')[:5]
    context = deepcopy(qs.quickstart)
    context["activities"] = activities
    return TemplateResponse(request, 'quickstart.html', context)


def load_banners(request):
    """Load profile banners"""
    images = load_files_in_directory('wallpapers')
    response = {
        'status': 200,
        'banners': images
    }
    return JsonResponse(response, safe=False)


def profile_details(request, handle):
    """Display profile keywords.

    Args:
        handle (str): The profile handle.

    """
    try:
        profile = profile_helper(handle, True)
    except (ProfileNotFoundException, ProfileHiddenException):
        raise Http404

    if not settings.DEBUG:
        network = 'mainnet'
    else:
        network = 'rinkeby'

    keywords = request.GET.get('keywords', '')

    bounties = Bounty.objects.current().prefetch_related(
        'fulfillments',
        'interested',
        'interested__profile',
        'feedbacks'
        ).filter(
            interested__profile=profile,
            network=network,
        ).filter(
            interested__status='okay'
        ).filter(
            interested__pending=False
        ).filter(
            idx_status='done'
        ).filter(
            feedbacks__receiver_profile=profile
        ).filter(
            Q(metadata__issueKeywords__icontains=keywords) |
            Q(title__icontains=keywords) |
            Q(issue_description__icontains=keywords)
        ).distinct('pk')[:3]

    _bounties = []
    _orgs = []
    if bounties :
        for bounty in bounties:

            _bounty = {
                'title': bounty.title,
                'id': bounty.id,
                'org': bounty.org_name,
                'rating': [feedback.rating for feedback in bounty.feedbacks.all().distinct('bounty_id')],
            }
            _org = bounty.org_name
            _orgs.append(_org)
            _bounties.append(_bounty)

    response = {
        'avatar': profile.avatar_url,
        'handle': profile.handle,
        'contributed_to': _orgs,
        'keywords': keywords,
        'related_bounties' : _bounties,
        'stats': {
            'position': profile.get_contributor_leaderboard_index(),
            'completed_bounties': profile.completed_bounties,
            'success_rate': profile.success_rate,
            'earnings': profile.get_eth_sum()
        }
    }

    return JsonResponse(response, safe=False)


def user_card(request, handle):
    """Display profile keywords.

    Args:
        handle (str): The profile handle.

    """
    try:
        profile = profile_helper(handle, True)
    except (ProfileNotFoundException, ProfileHiddenException):
        raise Http404

    if not settings.DEBUG:
        network = 'mainnet'
    else:
        network = 'rinkeby'

    if request.user.is_authenticated:
        is_following = True if TribeMember.objects.filter(profile=request.user.profile, org=profile).count() else False
    else:
        is_following = False

    profile_dict = profile.as_dict
    followers = TribeMember.objects.filter(org=profile).count()
    following = TribeMember.objects.filter(profile=profile).count()
    response = {
        'is_authenticated': request.user.is_authenticated,
        'is_following': is_following,
        'profile' : {
            'avatar_url': profile.avatar_url,
            'handle': profile.handle,
            'orgs' : profile.organizations,
            'created_on' : profile.created_on,
            'keywords' : profile.keywords,
            'data': profile.data,
            'followers':followers,
            'following':following,
        },
        'profile_dict':profile_dict
    }

    return JsonResponse(response, safe=False)


def profile_keywords(request, handle):
    """Display profile details.

    Args:
        handle (str): The profile handle.

    """
    try:
        profile = profile_helper(handle, True)
    except (ProfileNotFoundException, ProfileHiddenException):
        raise Http404

    response = {
        'status': 200,
        'keywords': profile.keywords,
    }
    return JsonResponse(response)


def profile_quests(request, handle):
    """Display profile quest points details.

    Args:
        handle (str): The profile handle.

    """
    try:
        profile = profile_helper(handle, True)
    except (ProfileNotFoundException, ProfileHiddenException):
        raise Http404

    from quests.models import QuestPointAward
    qpas = QuestPointAward.objects.filter(profile=profile).order_by('created_on')
    history = []

    response = """date,close"""
    balances = {}
    running_balance = 0
    for ele in qpas:
        val = ele.value
        if val:
            running_balance += val
            datestr = ele.created_on.strftime('%d-%b-%y')
            if datestr not in balances.keys():
                balances[datestr] = 0
            balances[datestr] = running_balance

    for datestr, balance in balances.items():
        response += f"\n{datestr},{balance}"

    mimetype = 'text/x-csv'
    return HttpResponse(response)



def profile_grants(request, handle):
    """Display profile grant contribution details.

    Args:
        handle (str): The profile handle.

    """
    try:
        profile = profile_helper(handle, True)
    except (ProfileNotFoundException, ProfileHiddenException):
        raise Http404

    from grants.models import Contribution
    contributions = Contribution.objects.filter(subscription__contributor_profile=profile).order_by('-pk')
    history = []

    response = """date,close"""
    balances = {}
    for ele in contributions:
        val = ele.normalized_data.get('amount_per_period_usdt')
        if val:
            datestr = ele.created_on.strftime('1-%b-%y')
            if datestr not in balances.keys():
                balances[datestr] = 0
            balances[datestr] += val

    for datestr, balance in balances.items():
        response += f"\n{datestr},{balance}"

    mimetype = 'text/x-csv'
    return HttpResponse(response)


def profile_activity(request, handle):
    """Display profile activity details.

    Args:
        handle (str): The profile handle.

    """
    try:
        profile = profile_helper(handle, True)
    except (ProfileNotFoundException, ProfileHiddenException):
        raise Http404

    activities = list(profile.get_various_activities().values_list('created_on', flat=True))
    activities += list(profile.actions.values_list('created_on', flat=True))
    response = {}
    prev_date = timezone.now()
    for i in range(1, 12*30):
        date = timezone.now() - timezone.timedelta(days=i)
        count = len([activity_date for activity_date in activities if (activity_date < prev_date and activity_date > date)])
        if count:
            response[int(date.timestamp())] = count
        prev_date = date
    return JsonResponse(response)


def profile_spent(request, handle):
    """Display profile spent details.

    Args:
        handle (str): The profile handle.

    """
    return profile_earnings(request, handle, 'from')


def profile_ratings(request, handle, attr):
    """Display profile ratings details.

    Args:
        handle (str): The profile handle.

    """
    try:
        profile = profile_helper(handle, True)
    except (ProfileNotFoundException, ProfileHiddenException):
        raise Http404

    response = """date,close"""
    items = list(profile.feedbacks_got.values_list('created_on', attr))
    balances = {}
    for ele in items:
        val = ele[1]
        if val and val > 0:
            datestr = ele[0].strftime('1-%b-%y')
            if datestr not in balances.keys():
                balances[datestr] = {'sum': 0, 'count':0}
            balances[datestr]['sum'] += val
            balances[datestr]['count'] += 1

    for datestr, balance in balances.items():
        balance = balance['sum'] / balance['count']
        response += f"\n{datestr},{balance}"

    mimetype = 'text/x-csv'
    return HttpResponse(response)


def profile_earnings(request, handle, direction='to'):
    """Display profile earnings details.

    Args:
        handle (str): The profile handle.

    """
    try:
        profile = profile_helper(handle, True)
    except (ProfileNotFoundException, ProfileHiddenException):
        raise Http404

    if not request.user.is_authenticated or profile.pk != request.user.profile.pk:
        raise Http404

    earnings = profile.earnings
    if direction == "from":
        earnings = profile.sent_earnings

    response = """date,close"""
    earnings = list(earnings.order_by('created_on').values_list('created_on', 'value_usd'))
    balances = {}
    for earning in earnings:
        val = earning[1]
        if val:
            datestr = earning[0].strftime('1-%b-%y')
            if datestr not in balances.keys():
                balances[datestr] = 0
            balances[datestr] += val

    for datestr, balance in balances.items():
        response += f"\n{datestr},{balance}"

    mimetype = 'text/x-csv'
    return HttpResponse(response)


def profile_viewers(request, handle):
    """Display profile viewers details.

    Args:
        handle (str): The profile handle.

    """
    try:
        profile = profile_helper(handle, True)
    except (ProfileNotFoundException, ProfileHiddenException):
        raise Http404

    if not request.user.is_authenticated or profile.pk != request.user.profile.pk:
        raise Http404

    response = """date,close"""
    items = list(profile.viewed_by.order_by('created_on').values_list('created_on', flat=True))
    balances = {}
    for item in items:
        datestr = item.strftime('%d-%b-%y')
        if datestr not in balances.keys():
            balances[datestr] = 0
        balances[datestr] += 1

    for datestr, balance in balances.items():
        response += f"\n{datestr},{balance}"

    mimetype = 'text/x-csv'
    return HttpResponse(response)


@require_POST
@login_required
def profile_job_opportunity(request, handle):
    """ Save profile job opportunity.

    Args:
        handle (str): The profile handle.
    """
    uploaded_file = request.FILES.get('job_cv')
    error_response = invalid_file_response(uploaded_file, supported=['application/pdf'])
    # 400 is ok because file upload is optional here
    if error_response and error_response['status'] != 400:
        return JsonResponse(error_response)
    try:
        profile = profile_helper(handle, True)
        if request.user.profile.id != profile.id:
            return JsonResponse(
                {'error': 'Bad request'},
                status=401)
        profile.job_search_status = request.POST.get('job_search_status', None)
        profile.show_job_status = request.POST.get('show_job_status', None) == 'true'
        profile.job_type = request.POST.get('job_type', None)
        profile.remote = request.POST.get('remote', None) == 'on'
        profile.job_salary = float(request.POST.get('job_salary', '0').replace(',', ''))
        profile.job_location = json.loads(request.POST.get('locations'))
        profile.linkedin_url = request.POST.get('linkedin_url', None)
        profile.resume = request.FILES.get('job_cv', profile.resume) if not error_response else None
        profile.save()
    except (ProfileNotFoundException, ProfileHiddenException):
        raise Http404

    response = {
        'status': 200,
        'message': 'Job search status saved'
    }
    return JsonResponse(response)

@require_POST
@login_required
def profile_settings(request):
    """ Toggle profile automatic backup flag.

    Args:
        handle (str): The profile handle.
    """

    handle = request.user.profile.handle

    try:
        profile = profile_helper(handle, True)
    except (ProfileNotFoundException, ProfileHiddenException):
        raise Http404

    if not request.user.is_authenticated or profile.pk != request.user.profile.pk:
        raise Http404

    profile.automatic_backup = not profile.automatic_backup
    profile.save()

    response = {
        'status': 200,
        'message': 'Profile automatic backup flag toggled',
        'automatic_backup': profile.automatic_backup
    }

    return JsonResponse(response, status=response.get('status', 200))

@require_POST
@login_required
def profile_backup(request):
    """ Read the profile backup data.

    Args:
        handle (str): The profile handle.
    """

    handle = request.user.profile.handle

    try:
        profile = profile_helper(handle, True)
    except (ProfileNotFoundException, ProfileHiddenException):
        raise Http404

    if not request.user.is_authenticated or profile.pk != request.user.profile.pk:
        raise Http404

    model = request.POST.get('model', None)
    # prepare the exported data for backup
    profile_data = ProfileExportSerializer(profile).data
    data = {}
    keys = ['grants', 'portfolio', 'active_work', 'bounties', 'activities',
        'tips', '_tips.private_fields', 'feedbacks', '_feedbacks.private_items',
        'custom_avatars'] + list(profile_data.keys())

    if model == 'custom avatar': # custom avatar
        custom_avatars = get_custom_avatars(profile)
        data['custom_avatars'] = CustomAvatarExportSerializer(custom_avatars, many=True).data
    elif model == 'grants': # grants
        data["grants"] = GrantExportSerializer(profile.get_my_grants, many=True).data
    elif model == 'portfolio': # portfolio, active work
        portfolio_bounties = profile.get_fulfilled_bounties()
        active_work = Bounty.objects.none()
        interests = profile.active_bounties
        for interest in interests:
            active_work = active_work | Bounty.objects.filter(interested=interest, current_bounty=True)
        data["portfolio"] = BountyExportSerializer(portfolio_bounties, many=True).data
        data["active_work"] = BountyExportSerializer(active_work, many=True).data
    elif model == 'bounties': # bounties
        data["bounties"] = BountyExportSerializer(profile.bounties, many=True).data
    elif model == 'activities': # activities
        data["activities"] = ActivityExportSerializer(profile.activities, many=True).data
    elif model == 'tips': # tips
        data['tips'] = filtered_list_data('tip', profile.tips, private_items=None, private_fields=False)
        data['_tips.private_fields'] = filtered_list_data('tip', profile.tips, private_items=None, private_fields=True)
    elif model == 'feedback': # feedback
        feedbacks = FeedbackEntry.objects.filter(receiver_profile=profile).all()
        data['feedbacks'] = filtered_list_data('feedback', feedbacks, private_items=False, private_fields=None)
        data['_feedbacks.private_items'] = filtered_list_data('feedback', feedbacks, private_items=True, private_fields=None)
    else:
        data = profile_data

    response = {
        'status': 200,
        'data': data,
        'keys': keys
    }

    return JsonResponse(response, status=response.get('status', 200))

def invalid_file_response(uploaded_file, supported):
    response = None
    forbidden_content = ['<script>']
    if not uploaded_file:
        response = {
            'status': 400,
            'message': 'No File Found'
        }
    elif uploaded_file.size > 31457280:
        # 30MB max file size
        response = {
            'status': 413,
            'message': 'File Too Large'
        }
    else:
        file_mime = magic.from_buffer(next(uploaded_file.chunks()), mime=True)
        logger.info('uploaded file: %s' % file_mime)
        if file_mime not in supported:
            response = {
                'status': 415,
                'message': 'Invalid File Type'
            }
        '''
        try:
            forbidden = False
            while forbidden is False:
                chunk = next(uploaded_file.chunks())
                if not chunk:
                    break
                for ele in forbidden_content:
                    # could add in other ways to determine forbidden content
                    q = ele.encode('ascii')

                    if chunk.find(q) != -1:
                        forbidden = True
                        response = {
                            'status': 422,
                            'message': 'Invalid File contents'
                        }
                        break

        except Exception as e:
            print(e)
        '''

    return response


def get_profile_tab(request, profile, tab, prev_context):

    #config
    if not settings.DEBUG:
        network = 'mainnet'
    else:
        network = 'rinkeby'
    status = 200
    order_by = request.GET.get('order_by', '-modified_on')
    context = profile.reassemble_profile_dict

    # all tabs
    active_bounties = context['active_bounties'].order_by('-web3_created')
    context['active_bounties_count'] = active_bounties.cache().count()
    context['portfolio_count'] = len(context['portfolio']) + profile.portfolio_items.cache().count()
    context['projects_count'] = HackathonProject.objects.filter( profiles__id=profile.id).cache().count()
    context['my_kudos'] = profile.get_my_kudos.cache().distinct('kudos_token_cloned_from__name')[0:7]
    # specific tabs
    if tab == 'activity':
        all_activities = ['all', 'new_bounty', 'start_work', 'work_submitted', 'work_done', 'new_tip', 'receive_tip', 'new_grant', 'update_grant', 'killed_grant', 'new_grant_contribution', 'new_grant_subscription', 'killed_grant_contribution', 'receive_kudos', 'new_kudos', 'joined', 'updated_avatar']
        activity_tabs = [
            (_('All Activity'), all_activities),
            (_('Bounties'), ['new_bounty', 'start_work', 'work_submitted', 'work_done']),
            (_('Tips'), ['new_tip', 'receive_tip']),
            (_('Kudos'), ['receive_kudos', 'new_kudos']),
            (_('Grants'), ['new_grant', 'update_grant', 'killed_grant', 'new_grant_contribution', 'new_grant_subscription', 'killed_grant_contribution']),
        ]
        if profile.is_org:
            activity_tabs = [
                (_('All Activity'), all_activities),
                ]

        page = request.GET.get('p', None)

        if page:
            page = int(page)
            activity_type = request.GET.get('a', '')
            if activity_type == 'currently_working':
                currently_working_bounties = Bounty.objects.current().filter(interested__profile=profile).filter(interested__status='okay') \
                    .filter(interested__pending=False).filter(idx_status__in=Bounty.WORK_IN_PROGRESS_STATUSES)
                currently_working_bounties_count = currently_working_bounties.count()
                if currently_working_bounties_count > 0:
                    paginator = Paginator(currently_working_bounties, 10)

                if page > paginator.num_pages:
                    return HttpResponse(status=204)

                context = {}
                context['bounties'] = [bounty for bounty in paginator.get_page(page)]

                return TemplateResponse(request, 'profiles/profile_bounties.html', context, status=status)

            else:

                all_activities = profile.get_various_activities()
                paginator = Paginator(profile_filter_activities(all_activities, activity_type, activity_tabs), 10)

                if page > paginator.num_pages:
                    return HttpResponse(status=204)

                context = {}
                context['activities'] = [ele.view_props_for(request.user) for ele in paginator.get_page(page)]

                return TemplateResponse(request, 'profiles/profile_activities.html', context, status=status)


        all_activities = context.get('activities')
        tabs = []
        counts = context.get('activities_counts', {'joined': 1})
        for name, actions in activity_tabs:

            # this functions as profile_filter_activities does
            # except w. aggregate counts
            activities_count = 0
            for action in actions:
                activities_count += counts.get(action, 0)


            # dont draw a tab where the activities count is 0
            if activities_count == 0:
                continue

            # buidl dict
            obj = {'id': slugify(name),
                   'name': name,
                   'objects': [],
                   'count': activities_count,
                   'type': 'activity'
                   }
            tabs.append(obj)

            context['tabs'] = tabs

        if request.method == 'POST' and request.is_ajax():
            # Update profile address data when new preferred address is sent
            validated = request.user.is_authenticated and request.user.username.lower() == profile.handle.lower()
            if validated and request.POST.get('address'):
                address = request.POST.get('address')
                profile.preferred_payout_address = address
                profile.save()
                msg = {
                    'status': 200,
                    'msg': _('Success!'),
                    'wallets': [profile.preferred_payout_address, ],
                }

                return JsonResponse(msg, status=msg.get('status', 200))
    elif tab == 'orgs':
        pass
    elif tab == 'tribe':
        context['team'] = profile.team_or_none_if_timeout
    elif tab == 'people':
        if profile.is_org:
            context['team'] = profile.team_or_none_if_timeout
    elif tab == 'hackathons':
        context['projects'] = HackathonProject.objects.filter( profiles__id=profile.id)
    elif tab == 'quests':
        context['quest_wins'] = profile.quest_attempts.filter(success=True)
    elif tab == 'grants':
        from grants.models import Contribution
        contributions = Contribution.objects.filter(subscription__contributor_profile=profile).order_by('-pk')
        history = []
        for ele in contributions:
            history.append(ele.normalized_data)
        context['history'] = history
    elif tab == 'active':
        context['active_bounties'] = active_bounties
    elif tab == 'resume':
        if not prev_context['is_editable'] and not profile.show_job_status:
            raise Http404
    elif tab == 'viewers':
        if not prev_context['is_editable']:
            raise Http404
        pass
    elif tab == 'portfolio':
        title = request.POST.get('project_title')
        if title:
            if request.POST.get('URL')[0:4] != "http":
                messages.error(request, 'Invalid link.')
            elif not request.POST.get('URL')[0:4]:
                messages.error(request, 'Please enter some tags.')
            elif not request.user.is_authenticated or request.user.profile.pk != profile.pk:
                messages.error(request, 'Not Authorized')
            else:
                PortfolioItem.objects.create(
                    profile=request.user.profile,
                    title=title,
                    link=request.POST.get('URL'),
                    tags=request.POST.get('tags').split(','),
                    )
                messages.info(request, 'Portfolio Item added.')
    elif tab == 'earnings':
        context['earnings'] = Earning.objects.filter(to_profile=profile, network='mainnet', value_usd__isnull=False).order_by('-created_on')
    elif tab == 'spent':
        context['spent'] = Earning.objects.filter(from_profile=profile, network='mainnet', value_usd__isnull=False).order_by('-created_on')
    elif tab == 'kudos':
        context['org_kudos'] = profile.get_org_kudos
        owned_kudos = profile.get_my_kudos.order_by('id', order_by)
        sent_kudos = profile.get_sent_kudos.order_by('id', order_by)
        kudos_limit = 8
        context['kudos'] = owned_kudos[0:kudos_limit]
        context['sent_kudos'] = sent_kudos[0:kudos_limit]
        context['kudos_count'] = owned_kudos.count()
        context['sent_kudos_count'] = sent_kudos.count()

    elif tab == 'ratings':
        context['feedbacks_sent'] = [fb for fb in profile.feedbacks_sent.all() if fb.visible_to(request.user)]
        context['feedbacks_got'] = [fb for fb in profile.feedbacks_got.all() if fb.visible_to(request.user)]
        context['unrated_funded_bounties'] = Bounty.objects.current().prefetch_related('fulfillments', 'interested', 'interested__profile', 'feedbacks') \
            .filter(
                bounty_owner_github_username__iexact=profile.handle,
                network=network,
            ).exclude(
                feedbacks__feedbackType='approver',
                feedbacks__sender_profile=profile,
            ).distinct('pk').nocache()
        context['unrated_contributed_bounties'] = Bounty.objects.current().prefetch_related('feedbacks').filter(interested__profile=profile, network=network,) \
                .filter(interested__status='okay') \
                .filter(interested__pending=False).filter(idx_status='done') \
                .exclude(
                    feedbacks__feedbackType='worker',
                    feedbacks__sender_profile=profile
                ).distinct('pk').nocache()
    else:
        raise Http404
    return context

def profile_filter_activities(activities, activity_name, activity_tabs):
    """A helper function to filter a ActivityQuerySet.

    Args:
        activities (ActivityQuerySet): The ActivityQuerySet.
        activity_name (str): The activity_type to filter.

    Returns:
        ActivityQuerySet: The filtered results.

    """
    if not activity_name or activity_name == 'all-activity':
        return activities
    for name, actions in activity_tabs:
        if slugify(name) == activity_name:
            return activities.filter(activity_type__in=actions)
    return activities.filter(activity_type=activity_name)


def profile(request, handle, tab=None):
    """Display profile details.

    Args:
        handle (str): The profile handle.

    Variables:
        context (dict): The template context to be used for template rendering.
        profile (dashboard.models.Profile): The Profile object to be used.
        status (int): The status code of the response.

    Returns:
        TemplateResponse: The profile templated view.

    """

    # setup
    status = 200
    default_tab = 'activity'
    tab = tab if tab else default_tab
    handle = handle.replace("@", "")
    # perf
    disable_cache = False

    # make sure tab param is correct
    all_tabs = ['active', 'ratings', 'portfolio', 'viewers', 'activity', 'resume', 'kudos', 'earnings', 'spent', 'orgs', 'people', 'grants', 'quests', 'tribe', 'hackathons']
    tab = default_tab if tab not in all_tabs else tab
    if handle in all_tabs and request.user.is_authenticated:
        # someone trying to go to their own profile?
        tab = handle
        handle = request.user.profile.handle

    # user only tabs
    if not handle and request.user.is_authenticated:
        handle = request.user.username
    is_my_profile = request.user.is_authenticated and request.user.username.lower() == handle.lower()
    user_only_tabs = ['viewers', 'earnings', 'spent']
    tab = default_tab if tab in user_only_tabs and not is_my_profile else tab

    context = {}
    # get this user
    try:
        if not handle and not request.user.is_authenticated:
            return redirect('funder_bounties')
        if not handle:
            handle = request.user.username
            profile = None
            if not profile:
                profile = profile_helper(handle, disable_cache=disable_cache, full_profile=True)
        else:
            if handle.endswith('/'):
                handle = handle[:-1]
            profile = profile_helper(handle, current_user=request.user, disable_cache=disable_cache)

    except (Http404, ProfileHiddenException, ProfileNotFoundException):
        status = 404
        context = {
            'hidden': True,
            'ratings': range(0,5),
            'profile': {
                'handle': handle,
                'avatar_url': f"/dynamic/avatar/Self",
                'data': {
                    'name': f"@{handle}",
                },
            },
        }
        return TemplateResponse(request, 'profiles/profile.html', context, status=status)

    # make sure we're on the right profile route + redirect if we dont
    if request.path not in profile.url and tab == default_tab:
        return redirect(profile.url)

    # setup context for visit
    if not len(profile.tribe_members) and tab == 'tribe':
        tab = 'activity'

    # hack to make sure that if ur looking at ur own profile u see right online status
    # previously this was cached on the session object, and we've not yet found a way to buste that cache
    if request.user.is_authenticated:
        if request.user.username.lower() == profile.handle:
            base = Profile.objects_full
            if disable_cache:
                base = base.nocache()
            profile = base.get(pk=profile.pk)

    if tab == 'tribe':
        context['tribe_priority'] = profile.tribe_priority
        suggested_bounties = BountyRequest.objects.filter(tribe=profile, status='o').order_by('created_on')
        if suggested_bounties:
            context['suggested_bounties'] = suggested_bounties

    context['is_my_profile'] = is_my_profile
    context['show_resume_tab'] = profile.show_job_status or context['is_my_profile']
    context['is_editable'] = context['is_my_profile'] # or context['is_my_org']
    context['tab'] = tab
    context['show_activity'] = request.GET.get('p', False) != False
    context['is_my_org'] = request.user.is_authenticated and any([handle.lower() == org.lower() for org in request.user.profile.organizations ])
    context['is_on_tribe'] = False
    if request.user.is_authenticated:
        context['is_on_tribe'] = request.user.profile.tribe_members.filter(org__handle=handle.lower())
    context['ratings'] = range(0,5)
    context['feedbacks_sent'] = [fb.pk for fb in profile.feedbacks_sent.all() if fb.visible_to(request.user)]
    context['feedbacks_got'] = [fb.pk for fb in profile.feedbacks_got.all() if fb.visible_to(request.user)]
    context['all_feedbacks'] = context['feedbacks_got'] + context['feedbacks_sent']
    context['tags'] = [('#announce','bullhorn'), ('#mentor','terminal'), ('#jobs','code'), ('#help','laptop-code'), ('#other','briefcase'), ]

    tab = get_profile_tab(request, profile, tab, context)
    if type(tab) == dict:
        context.update(tab)
    else:
        return tab

    # record profile view
    if request.user.is_authenticated and not context['is_my_profile']:
        ProfileView.objects.create(target=profile, viewer=request.user.profile)

    return TemplateResponse(request, 'profiles/profile.html', context, status=status)


@staff_member_required
def funders_mailing_list(request):
    profile_list = list(Profile.objects.filter(
        persona_is_funder=True).exclude(email="").values_list('email',
                                                              flat=True))
    return JsonResponse({'funder_emails': profile_list})


@staff_member_required
def hunters_mailing_list(request):
    profile_list = list(Profile.objects.filter(
        persona_is_hunter=True).exclude(email="").values_list('email',
                                                              flat=True))
    return JsonResponse({'hunter_emails': profile_list})


@csrf_exempt
def lazy_load_kudos(request):
    page = request.POST.get('page', 1)
    context = {}
    datarequest = request.POST.get('request')
    order_by = request.GET.get('order_by', '-modified_on')
    limit = int(request.GET.get('limit', 8))
    handle = request.POST.get('handle')

    if handle:
        try:
            profile = Profile.objects.get(handle=handle.lower())
            if datarequest == 'mykudos':
                key = 'kudos'
                context[key] = profile.get_my_kudos.order_by('id', order_by)
            else:
                key = 'sent_kudos'
                context[key] = profile.get_sent_kudos.order_by('id', order_by)
        except Profile.DoesNotExist:
            pass

    paginator = Paginator(context[key], limit)
    kudos = paginator.get_page(page)
    html_context = {}
    html_context[key] = kudos
    html_context['kudos_data'] = key
    kudos_html = loader.render_to_string('shared/kudos_card_profile.html', html_context)
    return JsonResponse({'kudos_html': kudos_html, 'has_next': kudos.has_next()})


@csrf_exempt
@ratelimit(key='ip', rate='5/m', method=ratelimit.UNSAFE, block=True)
def get_quickstart_video(request):
    """Show quickstart video."""
    context = {
        'active': 'video',
        'title': _('Quickstart Video'),
    }
    return TemplateResponse(request, 'quickstart_video.html', context)


@csrf_exempt
@ratelimit(key='ip', rate='5/m', method=ratelimit.UNSAFE, block=True)
def extend_issue_deadline(request):
    """Show quickstart video."""
    bounty = Bounty.objects.get(pk=request.GET.get("pk"))
    context = {
        'active': 'extend_issue_deadline',
        'title': _('Extend Expiration'),
        'bounty': bounty,
        'user_logged_in': request.user.is_authenticated,
        'login_link': '/login/github?next=' + request.GET.get('redirect', '/')
    }
    return TemplateResponse(request, 'extend_issue_deadline.html', context)


@require_POST
@csrf_exempt
@ratelimit(key='ip', rate='5/s', method=ratelimit.UNSAFE, block=True)
def sync_web3(request):
    """Sync up web3 with the database.

    This function has a few different uses.  It is typically called from the
    front end using the javascript `sync_web3` function.  The `issueURL` is
    passed in first, followed optionally by a `bountydetails` argument.

    Returns:
        JsonResponse: The JSON response following the web3 sync.

    """
    # setup
    result = {
        'status': '400',
        'msg': "bad request"
    }

    issue_url = request.POST.get('url')
    txid = request.POST.get('txid')
    network = request.POST.get('network')

    if issue_url and txid and network:
        # confirm txid has mined
        print('* confirming tx has mined')
        if not has_tx_mined(txid, network):
            result = {
                'status': '400',
                'msg': 'tx has not mined yet'
            }
        else:

            # get bounty id
            print('* getting bounty id')
            bounty_id = get_bounty_id(issue_url, network)
            if not bounty_id:
                result = {
                    'status': '400',
                    'msg': 'could not find bounty id'
                }
            else:
                # get/process bounty
                print('* getting bounty')
                bounty = get_bounty(bounty_id, network)
                print('* processing bounty')
                did_change = False
                max_tries_attempted = False
                counter = 0
                url = None
                while not did_change and not max_tries_attempted:
                    did_change, _, new_bounty = web3_process_bounty(bounty)
                    if not did_change:
                        print("RETRYING")
                        time.sleep(3)
                        counter += 1
                        max_tries_attempted = counter > 3
                    if new_bounty:
                        url = new_bounty.url
                        try:
                            fund_ables = Activity.objects.filter(activity_type='status_update',
                                                                 bounty=None,
                                                                 metadata__fund_able=True,
                                                                 metadata__resource__contains={
                                                                     'provider': issue_url
                                                                 })
                            if fund_ables.exists():
                                comment = f'New Bounty created {new_bounty.get_absolute_url()}'
                                activity = fund_ables.first()
                                activity.bounty = new_bounty
                                activity.save()
                                Comment.objects.create(profile=new_bounty.bounty_owner_profile, activity=activity, comment=comment)
                        except Activity.DoesNotExist as e:
                            print(e)

                result = {
                    'status': '200',
                    'msg': "success",
                    'did_change': did_change,
                    'url': url,
                }

    return JsonResponse(result, status=result['status'])


# LEGAL
@xframe_options_exempt
def terms(request):
    context = {
        'title': _('Terms of Use'),
    }
    return TemplateResponse(request, 'legal/terms.html', context)

def privacy(request):
    return TemplateResponse(request, 'legal/privacy.html', {})


def cookie(request):
    return TemplateResponse(request, 'legal/privacy.html', {})


def prirp(request):
    return TemplateResponse(request, 'legal/privacy.html', {})


def apitos(request):
    return TemplateResponse(request, 'legal/privacy.html', {})


def toolbox(request):
    access_token = request.GET.get('token')
    if access_token and is_github_token_valid(access_token):
        helper_handle_access_token(request, access_token)

    tools = Tool.objects.prefetch_related('votes').all()

    actors = [{
        "title": _("Basics"),
        "description": _("Accelerate your dev workflow with Gitcoin\'s incentivization tools."),
        "tools": tools.filter(category=Tool.CAT_BASIC)
    }, {
        "title": _("Community"),
        "description": _("Friendship, mentorship, and community are all part of the process."),
        "tools": tools.filter(category=Tool.CAT_COMMUNITY)
    }, {
        "title": _("Gas Tools"),
        "description": _("Paying Gas is a part of using Ethereum.  It's much easier with our suite of gas tools."),
        "tools": tools.filter(category=Tool.GAS_TOOLS)
    }, {
        "title": _("Developer Tools"),
        "description": _("Gitcoin is a platform that's built using Gitcoin.  Purdy cool, huh? "),
        "tools": tools.filter(category=Tool.CAT_BUILD)
    }, {
        "title": _("Tools in Alpha"),
        "description": _("These fresh new tools are looking for someone to test ride them!"),
        "tools": tools.filter(category=Tool.CAT_ALPHA)
    }, {
        "title": _("Just for Fun"),
        "description": _("Some tools that the community built *just because* they should exist."),
        "tools": tools.filter(category=Tool.CAT_FOR_FUN)
    }, {
        "title": _("Advanced"),
        "description": _("Take your OSS game to the next level!"),
        "tools": tools.filter(category=Tool.CAT_ADVANCED)
    }, {
        "title": _("Roadmap"),
        "description": _("These ideas have been floating around the community.  They'll be BUIDLt sooner if you help BUIDL them :)"),
        "tools": tools.filter(category=Tool.CAT_COMING_SOON)
    }, {
        "title": _("Retired Tools"),
        "description": _("These are tools that we've sunsetted.  Pour one out for them 🍻"),
        "tools": tools.filter(category=Tool.CAT_RETIRED)
    }]

    # setup slug
    for key in range(0, len(actors)):
        actors[key]['slug'] = slugify(actors[key]['title'])

    profile_up_votes_tool_ids = ''
    profile_down_votes_tool_ids = ''
    profile_id = request.user.profile.pk if request.user.is_authenticated and hasattr(request.user, 'profile') else None

    if profile_id:
        ups = list(request.user.profile.votes.filter(value=1).values_list('tool', flat=True))
        profile_up_votes_tool_ids = ','.join(str(x) for x in ups)
        downs = list(request.user.profile.votes.filter(value=-1).values_list('tool', flat=True))
        profile_down_votes_tool_ids = ','.join(str(x) for x in downs)

    context = {
        "active": "tools",
        'title': _("Tools"),
        'card_title': _("Community Tools"),
        'avatar_url': static('v2/images/tools/api.jpg'),
        "card_desc": _("Accelerate your dev workflow with Gitcoin\'s incentivization tools."),
        'actors': actors,
        'newsletter_headline': _("Don't Miss New Tools!"),
        'profile_up_votes_tool_ids': profile_up_votes_tool_ids,
        'profile_down_votes_tool_ids': profile_down_votes_tool_ids
    }
    return TemplateResponse(request, 'toolbox.html', context)


def labs(request):
    labs = LabsResearch.objects.all()
    tools = Tool.objects.prefetch_related('votes').filter(category=Tool.CAT_ALPHA)

    socials = [{
        "name": _("GitHub Repo"),
        "link": "https://github.com/gitcoinco/labs/",
        "class": "fab fa-github fa-2x"
    }, {
        "name": _("Slack"),
        "link": "https://gitcoin.co/slack",
        "class": "fab fa-slack fa-2x"
    }, {
        "name": _("Contact the Team"),
        "link": "mailto:founders@gitcoin.co",
        "class": "fa fa-envelope fa-2x"
    }]

    context = {
        'active': "labs",
        'title': _("Labs"),
        'card_desc': _("Gitcoin Labs provides advanced tools for busy developers"),
        'avatar_url': 'https://c.gitcoin.co/labs/Articles-Announcing_Gitcoin_Labs.png',
        'tools': tools,
        'labs': labs,
        'socials': socials
    }
    return TemplateResponse(request, 'labs.html', context)


@csrf_exempt
@require_POST
def vote_tool_up(request, tool_id):
    profile_id = request.user.profile.pk if request.user.is_authenticated and hasattr(request.user, 'profile') else None
    if not profile_id:
        return JsonResponse(
            {'error': 'You must be authenticated via github to use this feature!'},
            status=401)

    tool = Tool.objects.get(pk=tool_id)
    score_delta = 0
    try:
        vote = ToolVote.objects.get(profile_id=profile_id, tool=tool)
        if vote.value == 1:
            vote.delete()
            score_delta = -1
        if vote.value == -1:
            vote.value = 1
            vote.save()
            score_delta = 2
    except ToolVote.DoesNotExist:
        vote = ToolVote.objects.create(profile_id=profile_id, value=1)
        tool.votes.add(vote)
        score_delta = 1
    return JsonResponse({'success': True, 'score_delta': score_delta})


@csrf_exempt
@require_POST
def vote_tool_down(request, tool_id):
    profile_id = request.user.profile.pk if request.user.is_authenticated and hasattr(request.user, 'profile') else None
    if not profile_id:
        return JsonResponse(
            {'error': 'You must be authenticated via github to use this feature!'},
            status=401)

    tool = Tool.objects.get(pk=tool_id)
    score_delta = 0
    try:
        vote = ToolVote.objects.get(profile_id=profile_id, tool=tool)
        if vote.value == -1:
            vote.delete()
            score_delta = 1
        if vote.value == 1:
            vote.value = -1
            vote.save()
            score_delta = -2
    except ToolVote.DoesNotExist:
        vote = ToolVote.objects.create(profile_id=profile_id, value=-1)
        tool.votes.add(vote)
        score_delta = -1
    return JsonResponse({'success': True, 'score_delta': score_delta})


@csrf_exempt
@ratelimit(key='ip', rate='5/m', method=ratelimit.UNSAFE, block=True)
def redeem_coin(request, shortcode):
    if request.body:
        status = 'OK'

        body_unicode = request.body.decode('utf-8')
        body = json.loads(body_unicode)
        address = body['address']

        try:
            coin = CoinRedemption.objects.get(shortcode=shortcode)
            address = Web3.toChecksumAddress(address)

            if hasattr(coin, 'coinredemptionrequest'):
                status = 'error'
                message = 'Bad request'
            else:
                abi = json.loads('[{"constant":true,"inputs":[],"name":"mintingFinished","outputs":[{"name":"","type":"bool"}],"payable":false,"stateMutability":"view","type":"function"},{"constant":true,"inputs":[],"name":"name","outputs":[{"name":"","type":"string"}],"payable":false,"stateMutability":"view","type":"function"},{"constant":false,"inputs":[{"name":"_spender","type":"address"},{"name":"_value","type":"uint256"}],"name":"approve","outputs":[{"name":"","type":"bool"}],"payable":false,"stateMutability":"nonpayable","type":"function"},{"constant":true,"inputs":[],"name":"totalSupply","outputs":[{"name":"","type":"uint256"}],"payable":false,"stateMutability":"view","type":"function"},{"constant":false,"inputs":[{"name":"_from","type":"address"},{"name":"_to","type":"address"},{"name":"_value","type":"uint256"}],"name":"transferFrom","outputs":[{"name":"","type":"bool"}],"payable":false,"stateMutability":"nonpayable","type":"function"},{"constant":true,"inputs":[],"name":"decimals","outputs":[{"name":"","type":"uint8"}],"payable":false,"stateMutability":"view","type":"function"},{"constant":false,"inputs":[{"name":"_to","type":"address"},{"name":"_amount","type":"uint256"}],"name":"mint","outputs":[{"name":"","type":"bool"}],"payable":false,"stateMutability":"nonpayable","type":"function"},{"constant":true,"inputs":[],"name":"version","outputs":[{"name":"","type":"string"}],"payable":false,"stateMutability":"view","type":"function"},{"constant":false,"inputs":[{"name":"_spender","type":"address"},{"name":"_subtractedValue","type":"uint256"}],"name":"decreaseApproval","outputs":[{"name":"","type":"bool"}],"payable":false,"stateMutability":"nonpayable","type":"function"},{"constant":true,"inputs":[{"name":"_owner","type":"address"}],"name":"balanceOf","outputs":[{"name":"balance","type":"uint256"}],"payable":false,"stateMutability":"view","type":"function"},{"constant":false,"inputs":[],"name":"finishMinting","outputs":[{"name":"","type":"bool"}],"payable":false,"stateMutability":"nonpayable","type":"function"},{"constant":true,"inputs":[],"name":"owner","outputs":[{"name":"","type":"address"}],"payable":false,"stateMutability":"view","type":"function"},{"constant":true,"inputs":[],"name":"symbol","outputs":[{"name":"","type":"string"}],"payable":false,"stateMutability":"view","type":"function"},{"constant":false,"inputs":[{"name":"_to","type":"address"},{"name":"_value","type":"uint256"}],"name":"transfer","outputs":[{"name":"","type":"bool"}],"payable":false,"stateMutability":"nonpayable","type":"function"},{"constant":false,"inputs":[{"name":"_spender","type":"address"},{"name":"_addedValue","type":"uint256"}],"name":"increaseApproval","outputs":[{"name":"","type":"bool"}],"payable":false,"stateMutability":"nonpayable","type":"function"},{"constant":true,"inputs":[{"name":"_owner","type":"address"},{"name":"_spender","type":"address"}],"name":"allowance","outputs":[{"name":"","type":"uint256"}],"payable":false,"stateMutability":"view","type":"function"},{"constant":false,"inputs":[{"name":"newOwner","type":"address"}],"name":"transferOwnership","outputs":[],"payable":false,"stateMutability":"nonpayable","type":"function"},{"payable":false,"stateMutability":"nonpayable","type":"fallback"},{"anonymous":false,"inputs":[{"indexed":true,"name":"to","type":"address"},{"indexed":false,"name":"amount","type":"uint256"}],"name":"Mint","type":"event"},{"anonymous":false,"inputs":[],"name":"MintFinished","type":"event"},{"anonymous":false,"inputs":[{"indexed":true,"name":"previousOwner","type":"address"},{"indexed":true,"name":"newOwner","type":"address"}],"name":"OwnershipTransferred","type":"event"},{"anonymous":false,"inputs":[{"indexed":true,"name":"owner","type":"address"},{"indexed":true,"name":"spender","type":"address"},{"indexed":false,"name":"value","type":"uint256"}],"name":"Approval","type":"event"},{"anonymous":false,"inputs":[{"indexed":true,"name":"from","type":"address"},{"indexed":true,"name":"to","type":"address"},{"indexed":false,"name":"value","type":"uint256"}],"name":"Transfer","type":"event"}]')

                # Instantiate Colorado Coin contract
                contract = w3.eth.contract(coin.contract_address, abi=abi)

                tx = contract.functions.transfer(address, coin.amount * 10**18).buildTransaction({
                    'nonce': w3.eth.getTransactionCount(settings.COLO_ACCOUNT_ADDRESS),
                    'gas': 100000,
                    'gasPrice': recommend_min_gas_price_to_confirm_in_time(5) * 10**9
                })

                signed = w3.eth.account.signTransaction(tx, settings.COLO_ACCOUNT_PRIVATE_KEY)
                transaction_id = w3.eth.sendRawTransaction(signed.rawTransaction).hex()

                CoinRedemptionRequest.objects.create(
                    coin_redemption=coin,
                    ip=get_ip(request),
                    sent_on=timezone.now(),
                    txid=transaction_id,
                    txaddress=address
                )

                message = transaction_id
        except CoinRedemption.DoesNotExist:
            status = 'error'
            message = _('Bad request')
        except Exception as e:
            status = 'error'
            message = str(e)

        # http response
        response = {
            'status': status,
            'message': message,
        }

        return JsonResponse(response)

    try:
        coin = CoinRedemption.objects.get(shortcode=shortcode)

        params = {
            'class': 'redeem',
            'title': _('Coin Redemption'),
            'coin_status': _('PENDING')
        }

        try:
            coin_redeem_request = CoinRedemptionRequest.objects.get(coin_redemption=coin)
            params['colo_txid'] = coin_redeem_request.txid
        except CoinRedemptionRequest.DoesNotExist:
            params['coin_status'] = _('INITIAL')

        return TemplateResponse(request, 'yge/redeem_coin.html', params)
    except CoinRedemption.DoesNotExist:
        raise Http404


@login_required
def new_bounty(request):
    """Create a new bounty."""
    from .utils import clean_bounty_url

    events = HackathonEvent.objects.filter(end_date__gt=datetime.today())
    suggested_developers = []
    if request.user.is_authenticated:
        suggested_developers = BountyFulfillment.objects.prefetch_related('bounty')\
            .filter(
                bounty__bounty_owner_github_username__iexact=request.user.profile.handle,
                bounty__idx_status='done'
            ).values('fulfiller_github_username', 'profile__id').annotate(fulfillment_count=Count('bounty')) \
            .order_by('-fulfillment_count')[:5]
    bounty_params = {
        'newsletter_headline': _('Be the first to know about new funded issues.'),
        'issueURL': clean_bounty_url(request.GET.get('source') or request.GET.get('url', '')),
        'amount': request.GET.get('amount'),
        'events': events,
        'suggested_developers': suggested_developers
    }

    params = get_context(
        user=request.user if request.user.is_authenticated else None,
        confirm_time_minutes_target=confirm_time_minutes_target,
        active='submit_bounty',
        title=_('Create Funded Issue'),
        update=bounty_params,
    )
    params['blocked_urls'] = json.dumps(list(BlockedURLFilter.objects.all().values_list('expression', flat=True)))
    params['FEE_PERCENTAGE'] = request.user.profile.fee_percentage if request.user.is_authenticated else 10

    coupon_code = request.GET.get('coupon', False)
    if coupon_code:
        coupon = Coupon.objects.get(code=coupon_code)
        if coupon.expiry_date > datetime.now().date():
            params['FEE_PERCENTAGE'] = coupon.fee_percentage
            params['coupon_code'] = coupon.code
        else:
            params['expired_coupon'] = True

    activity_ref = request.GET.get('activity', False)
    try:
        activity_id = int(activity_ref)
        params['activity'] = Activity.objects.get(id=activity_id)
    except (ValueError, Activity.DoesNotExist):
        pass

    return TemplateResponse(request, 'bounty/fund.html', params)


@csrf_exempt
def get_suggested_contributors(request):
    previously_worked_developers = []
    users_invite = []
    keywords = request.GET.get('keywords', '').split(',')
    invitees = [int(x) for x in request.GET.get('invite', '').split(',') if x]

    if request.user.is_authenticated:
        previously_worked_developers = BountyFulfillment.objects.prefetch_related('bounty', 'profile')\
            .filter(
                bounty__bounty_owner_github_username__iexact=request.user.profile.handle,
                bounty__idx_status='done'
            ).values('fulfiller_github_username', 'profile__id').annotate(fulfillment_count=Count('bounty')) \
            .order_by('-fulfillment_count')

    keywords_filter = Q()
    for keyword in keywords:
        keywords_filter = keywords_filter | Q(bounty__metadata__issueKeywords__icontains=keyword) | \
        Q(bounty__title__icontains=keyword) | \
        Q(bounty__issue_description__icontains=keyword)

    recommended_developers = BountyFulfillment.objects.prefetch_related('bounty', 'profile') \
        .filter(keywords_filter).values('fulfiller_github_username', 'profile__id') \
        .exclude(fulfiller_github_username__isnull=True) \
        .exclude(fulfiller_github_username__exact='').distinct()[:10]

    verified_developers = UserVerificationModel.objects.filter(verified=True).values('user__profile__handle', 'user__profile__id')

    if invitees:
        invitees_filter = Q()
        for invite in invitees:
            invitees_filter = invitees_filter | Q(pk=invite)

        users_invite = Profile.objects.filter(invitees_filter).values('id', 'handle', 'email').distinct()

    return JsonResponse(
                {
                    'contributors': list(previously_worked_developers),
                    'recommended_developers': list(recommended_developers),
                    'verified_developers': list(verified_developers),
                    'invites': list(users_invite)
                },
                status=200)


@csrf_exempt
@login_required
@ratelimit(key='ip', rate='5/m', method=ratelimit.UNSAFE, block=True)
def change_bounty(request, bounty_id):
    # ETC-TODO: ADD UPDATE AMOUNT for ETC
    user = request.user if request.user.is_authenticated else None

    if not user:
        if request.body:
            return JsonResponse(
                {'error': _('You must be authenticated via github to use this feature!')},
                status=401)
        else:
            return redirect('/login/github?next=' + request.get_full_path())

    try:
        bounty_id = int(bounty_id)
        bounty = Bounty.objects.get(pk=bounty_id)
    except:
        if request.body:
            return JsonResponse({'error': _('Bounty doesn\'t exist!')}, status=404)
        else:
            raise Http404

    keys = [
        'title',
        'experience_level',
        'project_length',
        'bounty_type',
        'featuring_date',
        'bounty_categories',
        'issue_description',
        'permission_type',
        'project_type',
        'reserved_for_user_handle',
        'is_featured',
        'admin_override_suspend_auto_approval',
        'keywords'
    ]

    if request.body:
        can_change = (bounty.status in Bounty.OPEN_STATUSES) or \
                (bounty.can_submit_after_expiration_date and bounty.status is 'expired')
        if not can_change:
            return JsonResponse({
                'error': _('The bounty can not be changed anymore.')
            }, status=405)

        is_funder = bounty.is_funder(user.username.lower()) if user else False
        is_staff = request.user.is_staff if user else False
        if not is_funder and not is_staff:
            return JsonResponse({
                'error': _('You are not authorized to change the bounty.')
            }, status=401)

        try:
            params = json.loads(request.body)
        except Exception:
            return JsonResponse({'error': 'Invalid JSON.'}, status=400)

        bounty_changed = False
        new_reservation = False
        for key in keys:
            value = params.get(key, 0)
            if value != 0:
                if key == 'featuring_date':
                    value = timezone.make_aware(
                        timezone.datetime.fromtimestamp(int(value)),
                        timezone=UTC)

                if key == 'bounty_categories':
                    value = value.split(',')
                old_value = getattr(bounty, key)

                if value != old_value:
                    if key == 'keywords':
                        bounty.metadata['issueKeywords'] = value
                    else:
                        setattr(bounty, key, value)
                    bounty_changed = True
                    if key == 'reserved_for_user_handle' and value:
                        new_reservation = True

        bounty_increased = False
        if not bounty.is_bounties_network:
            current_amount = float(bounty.value_true)
            new_amount = float(params.get('amount')) if params.get('amount') else None
            if new_amount and current_amount != new_amount:
                bounty.value_true = new_amount
                value_in_token = params.get('value_in_token')
                bounty.value_in_token = value_in_token
                bounty.balance = value_in_token
                try:
                    bounty.token_value_in_usdt = convert_token_to_usdt(bounty.token_name)
                    bounty.value_in_usdt = convert_amount(bounty.value_true, bounty.token_name, 'USDT')
                    bounty.value_in_usdt_now = bounty.value_in_usdt
                    bounty.value_in_eth = convert_amount(bounty.value_true, bounty.token_name, 'ETH')
                    bounty_increased = True
                except ConversionRateNotFoundError as e:
                    logger.debug(e)

            current_hours = int(bounty.estimated_hours)
            new_hours = int(params.get('hours')) if params.get('hours') else None
            if new_hours and current_hours != new_hours:
                bounty.estimated_hours = new_hours
                bounty.metadata['estimatedHours'] = new_hours
                bounty_changed = True

        if not bounty_changed and not bounty_increased:
            return JsonResponse({
                'success': True,
                'msg': _('Bounty details are unchanged.'),
                'url': bounty.absolute_url,
            })

        bounty.save()

        if bounty_changed:
            event = 'bounty_changed'
            record_bounty_activity(bounty, user, event)
            record_user_action(user, event, bounty)
            maybe_market_to_email(bounty, event)
        if bounty_increased:
            event = 'increased_bounty'
            record_bounty_activity(bounty, user, event)
            record_user_action(user, event, bounty)
            maybe_market_to_email(bounty, event)



        # notify a user that a bounty has been reserved for them
        if new_reservation and bounty.bounty_reserved_for_user:
            new_reserved_issue('founders@gitcoin.co', bounty.bounty_reserved_for_user, bounty)

        return JsonResponse({
            'success': True,
            'msg': _('You successfully changed bounty details.'),
            'url': bounty.absolute_url,
        })

    result = {}
    for key in keys:
        result[key] = getattr(bounty, key)
    del result['featuring_date']

    params = {
        'title': _('Change Bounty Details'),
        'pk': bounty.pk,
        'result': json.dumps(result),
        'is_bounties_network': bounty.is_bounties_network,
        'token_name': bounty.token_name,
        'token_address': bounty.token_address,
        'amount': bounty.get_value_true,
        'estimated_hours': bounty.estimated_hours
    }

    return TemplateResponse(request, 'bounty/change.html', params)


def get_users(request):
    token = request.GET.get('token', None)
    add_non_gitcoin_users = not request.GET.get('suppress_non_gitcoiners', None)

    if request.is_ajax():
        q = request.GET.get('term', '').lower()
        profiles = Profile.objects.filter(handle__startswith=q)
        results = []
        # try gitcoin
        for user in profiles:
            profile_json = {}
            profile_json['id'] = user.id
            profile_json['text'] = user.handle
            profile_json['avatar_url'] = user.avatar_url
            if user.avatar_baseavatar_related.filter(active=True).exists():
                profile_json['avatar_id'] = user.avatar_baseavatar_related.filter(active=True).first().pk
                profile_json['avatar_url'] = user.avatar_baseavatar_related.filter(active=True).first().avatar_url
            profile_json['preferred_payout_address'] = user.preferred_payout_address
            results.append(profile_json)
        # try github
        if not len(results) and add_non_gitcoin_users:
            search_results = search_users(q, token=token)
            for result in search_results:
                profile_json = {}
                profile_json['id'] = -1
                profile_json['text'] = result.login
                profile_json['email'] = None
                profile_json['avatar_id'] = None
                profile_json['avatar_url'] = result.avatar_url
                profile_json['preferred_payout_address'] = None
                # dont dupe github profiles and gitcoin profiles in user search
                if profile_json['text'].lower() not in [p['text'].lower() for p in profiles]:
                    results.append(profile_json)
        # just take users word for it
        if not len(results) and add_non_gitcoin_users:
            profile_json = {}
            profile_json['id'] = -1
            profile_json['text'] = q
            profile_json['email'] = None
            profile_json['avatar_id'] = None
            profile_json['preferred_payout_address'] = None
            results.append(profile_json)
        data = json.dumps(results)
    else:
        raise Http404
    mimetype = 'application/json'
    return HttpResponse(data, mimetype)


def get_kudos(request):
    autocomplete_kudos = {
        'copy': "No results found.  Try these categories: ",
        'autocomplete': ['rare','common','ninja','soft skills','programming']
    }
    if request.is_ajax():
        q = request.GET.get('term')
        network = request.GET.get('network', None)
        filter_by_address = request.GET.get('filter_by_address', '')
        eth_to_usd = convert_token_to_usdt('ETH')
        kudos_by_name = Token.objects.filter(name__icontains=q)
        kudos_by_desc = Token.objects.filter(description__icontains=q)
        kudos_by_tags = Token.objects.filter(tags__icontains=q)
        kudos_pks = (kudos_by_desc | kudos_by_name | kudos_by_tags).values_list('pk', flat=True)
        kudos = Token.objects.filter(pk__in=kudos_pks, hidden=False, num_clones_allowed__gt=0).order_by('name')
        if filter_by_address:
            kudos = kudos.filter(owner_address=filter_by_address)
        is_staff = request.user.is_staff if request.user.is_authenticated else False
        if not is_staff:
            kudos = kudos.filter(send_enabled_for_non_gitcoin_admins=True)
        if network:
            kudos = kudos.filter(contract__network=network)
        results = []
        for token in kudos:
            kudos_json = {}
            kudos_json['id'] = token.id
            kudos_json['token_id'] = token.token_id
            kudos_json['name'] = token.name
            kudos_json['name_human'] = humanize_name(token.name)
            kudos_json['description'] = token.description
            kudos_json['image'] = token.preview_img_url

            kudos_json['price_finney'] = token.price_finney / 1000
            kudos_json['price_usd'] = eth_to_usd * kudos_json['price_finney']
            kudos_json['price_usd_humanized'] = f"${round(kudos_json['price_usd'], 2)}"

            results.append(kudos_json)
        if not results:
            results = [autocomplete_kudos]
        data = json.dumps(results)
    else:
        raise Http404
    mimetype = 'application/json'
    return HttpResponse(data, mimetype)


def hackathon(request, hackathon='', panel='prizes'):
    """Handle rendering of HackathonEvents. Reuses the dashboard template."""

    try:
        hackathon_event = HackathonEvent.objects.filter(slug__iexact=hackathon).prefetch_related('sponsor_profiles').latest('id')
    except HackathonEvent.DoesNotExist:
        return redirect(reverse('get_hackathons'))

    title = hackathon_event.name.title()
    network = get_default_network()
    hackathon_not_started = timezone.now() < hackathon_event.start_date and not request.user.is_staff
    # if hackathon_not_started:
        # return redirect(reverse('hackathon_onboard', args=(hackathon_event.slug,)))

    orgs = []

    following_tribes = []

    if request.user and hasattr(request.user, 'profile'):
        following_tribes = request.user.profile.tribe_members.filter(
            org__in=hackathon_event.sponsor_profiles.all()
        ).values_list('org__handle', flat=True)

    for sponsor_profile in hackathon_event.sponsor_profiles.all():
        org = {
            'display_name': sponsor_profile.name,
            'avatar_url': sponsor_profile.avatar_url,
            'org_name': sponsor_profile.handle,
            'follower_count': sponsor_profile.tribe_members.all().count(),
            'followed': True if sponsor_profile.handle in following_tribes else False,
            'bounty_count': Bounty.objects.filter(bounty_owner_github_username=sponsor_profile.handle).count()
        }
        orgs.append(org)
    if hasattr(request.user, 'profile') == False:
        is_registered = False
    else:
        is_registered = HackathonRegistration.objects.filter(registrant=request.user.profile,
                                                             hackathon=hackathon_event) if request.user and request.user.profile else None

    # if not is_registered and not (request.user and (request.user.is_staff or request.user.is_superuser)):
        # return redirect(reverse('hackathon_onboard', args=(hackathon_event.slug,)))

    view_tags = get_tags(request)
    active_tab = 0
    if panel == "prizes":
        active_tab = 0
    elif panel == "townsquare":
        active_tab = 1
    elif panel == "projects":
        active_tab = 2
    elif panel == "chat":
        active_tab = 3
    elif panel == "participants":
        active_tab = 4



    params = {
        'active': 'dashboard',
        'prize_count': hackathon_event.get_current_bounties.count(),
        'type': 'hackathon',
        'title': title,
        'target': f'/activity?what=hackathon:{hackathon_event.id}',
        'orgs': orgs,
        'keywords': json.dumps([str(key) for key in Keyword.objects.all().values_list('keyword', flat=True)]),
        'hackathon': hackathon_event,
        'hackathon_obj': HackathonEventSerializer(hackathon_event).data,
        'is_registered': json.dumps(True if is_registered else False),
        'hackathon_not_started': hackathon_not_started,
        'user': request.user,
        'tags': view_tags,
        'activities': [],
        'SHOW_DRESSING': False,
        'use_pic_card': True,
        'projects': [],
        'panel': active_tab
    }

    if hackathon_event.identifier == 'grow-ethereum-2019':
        params['card_desc'] = "The ‘Grow Ethereum’ Hackathon runs from Jul 29, 2019 - Aug 15, 2019 and features over $10,000 in bounties"

    elif hackathon_event.identifier == 'beyondblockchain_2019':
        from dashboard.context.hackathon_explorer import beyondblockchain_2019
        params['sponsors'] = beyondblockchain_2019

    elif hackathon_event.identifier == 'eth_hack':
        from dashboard.context.hackathon_explorer import eth_hack
        params['sponsors'] = eth_hack

    params['keywords'] = programming_languages + programming_languages_full
    params['active'] = 'users'

    return TemplateResponse(request, 'dashboard/index-vue.html', params)


def hackathon_onboard(request, hackathon=''):
    referer = request.META.get('HTTP_REFERER', '')
    sponsors = {}
    is_registered = False
    try:
        hackathon_event = HackathonEvent.objects.filter(slug__iexact=hackathon).latest('id')
        hackathon_sponsors = HackathonSponsor.objects.filter(hackathon=hackathon_event)
        profile = request.user.profile if request.user.is_authenticated and hasattr(request.user, 'profile') else None
        is_registered = HackathonRegistration.objects.filter(registrant=profile, hackathon=hackathon_event) if profile else None

        if hackathon_sponsors:
            sponsors_gold = []
            sponsors_silver = []
            for hackathon_sponsor in hackathon_sponsors:
                sponsor = Sponsor.objects.get(name=hackathon_sponsor.sponsor)
                sponsor_obj = {
                    'name': sponsor.name,
                }
                if sponsor.tribe:
                    sponsor_obj['members'] = TribeMember.objects.filter(profile=sponsor.tribe).count()
                    sponsor_obj['handle'] = sponsor.tribe.handle

                if sponsor.logo_svg:
                    sponsor_obj['logo'] = sponsor.logo_svg.url
                elif sponsor.logo:
                    sponsor_obj['logo'] = sponsor.logo.url

                if hackathon_sponsor.sponsor_type == 'G':
                    sponsors_gold.append(sponsor_obj)
                else:
                    sponsors_silver.append(sponsor_obj)

            sponsors = {
                'sponsors_gold': sponsors_gold,
                'sponsors_silver': sponsors_silver
            }

    except HackathonEvent.DoesNotExist:
        hackathon_event = HackathonEvent.objects.last()

    params = {
        'active': 'hackathon_onboard',
        'title': f'{hackathon_event.name.title()} Onboard',
        'hackathon': hackathon_event,
        'referer': referer,
        'is_registered': is_registered,
        'sponsors': sponsors,
        'onboard': True
    }

    if Poll.objects.filter(hackathon=hackathon_event).exists():
        params['poll'] = Poll.objects.filter(hackathon=hackathon_event).order_by('created_on').last()

    return TemplateResponse(request, 'dashboard/hackathon/onboard.html', params)


@csrf_exempt
@require_POST
def save_hackathon(request, hackathon):
    description = clean(
        request.POST.get('description'),
        tags=['a', 'abbr', 'acronym', 'b', 'blockquote', 'code', 'em', 'p', 's' 'u', 'br', 'i', 'li', 'ol', 'strong', 'ul', 'img', 'h1', 'h2', 'h3', 'h4', 'h5', 'h6', 'iframe', 'pre'],
        attributes={
            'a': ['href', 'title'],
            'abbr': ['title'],
            'acronym': ['title'],
            'img': ['src'],
            'iframe': ['src', 'frameborder', 'allowfullscreen'],
            '*': ['class', 'style']},
        styles=['background-color', 'color'],
        protocols=['http', 'https', 'mailto'],
        strip=True,
        strip_comments=True
    )

    if request.user.is_authenticated and request.user.is_staff:
        profile = request.user.profile if hasattr(request.user, 'profile') else None

        hackathon_event = HackathonEvent.objects.filter(slug__iexact=hackathon).latest('id')
        hackathon_event.description = description
        hackathon_event.save()
        return JsonResponse(
            {
                'success': True,
                'is_my_org': True,
            },
            status=200)
    else:
        return JsonResponse(
            {
                'success': False,
                'is_my_org': False,
            },
            status=401)


def hackathon_project(request, hackathon='', project=''):
    return hackathon_projects(request, hackathon, project)


def hackathon_projects(request, hackathon='', specify_project=''):
    q = clean(request.GET.get('q', ''), strip=True)
    order_by = clean(request.GET.get('order_by', '-created_on'), strip=True)
    filters = clean(request.GET.get('filters', ''), strip=True)
    sponsor = clean(request.GET.get('sponsor', ''), strip=True)
    page = request.GET.get('page', 1)

    try:
        hackathon_event = HackathonEvent.objects.filter(slug__iexact=hackathon).latest('id')
    except HackathonEvent.DoesNotExist:
        hackathon_event = HackathonEvent.objects.last()

    title = f'{hackathon_event.name.title()} Projects'
    desc = f"{title} in the recent Gitcoin Virtual Hackathon"
    avatar_url = hackathon_event.logo.url if hackathon_event.logo else ''
    if order_by not in {'created_on', '-created_on'}:
        order_by = '-created_on'

    projects = HackathonProject.objects.filter(hackathon=hackathon_event).exclude(status='invalid').prefetch_related('profiles').order_by(order_by).select_related('bounty')

    sponsors_list = []
    for project in projects:
        sponsor_item = {
            'avatar_url': project.bounty.avatar_url,
            'org_name': project.bounty.org_name
        }
        sponsors_list.append(sponsor_item)

    sponsors_list = list({v['org_name']:v for v in sponsors_list}.values())

    if q:
        projects = projects.filter(
            Q(name__icontains=q) |
            Q(summary__icontains=q) |
            Q(profiles__handle__icontains=q)
        )

    if sponsor:
        projects_sponsor=[]
        for project in projects:
            if sponsor == project.bounty.org_name:
                projects_sponsor.append(project)
        projects = projects_sponsor

    if filters == 'winners':
        projects = projects.filter(
            Q(badge__isnull=False)
        )
    if specify_project:
        projects = projects.filter(name__iexact=specify_project.replace('-', ' '))
        if projects.exists():
            project = projects.first()
            title = project.name
            desc = f'This project was created in the Gitcoin {hackathon_event.name.title()} Virtual Hackathon'
            if project.logo:
                avatar_url = project.logo.url


    projects_paginator = Paginator(projects, 9)

    try:
        projects_paginated = projects_paginator.page(page)
    except PageNotAnInteger:
        projects_paginated = projects_paginator.page(1)
    except EmptyPage:
        projects_paginated = projects_paginator.page(projects_paginator.num_pages)

    params = {
        'active': 'hackathon_onboard',
        'title': title,
        'card_desc': desc,
        'hackathon': hackathon_event,
        'sponsors_list': sponsors_list,
        'sponsor': sponsor,
        'avatar_url': avatar_url,
        'projects': projects_paginated,
        'order_by': order_by,
        'filters': filters,
        'query': q.split
    }

    return TemplateResponse(request, 'dashboard/hackathon/projects.html', params)


@csrf_exempt
def hackathon_get_project(request, bounty_id, project_id=None):
    profile = request.user.profile if request.user.is_authenticated and hasattr(request.user, 'profile') else None

    try:
        bounty = Bounty.objects.get(id=bounty_id)
        projects = HackathonProject.objects.filter(bounty__standard_bounties_id=bounty.standard_bounties_id, profiles__id=profile.id).nocache()
    except HackathonProject.DoesNotExist:
        pass

    if project_id:
        project_selected = projects.filter(id=project_id).first()
    else:
        project_selected = None

    params = {
        'bounty_id': bounty_id,
        'bounty': bounty,
        'projects': projects,
        'project_selected': project_selected
    }
    return TemplateResponse(request, 'dashboard/hackathon/project_new.html', params)


@csrf_exempt
@require_POST
def hackathon_save_project(request):

    project_id = request.POST.get('project_id')
    bounty_id = request.POST.get('bounty_id')
    profiles = request.POST.getlist('profiles[]')
    logo = request.FILES.get('logo')
    looking_members = request.POST.get('looking-members', '') == 'on'
    message = request.POST.get('looking-members-message', '')[:150]
    profile = request.user.profile if request.user.is_authenticated and hasattr(request.user, 'profile') else None
    error_response = invalid_file_response(logo, supported=['image/png', 'image/jpeg', 'image/jpg'])

    if error_response and error_response['status'] != 400:
        return JsonResponse(error_response)

    if profile is None:
        return JsonResponse({
            'success': False,
            'msg': '',
        })

    bounty_obj = Bounty.objects.get(pk=bounty_id)

    kwargs = {
        'name': clean(request.POST.get('name'),  strip=True),
        'hackathon': bounty_obj.event,
        'logo': request.FILES.get('logo'),
        'bounty': bounty_obj,
        'summary': clean(request.POST.get('summary'), strip=True),
        'work_url': clean(request.POST.get('work_url'), strip=True),
        'looking_members': looking_members,
        'message': message,
    }

    try:

        if profile.chat_id is '' or profile.chat_id is None:
            created, profile = associate_chat_to_profile(profile)
    except Exception as e:
        logger.info("Bounty Profile owner not apart of gitcoin")
    profiles_to_connect = [profile.chat_id]

    hackathon_admins = Profile.objects.filter(user__groups__name='hackathon-admin')

    try:
        for hack_admin in hackathon_admins:
            if hack_admin.chat_id is '' or hack_admin.chat_id is None:
                created, hack_admin = associate_chat_to_profile(hack_admin)
            profiles_to_connect.append(hack_admin.chat_id)
    except Exception as e:
        logger.debug('Error with adding admin')

    if project_id:
        try:

            project = HackathonProject.objects.filter(id=project_id, profiles__id=profile.id)

            kwargs.update({
                'logo': request.FILES.get('logo', project.first().logo)
            })

            project.update(**kwargs)

            try:
                bounty_profile = Profile.objects.get(handle=project.bounty.bounty_owner_github_username.lower())
                if bounty_profile.chat_id is '' or bounty_profile.chat_id is None:
                    created, bounty_profile = associate_chat_to_profile(bounty_profile)

                profiles_to_connect.append(bounty_profile.chat_id)
            except Exception as e:
                logger.info("Bounty Profile owner not apart of gitcoin")

            for profile_id in profiles:
                curr_profile = Profile.objects.get(id=profile_id)
                if not curr_profile.chat_id:
                    created, curr_profile = associate_chat_to_profile(curr_profile)
                profiles_to_connect.append(curr_profile.chat_id)

            add_to_channel.delay(project.first().chat_channel_id, profiles_to_connect)

            profiles.append(str(profile.id))
            project.first().profiles.set(profiles)

            invalidate_obj(project.first())

        except Exception as e:
            logger.error(f"error in record_action: {e}")
            return JsonResponse({'error': _('Error trying to save project')},
            status=401)
    else:

        try:
            project_channel_name = slugify(f'{kwargs["name"]}')

            created, channel_details = create_channel_if_not_exists({
                'team_id': settings.GITCOIN_HACK_CHAT_TEAM_ID,
                'channel_purpose': kwargs["summary"][:255],
                'channel_display_name': f'project-{project_channel_name}'[:60],
                'channel_name': project_channel_name[:60],
                'channel_type': 'P'
            })
            try:
                bounty_profile = Profile.objects.get(handle=bounty_obj.bounty_owner_github_username.lower())
                if bounty_profile.chat_id is '' or bounty_profile.chat_id is None:
                    created, bounty_profile = associate_chat_to_profile(bounty_profile)

                profiles_to_connect.append(bounty_profile.chat_id)
            except Exception as e:
                logger.info("Bounty Profile owner not apart of gitcoin")

            for profile_id in profiles:
                curr_profile = Profile.objects.get(id=profile_id)
                if not curr_profile.chat_id:
                    created, curr_profile = associate_chat_to_profile(curr_profile)
                profiles_to_connect.append(curr_profile.chat_id)

            add_to_channel.delay(channel_details, profiles_to_connect)

            kwargs.update({
                'chat_channel_id': channel_details['id']
            })
        except Exception as e:
            logger.error('Error creating project channel', e)

        project = HackathonProject.objects.create(**kwargs)
        project.save()
        profiles.append(str(profile.id))
        project.profiles.add(*list(filter(lambda profile_id: profile_id > 0, map(int, profiles))))

    return JsonResponse({
            'success': True,
            'msg': _('Project saved.')
        })


@csrf_exempt
@require_POST
def hackathon_registration(request):
    profile = request.user.profile if request.user.is_authenticated and hasattr(request.user, 'profile') else None

    hackathon = request.POST.get('name')
    referer = request.POST.get('referer')
    poll = request.POST.get('poll')
    email = request.user.email

    if not profile:
        return JsonResponse(
            {'error': _('You must be authenticated via github to use this feature!')},
            status=401)
    try:
        hackathon_event = HackathonEvent.objects.filter(slug__iexact=hackathon).latest('id')
        HackathonRegistration.objects.create(
            name=hackathon,
            hackathon=hackathon_event,
            referer=referer,
            registrant=profile
        )
        try:
            from chat.tasks import hackathon_chat_sync
            hackathon_chat_sync.delay(hackathon_event.id, profile.handle)
        except Exception as e:
            logger.error('Error while adding to chat', e)

        if poll:
            poll = json.loads(poll)
            set_questions = {}
            for entry in poll:
                try:
                    question = Question.objects.get(id=int(entry['name']))
                    option = Option.objects.get(id=int(entry['value']))

                    try:
                        Answer.objects.get(user=request.user, question=question, choice=option)
                    except Answer.DoesNotExist:
                        Answer.objects.create(user=request.user, question=question, choice=option)

                    values = set_questions.get(entry['name'], []) or []
                    values.append(int(entry['value']))
                    set_questions[entry['name']] = values
                except Question.DoesNotExist as e:
                    logger.error(str(e))
            for (question, choices) in set_questions.items():
                Answer.objects.exclude(user=request.user, question__id=int(question), choice__in=choices).delete()

    except Exception as e:
        logger.error('Error while saving registration', e)

    client = MailChimp(mc_api=settings.MAILCHIMP_API_KEY, mc_user=settings.MAILCHIMP_USER)
    mailchimp_data = {
            'email_address': email,
            'status_if_new': 'subscribed',
            'status': 'subscribed',

            'merge_fields': {
                'HANDLE': profile.handle,
                'HACKATHON': hackathon,
            },
        }

    user_email_hash = hashlib.md5(email.encode('utf')).hexdigest()

    try:
        client.lists.members.create_or_update(settings.MAILCHIMP_LIST_ID_HACKERS, user_email_hash, mailchimp_data)

        client.lists.members.tags.update(
            settings.MAILCHIMP_LIST_ID_HACKERS,
            user_email_hash,
            {
                'tags': [
                    {'name': hackathon, 'status': 'active'},
                ],
            }
        )
        print('pushed_to_list')
    except Exception as e:
        logger.error(f"error in record_action: {e}")
        pass

    if referer and '/issue/' in referer and is_safe_url(referer, request.get_host()):
        messages.success(request, _(f'You have successfully registered to {hackathon_event.name}. Happy hacking!'))
        redirect = referer
    else:
        messages.success(request, _(f'You have successfully registered to {hackathon_event.name}. Happy hacking!'))
        redirect = f'/hackathon/{hackathon}'

    return JsonResponse({'redirect': redirect})


def get_hackathons(request):
    """Handle rendering all Hackathons."""

    events = {
        'current': HackathonEvent.objects.current().filter(visible=True).order_by('start_date'),
        'upcoming': HackathonEvent.objects.upcoming().filter(visible=True).order_by('start_date'),
        'finished': HackathonEvent.objects.finished().filter(visible=True).order_by('-start_date'),
    }
    params = {
        'active': 'hackathons',
        'title': 'Hackathons',
        'card_desc': "Gitcoin runs Virtual Hackathons. Learn, earn, and connect with the best hackers in the space -- only on Gitcoin.",
        'events': events,
    }
    return TemplateResponse(request, 'dashboard/hackathon/hackathons.html', params)


@login_required
def board(request):
    """Handle the board view."""

    user = request.user if request.user.is_authenticated else None
    keywords = user.profile.keywords

    context = {
        'is_outside': True,
        'active': 'dashboard',
        'title': 'Dashboard',
        'card_title': _('Dashboard'),
        'card_desc': _('Manage all your activity.'),
        'avatar_url': static('v2/images/helmet.png'),
        'keywords': keywords,
    }
    return TemplateResponse(request, 'board/index.html', context)


def funder_dashboard_bounty_info(request, bounty_id):
    """Per-bounty JSON data for the user dashboard"""

    user = request.user if request.user.is_authenticated else None
    if not user:
        return JsonResponse(
            {'error': _('You must be authenticated via github to use this feature!')},
            status=401)

    bounty = Bounty.objects.get(id=bounty_id)

    if bounty.status == 'open':
        interests = Interest.objects.prefetch_related('profile').filter(status='okay', bounty=bounty).all()
        profiles = [
            {'interest': {'id': i.id,
                          'issue_message': i.issue_message,
                          'pending': i.pending},
             'handle': i.profile.handle,
             'avatar_url': i.profile.avatar_url,
             'star_rating': i.profile.get_average_star_rating['overall'],
             'total_rating': i.profile.get_average_star_rating['total_rating'],
             'fulfilled_bounties': len(
                [b for b in i.profile.get_fulfilled_bounties()]),
             'leaderboard_rank': i.profile.get_contributor_leaderboard_index(),
             'id': i.profile.id} for i in interests]
    elif bounty.status == 'started':
        interests = Interest.objects.prefetch_related('profile').filter(status='okay', bounty=bounty).all()
        profiles = [
            {'interest': {'id': i.id,
                          'issue_message': i.issue_message,
                          'pending': i.pending},
             'handle': i.profile.handle,
             'avatar_url': i.profile.avatar_url,
             'star_rating': i.profile.get_average_star_rating()['overall'],
             'total_rating': i.profile.get_average_star_rating()['total_rating'],
             'fulfilled_bounties': len(
                [b for b in i.profile.get_fulfilled_bounties()]),
             'leaderboard_rank': i.profile.get_contributor_leaderboard_index(),
             'id': i.profile.id} for i in interests]
    elif bounty.status == 'submitted':
        fulfillments = bounty.fulfillments.prefetch_related('profile').all()
        profiles = []
        for f in fulfillments:
            profile = {'fulfiller_metadata': f.fulfiller_metadata, 'created_on': f.created_on}
            if f.profile:
                profile.update(
                    {'handle': f.profile.handle,
                     'avatar_url': f.profile.avatar_url,
                     'preferred_payout_address': f.profile.preferred_payout_address,
                     'id': f.profile.id})
            profiles.append(profile)
    else:
        profiles = []

    return JsonResponse({
                         'id': bounty.id,
                         'profiles': profiles})


def serialize_funder_dashboard_open_rows(bounties, interests):
    return [{'users_count': len([i for i in interests if b.pk in [i_b.pk for i_b in i.bounties]]),
             'title': b.title,
             'id': b.id,
             'standard_bounties_id': b.standard_bounties_id,
             'token_name': b.token_name,
             'value_in_token': b.value_in_token,
             'value_true': b.value_true,
             'value_in_usd': b.get_value_in_usdt,
             'github_url': b.github_url,
             'absolute_url': b.absolute_url,
             'avatar_url': b.avatar_url,
             'project_type': b.project_type,
             'expires_date': b.expires_date,
             'keywords': b.keywords,
             'interested_comment': b.interested_comment,
             'bounty_owner_github_username': b.bounty_owner_github_username,
             'submissions_comment': b.submissions_comment} for b in bounties]


def serialize_funder_dashboard_submitted_rows(bounties):
    return [{'users_count': b.fulfillments.count(),
             'title': b.title,
             'id': b.id,
             'token_name': b.token_name,
             'value_in_token': b.value_in_token,
             'value_true': b.value_true,
             'value_in_usd': b.get_value_in_usdt,
             'github_url': b.github_url,
             'absolute_url': b.absolute_url,
             'avatar_url': b.avatar_url,
             'project_type': b.project_type,
             'expires_date': b.expires_date,
             'interested_comment': b.interested_comment,
             'bounty_owner_github_username': b.bounty_owner_github_username,
             'submissions_comment': b.submissions_comment} for b in bounties]


def clean_dupe(data):
    result = []

    for d in data:
        if d not in result:
            result.append(d)
    return result


def funder_dashboard(request, bounty_type):
    """JSON data for the funder dashboard"""

    if not settings.DEBUG:
        network = 'mainnet'
    else:
        network = 'rinkeby'

    user = request.user if request.user.is_authenticated else None
    if not user:
        return JsonResponse(
            {'error': _('You must be authenticated via github to use this feature!')},
            status=401)

    profile = request.user.profile

    if bounty_type == 'open':
        bounties = list(Bounty.objects.filter(
            Q(idx_status='open') | Q(override_status='open'),
            current_bounty=True,
            network=network,
            bounty_owner_github_username__iexact=profile.handle,
            ).order_by('-interested__created', '-web3_created'))
        interests = list(Interest.objects.filter(
            bounty__pk__in=[b.pk for b in bounties],
            status='okay'))
        return JsonResponse(clean_dupe(serialize_funder_dashboard_open_rows(bounties, interests)), safe=False)

    elif bounty_type == 'started':
        bounties = list(Bounty.objects.filter(
            Q(idx_status='started') | Q(override_status='started'),
            current_bounty=True,
            network=network,
            bounty_owner_github_username__iexact=profile.handle,
            ).order_by('-interested__created', '-web3_created'))
        interests = list(Interest.objects.filter(
            bounty__pk__in=[b.pk for b in bounties],
            status='okay'))
        return JsonResponse(clean_dupe(serialize_funder_dashboard_open_rows(bounties, interests)), safe=False)

    elif bounty_type == 'submitted':
        bounties = Bounty.objects.prefetch_related('fulfillments').distinct('id').filter(
            Q(idx_status='submitted') | Q(override_status='submitted'),
            current_bounty=True,
            network=network,
            fulfillments__accepted=False,
            bounty_owner_github_username__iexact=profile.handle,
            )
        bounties.order_by('-fulfillments__created_on')
        return JsonResponse(serialize_funder_dashboard_submitted_rows(bounties), safe=False)

    elif bounty_type == 'expired':
        bounties = Bounty.objects.filter(
            Q(idx_status='expired') | Q(override_status='expired'),
            current_bounty=True,
            network=network,
            bounty_owner_github_username__iexact=profile.handle,
            ).order_by('-expires_date')

        return JsonResponse([{'title': b.title,
                              'token_name': b.token_name,
                              'value_in_token': b.value_in_token,
                              'value_true': b.value_true,
                              'value_in_usd': b.get_value_in_usdt,
                              'github_url': b.github_url,
                              'absolute_url': b.absolute_url,
                              'avatar_url': b.avatar_url,
                              'project_type': b.project_type,
                              'expires_date': b.expires_date,
                              'interested_comment': b.interested_comment,
                              'submissions_comment': b.submissions_comment}
                              for b in bounties], safe=False)



def contributor_dashboard(request, bounty_type):
    """JSON data for the contributor dashboard"""

    if not settings.DEBUG:
        network = 'mainnet'
    else:
        network = 'rinkeby'

    user = request.user if request.user.is_authenticated else None

    if not user:
        return JsonResponse(
            {'error': _('You must be authenticated via github to use this feature!')},
            status=401)

    profile = request.user.profile
    if bounty_type == 'work_in_progress':
        status = ['open', 'started']
        pending = False

    elif bounty_type == 'interested':
        status = ['open']
        pending = True

    elif bounty_type == 'work_submitted':
        status = ['submitted']
        pending = False

    if status:
        bounties = Bounty.objects.current().filter(
            interested__profile=profile,
            interested__status='okay',
            interested__pending=pending,
            idx_status__in=status,
            network=network,
            current_bounty=True).order_by('-interested__created')

        return JsonResponse([{'title': b.title,
                                'id': b.id,
                                'token_name': b.token_name,
                                'value_in_token': b.value_in_token,
                                'value_true': b.value_true,
                                'value_in_usd': b.get_value_in_usdt,
                                'github_url': b.github_url,
                                'absolute_url': b.absolute_url,
                                'avatar_url': b.avatar_url,
                                'project_type': b.project_type,
                                'expires_date': b.expires_date,
                                'interested_comment': b.interested_comment,
                                'submissions_comment': b.submissions_comment}
                                for b in bounties], safe=False)


@require_POST
@login_required
def change_user_profile_banner(request):
    """Handle Profile Banner Uploads"""

    filename = request.POST.get('banner')

    handle = request.user.profile.handle

    try:
        profile = profile_helper(handle, True)
        is_valid = request.user.profile.id == profile.id
        if filename[0:7] != '/static' or filename.split('/')[-1] not in load_files_in_directory('wallpapers'):
            is_valid = False
        if not is_valid:
            return JsonResponse(
                {'error': 'Bad request'},
                status=401)
        profile.profile_wallpaper = filename
        profile.save()
    except (ProfileNotFoundException, ProfileHiddenException):
        raise Http404

    response = {
        'status': 200,
        'message': 'User banner image has been updated.'
    }
    return JsonResponse(response)


@csrf_exempt
@require_POST
def choose_persona(request):

    if request.user.is_authenticated:
        profile = request.user.profile if hasattr(request.user, 'profile') else None
        if not profile:
            return JsonResponse(
                { 'error': _('You must be authenticated') },
                status=401
            )
        persona = request.POST.get('persona')
        if persona == 'persona_is_funder':
            profile.persona_is_funder = True
            profile.selected_persona = 'funder'
        elif persona == 'persona_is_hunter':
            profile.persona_is_hunter = True
            profile.selected_persona = 'hunter'
        profile.save()
    else:
        return JsonResponse(
            { 'error': _('You must be authenticated') },
            status=401
        )


    return JsonResponse(
        {
            'success': True,
            'persona': persona,
        },
        status=200
    )


def is_my_tribe_member(leader_profile, tribe_member):
    return any([tribe_member.org.handle.lower() == org.lower()
                for org in leader_profile.organizations])


@require_POST
def set_tribe_title(request):
    if request.user.is_authenticated:
        leader_profile = request.user.profile if hasattr(request.user,
                                                         'profile') else None
        member = request.POST.get('member')
        tribe_member = TribeMember.objects.get(pk=member)
        if not tribe_member:
            raise Http404
        if not is_my_tribe_member(leader_profile, tribe_member):
            return HttpResponse(status=403)
        tribe_member.title = request.POST.get('title')
        tribe_member.save()
        return JsonResponse({'success': True}, status=200)
    else:
        raise Http404


@csrf_exempt
@require_POST
def join_tribe(request, handle):
    if request.user.is_authenticated:
        profile = request.user.profile if hasattr(request.user, 'profile') else None
        try:
            TribeMember.objects.get(profile=profile, org__handle=handle.lower()).delete()
            return JsonResponse(
            {
                'success': True,
                'is_member': False,
            },
            status=200)
        except TribeMember.DoesNotExist:
            kwargs = {
                'org': Profile.objects.filter(handle=handle.lower()).first(),
                'profile': profile,
                'why': 'api',
            }
            tribemember = TribeMember.objects.create(**kwargs)
            tribemember.save()

            return JsonResponse(
                {
                    'success': True,
                    'is_member': True,
                },
                status=200
            )
    else:
        return JsonResponse(
            { 'error': _('You must be authenticated via github to use this feature!') },
            status=401
        )




@csrf_exempt
@require_POST
def tribe_leader(request):
    if request.user.is_authenticated:
        member = request.POST.get('member')
        try:
            tribemember = TribeMember.objects.get(pk=member)
            is_my_org = request.user.is_authenticated and any([tribemember.org.handle.lower() == org.lower() for org in request.user.profile.organizations ])

            if is_my_org:
                tribemember.leader = True
                tribemember.save()
                return JsonResponse(
                    {
                        'success': True,
                        'is_leader': True,
                    },
                    status=200
                )
            else:
                return JsonResponse(
                    {
                        'success': False,
                        'is_my_org': False,
                    },
                    status=401
                )

        except Exception:

            return JsonResponse(
                {
                    'success': False,
                    'is_leader': False,
                },
                status=401
            )


@csrf_exempt
@require_POST
def save_tribe(request,handle):

    if not request.user.is_authenticated:
        return JsonResponse(
            {
                'success': False,
                'is_my_org': False,
                'message': 'user needs to be authenticated to use this'
            },
            status=405
        )

    try:
        is_my_org = request.user.is_authenticated and any([handle.lower() == org.lower() for org in request.user.profile.organizations ])
        if not is_my_org:
            return JsonResponse(
                {
                    'success': False,
                    'is_my_org': False,
                    'message': 'this operation is permitted to tribe owners only'
                },
                status=405
            )

        if request.POST.get('tribe_description'):

            tribe_description = clean(
                request.POST.get('tribe_description'),
                tags=['a', 'abbr', 'acronym', 'b', 'blockquote', 'code', 'em', 'p', 'u', 'br', 'i', 'li', 'ol', 'strong', 'ul', 'img', 'h1', 'h2'],
                attributes={'a': ['href', 'title'], 'abbr': ['title'], 'acronym': ['title'], 'img': ['src'], '*': ['class']},
                styles=[],
                protocols=['http', 'https', 'mailto'],
                strip=True,
                strip_comments=True
            )
            tribe = Profile.objects.filter(handle=handle.lower()).first()
            tribe.tribe_description = tribe_description
            tribe.save()

        if request.POST.get('tribe_priority'):

            tribe_priority = clean(
                request.POST.get('tribe_priority'),
                tags=['a', 'abbr', 'acronym', 'b', 'blockquote', 'code', 'em', 'p', 'u', 'br', 'i', 'li', 'ol', 'strong', 'ul', 'img', 'h1', 'h2'],
                attributes={'a': ['href', 'title'], 'abbr': ['title'], 'acronym': ['title'], 'img': ['src'], '*': ['class']},
                styles=[],
                protocols=['http', 'https', 'mailto'],
                strip=True,
                strip_comments=True
            )
            tribe = Profile.objects.filter(handle=handle.lower()).first()
            tribe.tribe_priority = tribe_priority
            tribe.save()

            if request.POST.get('publish_to_ts'):
                title = 'updated their priority to ' + request.POST.get('priority_html_text')
                kwargs = {
                    'profile': tribe,
                    'activity_type': 'status_update',
                    'metadata': {
                        'title': title,
                        'ask': '#announce'
                    }
                }
                activity = Activity.objects.create(**kwargs)
                wall_post_email(activity)

        return JsonResponse(
            {
                'success': True,
                'is_my_org': True,
            },
            status=200
        )

    except Exception:
        return JsonResponse(
            {
                'success': False,
                'is_leader': False,
                'message': 'something went wrong'
            },
            status=500
        )

@csrf_exempt
@require_POST
def create_bounty_v1(request):

    '''
        ETC-TODO
        - evaluate validity of duplicate / redundant data in models
        - wire in email (invite + successful creation)
    '''
    response = {
        'status': 400,
        'message': 'error: Bad Request. Unable to create bounty'
    }

    user = request.user if request.user.is_authenticated else None

    if not user:
        response['message'] = 'error: user needs to be authenticated to create bounty'
        return JsonResponse(response)

    profile = request.user.profile if hasattr(request.user, 'profile') else None

    if not profile:
        response['message'] = 'error: no matching profile found'
        return JsonResponse(response)

    if not request.method == 'POST':
        response['message'] = 'error: create bounty is a POST operation'
        return JsonResponse(response)

    github_url = request.POST.get("github_url", None)
    if Bounty.objects.filter(github_url=github_url).exists():
        response = {
            'status': 303,
            'message': 'bounty already exists for this github issue'
        }
        return JsonResponse(response)

    bounty = Bounty()

    bounty.bounty_owner_profile = profile
    bounty.bounty_state = 'open'
    bounty.title = request.POST.get("title", '')
    bounty.token_name = request.POST.get("token_name", '')
    bounty.bounty_type = request.POST.get("bounty_type", '')
    bounty.project_length = request.POST.get("project_length", '')
    bounty.estimated_hours = request.POST.get("estimated_hours")
    bounty.experience_level = request.POST.get("experience_level", '')
    bounty.github_url = github_url
    bounty.bounty_owner_github_username = request.POST.get("bounty_owner_github_username")
    bounty.is_open = True
    bounty.current_bounty = True
    bounty.issue_description = request.POST.get("issue_description", '')
    bounty.attached_job_description = request.POST.get("attached_job_description", '')
    bounty.fee_amount = request.POST.get("fee_amount")
    bounty.fee_tx_id = request.POST.get("fee_tx_id")
    bounty.metadata = json.loads(request.POST.get("metadata"))
    bounty.privacy_preferences = json.loads(request.POST.get("privacy_preferences", {}))
    bounty.funding_organisation = request.POST.get("funding_organisation")
    bounty.repo_type = request.POST.get("repo_type", 'public')
    bounty.project_type = request.POST.get("project_type", 'traditional')
    bounty.permission_type = request.POST.get("permission_type", 'permissionless')
    bounty.bounty_categories = request.POST.get("bounty_categories", '').split(',')
    bounty.network = request.POST.get("network", 'mainnet')
    bounty.admin_override_suspend_auto_approval = not request.POST.get("auto_approve_workers", True)
    bounty.value_in_token = request.POST.get("value_in_token", 0)
    bounty.token_address = request.POST.get("token_address")
    bounty.bounty_owner_email = request.POST.get("bounty_owner_email")
    bounty.bounty_owner_name = request.POST.get("bounty_owner_name", '') # ETC-TODO: REMOVE ?
    bounty.contract_address = bounty.token_address          # ETC-TODO: REMOVE ?
    bounty.balance = bounty.value_in_token                  # ETC-TODO: REMOVE ?
    bounty.raw_data = request.POST.get("raw_data", {})      # ETC-TODO: REMOVE ?
    bounty.web3_type = request.POST.get("web3_type", '')
    bounty.value_true = request.POST.get("amount", 0)
    bounty.bounty_owner_address = request.POST.get("bounty_owner_address", 0)

    current_time = timezone.now()

    bounty.web3_created = current_time
    bounty.last_remarketed = current_time

    try:
        bounty.token_value_in_usdt = convert_token_to_usdt(bounty.token_name)
        bounty.value_in_usdt = convert_amount(bounty.value_true, bounty.token_name, 'USDT')
        bounty.value_in_usdt_now = bounty.value_in_usdt
        bounty.value_in_eth = convert_amount(bounty.value_true, bounty.token_name, 'ETH')

    except ConversionRateNotFoundError as e:
        logger.debug(e)

    # bounty expiry date
    expires_date = int(request.POST.get("expires_date", 9999999999))
    bounty.expires_date = timezone.make_aware(
        timezone.datetime.fromtimestamp(expires_date),
        timezone=UTC
    )

    # bounty github data
    try:
        kwargs = get_url_dict(bounty.github_url)
        bounty.github_issue_details = get_gh_issue_details(**kwargs)
    except Exception as e:
        logger.error(e)

    # bounty is featured bounty
    bounty.is_featured = request.POST.get("is_featured", False)
    if bounty.is_featured:
        bounty.featuring_date = current_time

    # bounty is reserved for a user
    reserved_for_username = request.POST.get("bounty_reserved_for")
    if reserved_for_username:
        bounty.bounty_reserved_for_user = Profile.objects.get(handle=reserved_for_username.lower())
        if bounty.bounty_reserved_for_user:
            bounty.reserved_for_user_from = current_time
            release_to_public_after = request.POST.get("release_to_public")

            if release_to_public_after == "3-days":
                bounty.reserved_for_user_expiration = bounty.reserved_for_user_from + timezone.timedelta(days=3)
            elif release_to_public_after == "1-week":
                bounty.reserved_for_user_expiration = bounty.reserved_for_user_from + timezone.timedelta(weeks=1)

    # bounty is mapped to a hackathon
    event_tag = request.POST.get('eventTag')
    if event_tag:
        try:
            event = HackathonEvent.objects.filter(name__iexact=event_tag).latest('id')
            bounty.event = event
        except Exception as e:
            logger.error(e)

    # coupon code
    coupon_code = request.POST.get("coupon_code")
    try:
        if coupon_code:
            coupon = Coupon.objects.get(code=coupon_code)
            if coupon:
                bounty.coupon_code = coupon
    except Exception as e:
        logger.error(e)

    bounty.save()

    # save again so we have the primary key set and now we can set the
    # standard_bounties_id

    bounty.save()

    activity_ref = request.POST.get('activity', False)
    if activity_ref:
        try:
            comment = f'New Bounty created {bounty.get_absolute_url()}'
            activity_id = int(activity_ref)
            activity = Activity.objects.get(id=activity_id)
            activity.bounty = bounty
            activity.save()
            Comment.objects.create(profile=bounty.bounty_owner_profile, activity=activity, comment=comment)
        except (ValueError, Activity.DoesNotExist) as e:
            print(e)

    event_name = 'new_bounty'
    record_bounty_activity(bounty, user, event_name)
    maybe_market_to_email(bounty, event_name)

    # maybe_market_to_slack(bounty, event_name)
    # maybe_market_to_user_slack(bounty, event_name)
    # maybe_market_to_user_discord(bounty, event_name)

    response = {
        'status': 204,
        'message': 'bounty successfully created',
        'bounty_url': bounty.url
    }

    return JsonResponse(response)


@csrf_exempt
@require_POST
def cancel_bounty_v1(request):
    '''
        ETC-TODO
        - wire in email (invite + successful cancellation)
    '''
    response = {
        'status': 400,
        'message': 'error: Bad Request. Unable to cancel bounty'
    }

    user = request.user if request.user.is_authenticated else None

    if not user:
        response['message'] = 'error: user needs to be authenticated to cancel bounty'
        return JsonResponse(response)

    profile = request.user.profile if hasattr(request.user, 'profile') else None

    if not profile:
        response['message'] = 'error: no matching profile found'
        return JsonResponse(response)

    if not request.method == 'POST':
        response['message'] = 'error: cancel bounty is a POST operation'
        return JsonResponse(response)

    try:
       bounty = Bounty.objects.get(pk=request.POST.get('pk'))
    except Bounty.DoesNotExist:
        response['message'] = 'error: bounty not found'
        return JsonResponse(response)

    if bounty.bounty_state in ['cancelled', 'done']:
        response['message'] = 'error: bounty in ' + bounty.bounty_state + ' state cannot be cancelled'
        return JsonResponse(response)

    is_funder = bounty.is_funder(user.username.lower()) if user else False

    if not is_funder:
        response['message'] = 'error: bounty cancellation is bounty funder operation'
        return JsonResponse(response)

    canceled_bounty_reason = request.POST.get('canceled_bounty_reason')
    if not canceled_bounty_reason:
        response['message'] = 'error: missing canceled_bounty_reason'
        return JsonResponse(response)

    event_name = 'killed_bounty'
    record_bounty_activity(bounty, user, event_name)
    # maybe_market_to_email(bounty, event_name)
    # maybe_market_to_slack(bounty, event_name)
    # maybe_market_to_user_slack(bounty, event_name)

    bounty.bounty_state = 'cancelled'
    bounty.idx_status = 'cancelled'
    bounty.is_open = False
    bounty.canceled_on = timezone.now()
    bounty.canceled_bounty_reason = canceled_bounty_reason
    bounty.save()

    response = {
        'status': 204,
        'message': 'bounty successfully cancelled',
        'bounty_url': bounty.url
    }

    return JsonResponse(response)


@csrf_exempt
@require_POST
def fulfill_bounty_v1(request):
    '''
        ETC-TODO
        - wire in email (invite + successful fulfillment)
        - evalute BountyFulfillment unused fields
    '''
    response = {
        'status': 400,
        'message': 'error: Bad Request. Unable to fulfill bounty'
    }

    user = request.user if request.user.is_authenticated else None

    if not user:
        response['message'] = 'error: user needs to be authenticated to fulfill bounty'
        return JsonResponse(response)

    profile = request.user.profile if hasattr(request.user, 'profile') else None

    if not profile:
        response['message'] = 'error: no matching profile found'
        return JsonResponse(response)

    if not request.method == 'POST':
        response['message'] = 'error: fulfill bounty is a POST operation'
        return JsonResponse(response)

    try:
       bounty = Bounty.objects.get(github_url=request.POST.get('issueURL'))
    except Bounty.DoesNotExist:
        response['message'] = 'error: bounty not found'
        return JsonResponse(response)

    if bounty.bounty_state in ['cancelled', 'done']:
        response['message'] = 'error: bounty in ' + bounty.bounty_state + ' state cannot be fulfilled'
        return JsonResponse(response)

    if BountyFulfillment.objects.filter(bounty=bounty, profile=profile):
        response['message'] = 'error: user can submit once per bounty'
        return JsonResponse(response)

    fulfiller_address = request.POST.get('fulfiller_address')
    if not fulfiller_address:
        response['message'] = 'error: missing fulfiller_address'
        return JsonResponse(response)

    fulfiller_email = request.POST.get('email')
    if not fulfiller_email:
        response['message'] = 'error: missing email'
        return JsonResponse(response)

    hours_worked = request.POST.get('hoursWorked')
    if not hours_worked or not hours_worked.isdigit():
        response['message'] = 'error: missing hoursWorked'
        return JsonResponse(response)

    fulfiller_github_url = request.POST.get('githubPRLink')
    if not fulfiller_github_url:
        response['message'] = 'error: missing githubPRLink'
        return JsonResponse(response)

    event_name = 'work_submitted'
    record_bounty_activity(bounty, user, event_name)
    maybe_market_to_email(bounty, event_name)
    # maybe_market_to_slack(bounty, event_name)
    # maybe_market_to_user_slack(bounty, event_name)

    if bounty.bounty_state != 'work_submitted':
        bounty.bounty_state = 'work_submitted'
        bounty.idx_status = 'submitted'

    bounty.num_fulfillments += 1
    bounty.save()

    fulfillment = BountyFulfillment()

    fulfillment.bounty = bounty
    fulfillment.profile = profile

    now = timezone.now()
    fulfillment.created_on = now
    fulfillment.modified_on = now
    fulfillment.funder_last_notified_on = now
    fulfillment.fulfiller_github_username = profile.handle

    # fulfillment.fulfiller_name    ETC-TODO: REMOVE ?
    # fulfillment.fulfillment_id    ETC-TODO: REMOVE ?

    fulfillment.fulfiller_address = fulfiller_address
    fulfillment.fulfiller_email = fulfiller_email
    fulfillment.fulfiller_hours_worked = hours_worked
    fulfillment.fulfiller_github_url = fulfiller_github_url

    fulfiller_metadata = request.POST.get('metadata', {})
    fulfillment.fulfiller_metadata = json.loads(fulfiller_metadata)

    fulfillment.save()

    response = {
        'status': 204,
        'message': 'bounty successfully fulfilled',
        'bounty_url': bounty.url
    }

    return JsonResponse(response)


@csrf_exempt
@require_POST
def payout_bounty_v1(request, fulfillment_id):
    '''
        ETC-TODO
        - wire in email (invite + successful payout)
        - invoke blockscout to check status
        - add new bounty_state : pending verification
        - handle multiple payouts

        {
            amount: <integer>,
            bounty_owner_address : <char>,
            token_name : <char>
        }
    '''
    response = {
        'status': 400,
        'message': 'error: Bad Request. Unable to payout bounty'
    }

    user = request.user if request.user.is_authenticated else None

    if not user:
        response['message'] = 'error: user needs to be authenticated to fulfill bounty'
        return JsonResponse(response)

    profile = request.user.profile if hasattr(request.user, 'profile') else None

    if not profile:
        response['message'] = 'error: no matching profile found'
        return JsonResponse(response)

    if not request.method == 'POST':
        response['message'] = 'error: fulfill bounty is a POST operation'
        return JsonResponse(response)

    if not fulfillment_id:
        response['message'] = 'error: missing parameter fulfillment_id'
        return JsonResponse(response)

    try:
        fulfillment = BountyFulfillment.objects.get(pk=str(fulfillment_id))
        bounty = fulfillment.bounty
    except BountyFulfillment.DoesNotExist:
        response['message'] = 'error: bounty fulfillment not found'
        return JsonResponse(response)


    if bounty.bounty_state in ['cancelled', 'done']:
        response['message'] = 'error: bounty in ' + bounty.bounty_state + ' state cannot be paid out'
        return JsonResponse(response)

    is_funder = bounty.is_funder(user.username.lower()) if user else False

    if not is_funder:
        response['message'] = 'error: payout is bounty funder operation'
        return JsonResponse(response)

    if not bounty.bounty_owner_address:
        bounty_owner_address = request.POST.get('bounty_owner_address')
        if not bounty_owner_address:
            response['message'] = 'error: missing parameter bounty_owner_address'
            return JsonResponse(response)

        bounty.bounty_owner_address = bounty_owner_address
        bounty.save()

    amount = request.POST.get('amount')
    if not amount:
        response['message'] = 'error: missing parameter amount'
        return JsonResponse(response)

    token_name = request.POST.get('token_name')
    if not token_name:
        response['message'] = 'error: missing parameter token_name'
        return JsonResponse(response)

    fulfillment.payout_amount = amount
    fulfillment.payout_status = 'pending'
    fulfillment.token_name = token_name
    fulfillment.save()

    sync_payout(fulfillment)

    response = {
        'status': 204,
        'message': 'bounty payment recorded. verification pending',
        'fulfillment_id': fulfillment_id
    }

    return JsonResponse(response)


@csrf_exempt
@require_POST
def close_bounty_v1(request, bounty_id):
    '''
        ETC-TODO
        - wire in email

    '''
    response = {
        'status': 400,
        'message': 'error: Bad Request. Unable to close bounty'
    }

    user = request.user if request.user.is_authenticated else None

    if not user:
        response['message'] = 'error: user needs to be authenticated to fulfill bounty'
        return JsonResponse(response)

    profile = request.user.profile if hasattr(request.user, 'profile') else None

    if not profile:
        response['message'] = 'error: no matching profile found'
        return JsonResponse(response)

    if not request.method == 'POST':
        response['message'] = 'error: close bounty is a POST operation'
        return JsonResponse(response)

    if not bounty_id:
        response['message'] = 'error: missing parameter bounty_id'
        return JsonResponse(response)

    try:
        bounty = Bounty.objects.get(pk=str(bounty_id))
        accepted_fulfillments = BountyFulfillment.objects.filter(bounty=bounty, accepted=True, payout_status='done')
    except Bounty.DoesNotExist:
        response['message'] = 'error: bounty not found'
        return JsonResponse(response)

    if bounty.bounty_state in ['cancelled', 'done']:
        response['message'] = 'error: bounty in ' + bounty.bounty_state + ' state cannot be closed'
        return JsonResponse(response)

    is_funder = bounty.is_funder(user.username.lower()) if user else False

    if not is_funder:
        response['message'] = 'error: closing a bounty funder operation'
        return JsonResponse(response)

    if accepted_fulfillments.count() == 0:
        response['message'] = 'error: cannot close a bounty without making a payment'
        return JsonResponse(response)

    bounty.bounty_state = 'done'
    bounty.idx_status = 'done' # TODO: RETIRE
    bounty.is_open = False # TODO: fixup logic in status calculated property on bounty model
    bounty.accepted = True
    bounty.save()

    response = {
        'status': 204,
        'message': 'bounty is closed'
    }

    return JsonResponse(response)<|MERGE_RESOLUTION|>--- conflicted
+++ resolved
@@ -102,15 +102,10 @@
 from .models import (
     Activity, BlockedURLFilter, Bounty, BountyEvent, BountyFulfillment, BountyInvites, CoinRedemption,
     CoinRedemptionRequest, Coupon, Earning, FeedbackEntry, HackathonEvent, HackathonProject, HackathonRegistration,
-<<<<<<< HEAD
     HackathonSponsor, Interest, LabsResearch, PortfolioItem, Profile, ProfileSerializer, ProfileView, RefundFeeRequest,
     SearchHistory, Sponsor, Subscription, Tool, ToolVote, TribeMember, UserAction, UserVerificationModel,
-    Poll, Question, Answer, Option)
-=======
-    HackathonSponsor, Interest, LabsResearch, PortfolioItem, Profile, ProfileSerializer, ProfileView, SearchHistory,
-    Sponsor, Subscription, Tool, ToolVote, TribeMember, UserAction, UserVerificationModel,
+    Poll, Question, Answer, Option
 )
->>>>>>> 9b7852dc
 from .notifications import (
     maybe_market_tip_to_email, maybe_market_tip_to_github, maybe_market_tip_to_slack, maybe_market_to_email,
     maybe_market_to_github, maybe_market_to_slack, maybe_market_to_user_discord, maybe_market_to_user_slack,
