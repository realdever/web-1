--- conflicted
+++ resolved
@@ -491,7 +491,6 @@
 
 
 def bounty_details(request, ghuser='', ghrepo='', ghissue=0):
-<<<<<<< HEAD
     """Display the bounty details.
 
     Args:
@@ -510,13 +509,6 @@
     _access_token = request.user.profile.get_access_token() if is_user_authenticated else ''
 
     issue_url = 'https://github.com/' + ghuser + '/' + ghrepo + '/issues/' + ghissue if ghissue else request.GET.get('url')
-=======
-    """Display the bounty details."""
-    _access_token = request.session.get('access_token')
-    profile_id = request.session.get('profile_id')
-    issueURL = 'https://github.com/' + ghuser + '/' + ghrepo + '/issues/' + ghissue if ghissue else request.GET.get('url')
-
->>>>>>> 73d7ffa1
     # try the /pulls url if it doesnt exist in /issues
     try:
         assert Bounty.objects.current().filter(github_url=issue_url).exists()
@@ -626,21 +618,17 @@
 
 
 def profile(request, handle):
-<<<<<<< HEAD
     """Display profile details.
 
     Args:
         handle (str): The profile handle.
 
     """
-=======
-    """Display profile details."""
     handle = handle or request.session.get('handle')
 
     if not handle:
         raise Http404
 
->>>>>>> 73d7ffa1
     params = {
         'title': 'Profile',
         'active': 'profile_details',
