# -*- coding: utf-8 -*-
'''
    Copyright (C) 2019 Gitcoin Core

    This program is free software: you can redistribute it and/or modify
    it under the terms of the GNU Affero General Public License as published
    by the Free Software Foundation, either version 3 of the License, or
    (at your option) any later version.

    This program is distributed in the hope that it will be useful,
    but WITHOUT ANY WARRANTY; without even the implied warranty of
    MERCHANTABILITY or FITNESS FOR A PARTICULAR PURPOSE. See the
    GNU Affero General Public License for more details.

    You should have received a copy of the GNU Affero General Public License
    along with this program. If not, see <http://www.gnu.org/licenses/>.

'''
from __future__ import print_function, unicode_literals

import hashlib
import json
import logging
import os
import time
from copy import deepcopy
from datetime import datetime
from decimal import Decimal

from django.conf import settings
from django.contrib import messages
from django.contrib.admin.views.decorators import staff_member_required
from django.contrib.auth.decorators import login_required
from django.contrib.auth.models import User
from django.core import serializers
from django.core.exceptions import PermissionDenied
from django.core.paginator import Paginator
from django.db.models import Avg, Count, Prefetch, Q
from django.http import Http404, HttpResponse, JsonResponse
from django.shortcuts import redirect
from django.template import loader
from django.template.response import TemplateResponse
from django.templatetags.static import static
from django.urls import reverse
from django.utils import timezone
from django.utils.html import escape, strip_tags
from django.utils.http import is_safe_url
from django.utils.text import slugify
from django.utils.translation import gettext_lazy as _
from django.views.decorators.clickjacking import xframe_options_exempt
from django.views.decorators.csrf import csrf_exempt
from django.views.decorators.http import require_GET, require_POST

import magic
from app.utils import clean_str, ellipses, get_default_network
from avatar.utils import get_avatar_context_for_user
from avatar.views_3d import avatar3dids_helper, hair_tones, skin_tones
from bleach import clean
from cacheops import invalidate_obj
from dashboard.context import quickstart as qs
from dashboard.utils import (
    ProfileHiddenException, ProfileNotFoundException, get_bounty_from_invite_url, get_orgs_perms, profile_helper,
)
from economy.utils import convert_token_to_usdt
from eth_utils import to_checksum_address, to_normalized_address
from gas.utils import recommend_min_gas_price_to_confirm_in_time
from git.utils import get_auth_url, get_github_user_data, is_github_token_valid, search_users
from kudos.models import KudosTransfer, Token, Wallet
from kudos.utils import humanize_name
from mailchimp3 import MailChimp
from marketing.mails import admin_contact_funder, bounty_uninterested
from marketing.mails import funder_payout_reminder as funder_payout_reminder_mail
from marketing.mails import (
    new_reserved_issue, share_bounty, start_work_approved, start_work_new_applicant, start_work_rejected,
)
from marketing.models import Keyword
from pytz import UTC
from ratelimit.decorators import ratelimit
from retail.helpers import get_ip
from web3 import HTTPProvider, Web3

from .helpers import get_bounty_data_for_activity, handle_bounty_views, load_files_in_directory
from .models import (
<<<<<<< HEAD
    Activity, BlockedURLFilter, Bounty, BountyDocuments, BountyFulfillment, BountyInvites, CoinRedemption,
    CoinRedemptionRequest, Coupon, Earning, FeedbackEntry, HackathonEvent, HackathonRegistration, HackathonSponsor,
    Interest, LabsResearch, PortfolioItem, Profile, ProfileSerializer, ProfileView, RefundFeeRequest, SearchHistory,
    Sponsor, Subscription, Tool, ToolVote, UserAction, UserVerificationModel,
=======
    Activity, Bounty, BountyDocuments, BountyFulfillment, BountyInvites, CoinRedemption, CoinRedemptionRequest, Coupon,
    Earning, FeedbackEntry, HackathonEvent, HackathonProject, HackathonRegistration, HackathonSponsor, Interest,
    LabsResearch, PortfolioItem, Profile, ProfileSerializer, ProfileView, RefundFeeRequest, SearchHistory, Sponsor,
    Subscription, Tool, ToolVote, UserAction, UserVerificationModel,
>>>>>>> e24a1ba5
)
from .notifications import (
    maybe_market_tip_to_email, maybe_market_tip_to_github, maybe_market_tip_to_slack, maybe_market_to_email,
    maybe_market_to_github, maybe_market_to_slack, maybe_market_to_user_discord, maybe_market_to_user_slack,
)
from .utils import (
    apply_new_bounty_deadline, get_bounty, get_bounty_id, get_context, get_unrated_bounties_count, get_web3,
    has_tx_mined, re_market_bounty, record_user_action_on_interest, release_bounty_to_the_public, web3_process_bounty,
)

logger = logging.getLogger(__name__)

confirm_time_minutes_target = 4

# web3.py instance
w3 = Web3(HTTPProvider(settings.WEB3_HTTP_PROVIDER))


def org_perms(request):
    if request.user.is_authenticated and getattr(request.user, 'profile', None):
        profile = request.user.profile
        response_data = get_orgs_perms(profile)
    else:
        return JsonResponse(
            {'error': _('You must be authenticated via github to use this feature!')},
             status=401)
    return JsonResponse({'orgs': response_data}, safe=False)


def record_user_action(user, event_name, instance):
    instance_class = instance.__class__.__name__.lower()
    kwargs = {
        'action': event_name,
        'metadata': {f'{instance_class}_pk': instance.pk},
    }

    if isinstance(user, User):
        kwargs['user'] = user
    elif isinstance(user, str):
        try:
            user = User.objects.get(username=user)
            kwargs['user'] = user
        except User.DoesNotExist:
            return

    if hasattr(user, 'profile'):
        kwargs['profile'] = user.profile

    try:
        UserAction.objects.create(**kwargs)
    except Exception as e:
        # TODO: sync_profile?
        logger.error(f"error in record_action: {e} - {event_name} - {instance}")


def record_bounty_activity(bounty, user, event_name, interest=None):
    """Creates Activity object.

    Args:
        bounty (dashboard.models.Bounty): Bounty
        user (string): User name
        event_name (string): Event name
        interest (dashboard.models.Interest): Interest

    Raises:
        None

    Returns:
        None
    """
    kwargs = {
        'activity_type': event_name,
        'bounty': bounty,
        'metadata': get_bounty_data_for_activity(bounty)
    }
    if isinstance(user, str):
        try:
            user = User.objects.get(username=user)
        except User.DoesNotExist:
            return

    if hasattr(user, 'profile'):
        kwargs['profile'] = user.profile
    else:
        return

    if event_name == 'worker_applied':
        kwargs['metadata']['approve_worker_url'] = bounty.approve_worker_url(user.profile)
        kwargs['metadata']['reject_worker_url'] = bounty.reject_worker_url(user.profile)
    if event_name in ['worker_approved', 'worker_rejected'] and interest:
        kwargs['metadata']['worker_handle'] = interest.profile.handle

    try:
        return Activity.objects.create(**kwargs)
    except Exception as e:
        logger.error(f"error in record_bounty_activity: {e} - {event_name} - {bounty} - {user}")


def helper_handle_access_token(request, access_token):
    # https://gist.github.com/owocki/614a18fbfec7a5ed87c97d37de70b110
    # interest API via token
    github_user_data = get_github_user_data(access_token)
    request.session['handle'] = github_user_data['login']
    profile = Profile.objects.filter(handle__iexact=request.session['handle']).first()
    request.session['profile_id'] = profile.pk


def create_new_interest_helper(bounty, user, issue_message, signed_nda=None):
    approval_required = bounty.permission_type == 'approval'
    acceptance_date = timezone.now() if not approval_required else None
    profile_id = user.profile.pk
    record_bounty_activity(bounty, user, 'start_work' if not approval_required else 'worker_applied')
    interest = Interest.objects.create(
        profile_id=profile_id,
        issue_message=issue_message,
        pending=approval_required,
        acceptance_date=acceptance_date,
        signed_nda=signed_nda,
    )
    bounty.interested.add(interest)
    record_user_action(user, 'start_work', interest)
    maybe_market_to_slack(bounty, 'start_work' if not approval_required else 'worker_applied')
    maybe_market_to_user_slack(bounty, 'start_work' if not approval_required else 'worker_applied')
    maybe_market_to_user_discord(bounty, 'start_work' if not approval_required else 'worker_applied')
    return interest


@csrf_exempt
def gh_login(request):
    """Attempt to redirect the user to Github for authentication."""
    return redirect('social:begin', backend='github')


def get_interest_modal(request):
    bounty_id = request.GET.get('pk')
    if not bounty_id:
        raise Http404

    try:
        bounty = Bounty.objects.get(pk=bounty_id)
    except Bounty.DoesNotExist:
        raise Http404

    if bounty.event and request.user.is_authenticated:
        is_registered = HackathonRegistration.objects.filter(registrant=request.user.profile, hackathon_id=bounty.event.id) or None
    else:
        is_registered = None

    context = {
        'bounty': bounty,
        'gitcoin_discord_username': request.user.profile.gitcoin_discord_username if request.user.is_authenticated else None,
        'active': 'get_interest_modal',
        'title': _('Add Interest'),
        'user_logged_in': request.user.is_authenticated,
        'is_registered': is_registered,
        'login_link': '/login/github?next=' + request.GET.get('redirect', '/')
    }
    return TemplateResponse(request, 'addinterest.html', context)


@csrf_exempt
@require_POST
def new_interest(request, bounty_id):
    """Claim Work for a Bounty.

    :request method: POST

    Args:
        bounty_id (int): ID of the Bounty.

    Returns:
        dict: The success key with a boolean value and accompanying error.

    """
    profile_id = request.user.profile.pk if request.user.is_authenticated and hasattr(request.user, 'profile') else None

    access_token = request.GET.get('token')
    if access_token:
        helper_handle_access_token(request, access_token)
        github_user_data = get_github_user_data(access_token)
        profile = Profile.objects.prefetch_related('bounty_set') \
            .filter(handle=github_user_data['login']).first()
        profile_id = profile.pk
    else:
        profile = request.user.profile if profile_id else None

    if not profile_id:
        return JsonResponse(
            {'error': _('You must be authenticated via github to use this feature!')},
            status=401)

    try:
        bounty = Bounty.objects.get(pk=bounty_id)
    except Bounty.DoesNotExist:
        raise Http404

    if bounty.is_project_type_fulfilled:
        return JsonResponse({
            'error': _(f'There is already someone working on this bounty.'),
            'success': False},
            status=401)

    num_issues = profile.max_num_issues_start_work
    is_working_on_too_much_stuff = profile.active_bounties.count() >= num_issues
    if is_working_on_too_much_stuff:
        return JsonResponse({
            'error': _(f'You may only work on max of {num_issues} issues at once.'),
            'success': False},
            status=401)

    if profile.no_times_slashed_by_staff():
        return JsonResponse({
            'error': _('Because a staff member has had to remove you from a bounty in the past, you are unable to start'
                       'more work at this time. Please leave a message on slack if you feel this message is in error.'),
            'success': False},
            status=401)

    try:
        Interest.objects.get(profile_id=profile_id, bounty=bounty)
        return JsonResponse({
            'error': _('You have already started work on this bounty!'),
            'success': False},
            status=401)
    except Interest.DoesNotExist:
        issue_message = request.POST.get("issue_message")
        signed_nda = None
        if request.POST.get("signed_nda", None):
            signed_nda = BountyDocuments.objects.filter(
                pk=request.POST.get("signed_nda")
            ).first()
        interest = create_new_interest_helper(bounty, request.user, issue_message, signed_nda)
        if interest.pending:
            start_work_new_applicant(interest, bounty)

    except Interest.MultipleObjectsReturned:
        bounty_ids = bounty.interested \
            .filter(profile_id=profile_id) \
            .values_list('id', flat=True) \
            .order_by('-created')[1:]

        Interest.objects.filter(pk__in=list(bounty_ids)).delete()

        return JsonResponse({
            'error': _('You have already started work on this bounty!'),
            'success': False},
            status=401)

    if request.POST.get('discord_username'):
        profile = request.user.profile
        profile.gitcoin_discord_username = request.POST.get('discord_username')
        profile.save()

    msg = _("You have started work.")
    approval_required = bounty.permission_type == 'approval'
    if approval_required:
        msg = _("You have applied to start work. If approved, you will be notified via email.")
    elif not approval_required and not bounty.bounty_reserved_for_user:
        msg = _("You have started work.")
    elif not approval_required and bounty.bounty_reserved_for_user != profile:
        msg = _("You have applied to start work, but the bounty is reserved for another user.")
        JsonResponse({
            'error': msg,
            'success': False},
            status=401)
    return JsonResponse({
        'success': True,
        'profile': ProfileSerializer(interest.profile).data,
        'msg': msg,
    })


@csrf_exempt
@require_POST
def post_comment(request):
    profile_id = request.user.profile if request.user.is_authenticated and hasattr(request.user, 'profile') else None
    if profile_id is None:
        return JsonResponse({
            'success': False,
            'msg': '',
        })

    bounty_id = request.POST.get('bounty_id')
    bountyObj = Bounty.objects.get(pk=bounty_id)
    fbAmount = FeedbackEntry.objects.filter(
        sender_profile=profile_id,
        bounty=bountyObj
    ).count()
    if fbAmount > 0:
        return JsonResponse({
            'success': False,
            'msg': 'There is already a approval comment',
        })

    receiver_profile = Profile.objects.filter(handle=request.POST.get('review[receiver]')).first()
    kwargs = {
        'bounty': bountyObj,
        'sender_profile': profile_id,
        'receiver_profile': receiver_profile,
        'rating': request.POST.get('review[rating]', '0'),
        'satisfaction_rating': request.POST.get('review[satisfaction_rating]', '0'),
        'private': not bool(request.POST.get('review[public]', '0') == "1"),
        'communication_rating': request.POST.get('review[communication_rating]', '0'),
        'speed_rating': request.POST.get('review[speed_rating]', '0'),
        'code_quality_rating': request.POST.get('review[code_quality_rating]', '0'),
        'recommendation_rating': request.POST.get('review[recommendation_rating]', '0'),
        'comment': request.POST.get('review[comment]', 'No comment.'),
        'feedbackType': request.POST.get('review[reviewType]','approver')
    }

    feedback = FeedbackEntry.objects.create(**kwargs)
    feedback.save()
    return JsonResponse({
            'success': True,
            'msg': 'Finished.'
        })

def rating_modal(request, bounty_id, username):
    # TODO: will be changed to the new share
    """Rating modal.

    Args:
        pk (int): The primary key of the bounty to be rated.

    Raises:
        Http404: The exception is raised if no associated Bounty is found.

    Returns:
        TemplateResponse: The rate bounty view.

    """
    try:
        bounty = Bounty.objects.get(pk=bounty_id)
    except Bounty.DoesNotExist:
        return JsonResponse({'errors': ['Bounty doesn\'t exist!']},
                            status=401)

    params = get_context(
        ref_object=bounty,
    )
    params['receiver']=username
    params['user'] = request.user if request.user.is_authenticated else None

    return TemplateResponse(request, 'rating_modal.html', params)


def rating_capture(request):
    # TODO: will be changed to the new share
    """Rating capture.

    Args:
        pk (int): The primary key of the bounty to be rated.

    Raises:
        Http404: The exception is raised if no associated Bounty is found.

    Returns:
        TemplateResponse: The rate bounty capture modal.

    """
    user = request.user if request.user.is_authenticated else None
    if not user:
        return JsonResponse(
            {'error': _('You must be authenticated via github to use this feature!')},
            status=401)

    return TemplateResponse(request, 'rating_capture.html')


def unrated_bounties(request):
    """Rating capture.

    Args:
        pk (int): The primary key of the bounty to be rated.

    Raises:
        Http404: The exception is raised if no associated Bounty is found.

    Returns:
        TemplateResponse: The rate bounty capture modal.

    """
    # request.user.profile if request.user.is_authenticated and getattr(request.user, 'profile', None) else None
    unrated_count = 0
    user = request.user.profile if request.user.is_authenticated else None
    if not user:
        return JsonResponse(
            {'error': _('You must be authenticated via github to use this feature!')},
            status=401)

    if user:
        unrated_count = get_unrated_bounties_count(user)

    # data = json.dumps(unrated)
    return JsonResponse({
        'unrated': unrated_count,
    }, status=200)


@csrf_exempt
@require_POST
def remove_interest(request, bounty_id):
    """Unclaim work from the Bounty.

    Can only be called by someone who has started work

    :request method: POST

    post_id (int): ID of the Bounty.

    Returns:
        dict: The success key with a boolean value and accompanying error.

    """
    profile_id = request.user.profile.pk if request.user.is_authenticated and getattr(request.user, 'profile', None) else None

    access_token = request.GET.get('token')
    if access_token:
        helper_handle_access_token(request, access_token)
        github_user_data = get_github_user_data(access_token)
        profile = Profile.objects.filter(handle=github_user_data['login']).first()
        profile_id = profile.pk

    if not profile_id:
        return JsonResponse(
            {'error': _('You must be authenticated via github to use this feature!')},
            status=401)

    try:
        bounty = Bounty.objects.get(pk=bounty_id)
    except Bounty.DoesNotExist:
        return JsonResponse({'errors': ['Bounty doesn\'t exist!']},
                            status=401)

    try:
        interest = Interest.objects.get(profile_id=profile_id, bounty=bounty)
        record_user_action(request.user, 'stop_work', interest)
        record_bounty_activity(bounty, request.user, 'stop_work')
        bounty.interested.remove(interest)
        interest.delete()
        maybe_market_to_slack(bounty, 'stop_work')
        maybe_market_to_user_slack(bounty, 'stop_work')
        maybe_market_to_user_discord(bounty, 'stop_work')
    except Interest.DoesNotExist:
        return JsonResponse({
            'errors': [_('You haven\'t expressed interest on this bounty.')],
            'success': False},
            status=401)
    except Interest.MultipleObjectsReturned:
        interest_ids = bounty.interested \
            .filter(
                profile_id=profile_id,
                bounty=bounty
            ).values_list('id', flat=True) \
            .order_by('-created')

        bounty.interested.remove(*interest_ids)
        Interest.objects.filter(pk__in=list(interest_ids)).delete()

    return JsonResponse({
        'success': True,
        'msg': _("You've stopped working on this, thanks for letting us know."),
    })


@csrf_exempt
@require_POST
def extend_expiration(request, bounty_id):
    """Extend expiration of the Bounty.

    Can only be called by funder or staff of the bounty.

    :request method: POST

    post_id (int): ID of the Bounty.

    Returns:
        dict: The success key with a boolean value and accompanying error.

    """
    user = request.user if request.user.is_authenticated else None

    if not user:
        return JsonResponse(
            {'error': _('You must be authenticated via github to use this feature!')},
            status=401)

    try:
        bounty = Bounty.objects.get(pk=bounty_id)
    except Bounty.DoesNotExist:
        return JsonResponse({'errors': ['Bounty doesn\'t exist!']},
                            status=401)

    is_funder = bounty.is_funder(user.username.lower()) if user else False
    if is_funder:
        deadline = round(int(request.POST.get('deadline')))
        result = apply_new_bounty_deadline(bounty, deadline)
        record_user_action(request.user, 'extend_expiration', bounty)
        record_bounty_activity(bounty, request.user, 'extend_expiration')

        return JsonResponse({
            'success': True,
            'msg': _(result['msg']),
        })

    return JsonResponse({
        'error': _("You must be funder to extend expiration"),
    }, status=200)


@csrf_exempt
@require_POST
def cancel_reason(request):
    """Extend expiration of the Bounty.

    Can only be called by funder or staff of the bounty.

    :request method: POST

    Params:
        pk (int): ID of the Bounty.
        canceled_bounty_reason (string): STRING with cancel  reason

    Returns:
        dict: The success key with a boolean value and accompanying error.

    """
    print(request.POST.get('canceled_bounty_reason'))
    user = request.user if request.user.is_authenticated else None

    if not user:
        return JsonResponse(
            {'error': _('You must be authenticated via github to use this feature!')},
            status=401)

    try:
        bounty = Bounty.objects.get(pk=request.POST.get('pk'))
    except Bounty.DoesNotExist:
        return JsonResponse({'errors': ['Bounty doesn\'t exist!']},
                            status=401)

    is_funder = bounty.is_funder(user.username.lower()) if user else False
    if is_funder:
        canceled_bounty_reason = request.POST.get('canceled_bounty_reason', '')
        bounty.canceled_bounty_reason = canceled_bounty_reason
        bounty.save()

        return JsonResponse({
            'success': True,
            'msg': _("Cancel reason added."),
        })

    return JsonResponse({
        'error': _("You must be funder to add a reason"),
    }, status=200)


@require_POST
@csrf_exempt
def uninterested(request, bounty_id, profile_id):
    """Remove party from given bounty

    Can only be called by the bounty funder

    :request method: GET

    Args:
        bounty_id (int): ID of the Bounty
        profile_id (int): ID of the interested profile

    Params:
        slashed (str): if the user will be slashed or not

    Returns:
        dict: The success key with a boolean value and accompanying error.
    """
    try:
        bounty = Bounty.objects.get(pk=bounty_id)
    except Bounty.DoesNotExist:
        return JsonResponse({'errors': ['Bounty doesn\'t exist!']},
                            status=401)
    is_logged_in = request.user.is_authenticated
    is_funder = bounty.is_funder(request.user.username.lower())
    is_staff = request.user.is_staff
    is_moderator = request.user.profile.is_moderator if hasattr(request.user, 'profile') else False
    if not is_logged_in or (not is_funder and not is_staff and not is_moderator):
        return JsonResponse(
            {'error': 'Only bounty funders are allowed to remove users!'},
            status=401)

    slashed = request.POST.get('slashed')
    interest = None
    try:
        interest = Interest.objects.get(profile_id=profile_id, bounty=bounty)
        bounty.interested.remove(interest)
        maybe_market_to_slack(bounty, 'stop_work')
        maybe_market_to_user_slack(bounty, 'stop_work')
        maybe_market_to_user_discord(bounty, 'stop_work')
        if is_staff or is_moderator:
            event_name = "bounty_removed_slashed_by_staff" if slashed else "bounty_removed_by_staff"
        else:
            event_name = "bounty_removed_by_funder"
        record_user_action_on_interest(interest, event_name, None)
        record_bounty_activity(bounty, interest.profile.user, 'stop_work')
        interest.delete()
    except Interest.DoesNotExist:
        return JsonResponse({
            'errors': ['Party haven\'t expressed interest on this bounty.'],
            'success': False},
            status=401)
    except Interest.MultipleObjectsReturned:
        interest_ids = bounty.interested \
            .filter(
                profile_id=profile_id,
                bounty=bounty
            ).values_list('id', flat=True) \
            .order_by('-created')

        bounty.interested.remove(*interest_ids)
        Interest.objects.filter(pk__in=list(interest_ids)).delete()

    profile = Profile.objects.get(id=profile_id)
    if profile.user and profile.user.email and interest:
        bounty_uninterested(profile.user.email, bounty, interest)
    else:
        print("no email sent -- user was not found")

    return JsonResponse({
        'success': True,
        'msg': _("You've stopped working on this, thanks for letting us know."),
    })


def onboard_avatar(request):
    return redirect('/onboard/contributor?steps=avatar')


def onboard(request, flow=None):
    """Handle displaying the first time user experience flow."""
    if flow not in ['funder', 'contributor', 'profile']:
        if not request.user.is_authenticated:
            raise Http404
        target = 'funder' if request.user.profile.persona_is_funder else 'contributor'
        new_url = f'/onboard/{target}'
        return redirect(new_url)
    elif flow == 'funder':
        onboard_steps = ['github', 'metamask', 'avatar']
    elif flow == 'contributor':
        onboard_steps = ['github', 'metamask', 'avatar', 'skills', 'job']
    elif flow == 'profile':
        onboard_steps = ['avatar']

    profile = None
    if request.user.is_authenticated and getattr(request.user, 'profile', None):
        profile = request.user.profile

    steps = []
    if request.GET:
        steps = request.GET.get('steps', [])
        if steps:
            steps = steps.split(',')

    if (steps and 'github' not in steps) or 'github' not in onboard_steps:
        if not request.user.is_authenticated or request.user.is_authenticated and not getattr(
            request.user, 'profile', None
        ):
            login_redirect = redirect('/login/github?next=' + request.get_full_path())
            return login_redirect

    if request.GET.get('eth_address') and request.user.is_authenticated and getattr(request.user, 'profile', None):
        profile = request.user.profile
        eth_address = request.GET.get('eth_address')
        profile.preferred_payout_address = eth_address
        profile.save()
        return JsonResponse({'OK': True})

    params = {
        'title': _('Onboarding Flow'),
        'steps': steps or onboard_steps,
        'flow': flow,
        'profile': profile,
        '3d_avatar_params': None if 'avatar' not in steps else avatar3dids_helper(),
        'possible_skin_tones': skin_tones,
        'possible_hair_tones': hair_tones,
    }
    params.update(get_avatar_context_for_user(request.user))
    return TemplateResponse(request, 'ftux/onboard.html', params)


@login_required
def users_directory(request):
    """Handle displaying users directory page."""
    from retail.utils import programming_languages, programming_languages_full

    keywords = programming_languages + programming_languages_full

    params = {
        'is_staff': request.user.is_staff,
        'active': 'users',
        'title': 'Users',
        'meta_title': "",
        'meta_description': "",
        'keywords': keywords
    }
    return TemplateResponse(request, 'dashboard/users.html', params)


def users_fetch_filters(profile_list, skills, bounties_completed, leaderboard_rank, rating, organisation  ):
    if not settings.DEBUG:
        network = 'mainnet'
    else:
        network = 'rinkeby'

    if skills:
        profile_list = profile_list.filter(keywords__icontains=skills)

    if len(bounties_completed) == 2:
        profile_list = profile_list.annotate(
            count=Count('fulfilled')
        ).filter(
                count__gte=bounties_completed[0],
                count__lte=bounties_completed[1],
            )

    if len(leaderboard_rank) == 2:
        profile_list = profile_list.filter(
            leaderboard_ranks__isnull=False,
            leaderboard_ranks__leaderboard='quarterly_earners',
            leaderboard_ranks__rank__gte=leaderboard_rank[0],
            leaderboard_ranks__rank__lte=leaderboard_rank[1],
            leaderboard_ranks__active=True,
        )

    if rating != 0:
        profile_list = profile_list.annotate(
            average_rating=Avg('feedbacks_got__rating', filter=Q(feedbacks_got__bounty__network=network))
        ).filter(
            average_rating__gte=rating
        )

    if organisation:
        profile_list1 = profile_list.filter(
            fulfilled__bounty__network=network,
            fulfilled__accepted=True,
            fulfilled__bounty__github_url__icontains=organisation
        )
        profile_list2 = profile_list.filter(
            organizations__icontains=organisation
        )
        profile_list = (profile_list1 | profile_list2).distinct()

    return profile_list



@require_GET
def users_fetch(request):
    """Handle displaying users."""
    q = request.GET.get('search', '')
    skills = request.GET.get('skills', '')
    persona = request.GET.get('persona', '')
    limit = int(request.GET.get('limit', 10))
    page = int(request.GET.get('page', 1))
    order_by = request.GET.get('order_by', '-actions_count')
    bounties_completed = request.GET.get('bounties_completed', '').strip().split(',')
    leaderboard_rank = request.GET.get('leaderboard_rank', '').strip().split(',')
    rating = int(request.GET.get('rating', '0'))
    organisation = request.GET.get('organisation', '')

    user_id = request.GET.get('user', None)
    if user_id:
        current_user = User.objects.get(id=int(user_id))
    else:
        current_user = request.user if hasattr(request, 'user') and request.user.is_authenticated else None

    context = {}
    if not settings.DEBUG:
        network = 'mainnet'
    else:
        network = 'rinkeby'
    if current_user:
        profile_list = Profile.objects.prefetch_related(
                'fulfilled', 'leaderboard_ranks', 'feedbacks_got'
            ).exclude(hide_profile=True)
    else:
        profile_list = Profile.objects.prefetch_related(
                'fulfilled', 'leaderboard_ranks', 'feedbacks_got'
            ).exclude(hide_profile=True)

    if q:
        profile_list = profile_list.filter(Q(handle__icontains=q) | Q(keywords__icontains=q))
    if persona:
        if persona == 'Funder':
            profile_list = profile_list.filter(dominant_persona='funder')
        if persona == 'Coder':
            profile_list = profile_list.filter(dominant_persona='hunter')
        if persona == 'Organization':
            profile_list = profile_list.filter(data__type='Organization')

    profile_list = users_fetch_filters(
        profile_list,
        skills,
        bounties_completed,
        leaderboard_rank,
        rating,
        organisation)

    def previous_worked():
        if current_user.profile.persona_is_funder:
            return Count(
                'fulfilled',
                filter=Q(
                    fulfilled__bounty__network=network,
                    fulfilled__accepted=True,
                    fulfilled__bounty__bounty_owner_github_username__iexact=current_user.profile.handle
                )
            )

        return Count(
            'bounties_funded__fulfillments',
            filter=Q(
                bounties_funded__fulfillments__bounty__network=network,
                bounties_funded__fulfillments__accepted=True,
                bounties_funded__fulfillments__fulfiller_github_username=current_user.profile.handle
            )
        )

    profile_list = Profile.objects.filter(pk__in=profile_list).annotate(
            average_rating=Avg('feedbacks_got__rating', filter=Q(feedbacks_got__bounty__network=network))
        ).annotate(previous_worked=previous_worked()).order_by(
        order_by, '-previous_worked'
    )
    profile_list = profile_list.values_list('pk', flat=True)
    params = dict()
    all_pages = Paginator(profile_list, limit)
    all_users = []
    this_page = all_pages.page(page)

    this_page = Profile.objects.filter(pk__in=[ele for ele in this_page])\
        .order_by(order_by).annotate(
        previous_worked_count=previous_worked()).annotate(
            count=Count('fulfilled', filter=Q(fulfilled__bounty__network=network, fulfilled__accepted=True))
        ).annotate(
            average_rating=Avg('feedbacks_got__rating', filter=Q(feedbacks_got__bounty__network=network))
        ).order_by('-previous_worked_count')
    for user in this_page:
        previously_worked_with = 0
        count_work_completed = user.get_fulfilled_bounties(network=network).count()
        profile_json = {
            k: getattr(user, k) for k in
            ['id', 'actions_count', 'created_on', 'handle', 'hide_profile',
            'show_job_status', 'job_location', 'job_salary', 'job_search_status',
            'job_type', 'linkedin_url', 'resume', 'remote', 'keywords',
            'organizations', 'is_org']}

        profile_json['job_status'] = user.job_status_verbose if user.job_search_status else None
        profile_json['previously_worked'] = user.previous_worked_count > 0
        profile_json['position_contributor'] = user.get_contributor_leaderboard_index()
        profile_json['position_funder'] = user.get_funder_leaderboard_index()
        profile_json['work_done'] = count_work_completed
        profile_json['verification'] = user.get_my_verified_check
        profile_json['avg_rating'] = user.get_average_star_rating()

        if not user.show_job_status:
            for key in ['job_salary', 'job_location', 'job_type',
                        'linkedin_url', 'resume', 'job_search_status',
                        'remote', 'job_status']:
                del profile_json[key]

        if user.avatar_baseavatar_related.exists():
            user_avatar = user.avatar_baseavatar_related.first()
            profile_json['avatar_id'] = user_avatar.pk
            profile_json['avatar_url'] = user_avatar.avatar_url
        if user.data:
            user_data = user.data
            profile_json['blog'] = user_data['blog']

        all_users.append(profile_json)

    # dumping and loading the json here quickly passes serialization issues - definitely can be a better solution
    params['data'] = json.loads(json.dumps(all_users, default=str))
    params['has_next'] = all_pages.page(page).has_next()
    params['count'] = all_pages.count
    params['num_pages'] = all_pages.num_pages

    # log this search, it might be useful for matching purposes down the line
    try:
        SearchHistory.objects.update_or_create(
            search_type='users',
            user=request.user,
            data=request.GET,
            ip_address=get_ip(request)
        )
    except Exception as e:
        logger.debug(e)
        pass

    return JsonResponse(params, status=200, safe=False)


def get_user_bounties(request):
    """Get user open bounties.

    Args:
        request (int): get user by id or use authenticated.

    Variables:

    Returns:
        json: array of bounties.

    """
    user_id = request.GET.get('user', None)
    if user_id:
        profile = Profile.objects.get(id=int(user_id))
    else:
        profile = request.user.profile if request.user.is_authenticated and hasattr(request.user, 'profile') else None
    if not settings.DEBUG:
        network = 'mainnet'
    else:
        network = 'rinkeby'

    params = dict()
    results = []
    all_bounties = Bounty.objects.current().filter(bounty_owner_github_username__iexact=profile.handle, network=network)

    if len(all_bounties) > 0:
        is_funder = True
    else:
        is_funder = False

    open_bounties = all_bounties.exclude(idx_status='cancelled').exclude(idx_status='done')
    for bounty in open_bounties:
        bounty_json = {}
        bounty_json = bounty.to_standard_dict()
        bounty_json['url'] = bounty.url

        results.append(bounty_json)
    params['data'] = json.loads(json.dumps(results, default=str))
    params['is_funder'] = is_funder
    return JsonResponse(params, status=200, safe=False)


def dashboard(request):
    """Handle displaying the dashboard."""

    keyword = request.GET.get('keywords', False)
    title = keyword.title() + str(_(" Bounties ")) if keyword else str(_('Issue Explorer'))
    params = {
        'active': 'dashboard',
        'title': title,
        'meta_title': "Issue & Open Bug Bounty Explorer | Gitcoin",
        'meta_description': "Find open bug bounties & freelance development jobs including crypto bounty reward value in USD, expiration date and bounty age.",
        'keywords': json.dumps([str(key) for key in Keyword.objects.all().values_list('keyword', flat=True)]),
    }
    return TemplateResponse(request, 'dashboard/index.html', params)


def ethhack(request):
    """Handle displaying ethhack landing page."""
    from dashboard.context.hackathon import eth_hack

    params = eth_hack

    return TemplateResponse(request, 'dashboard/hackathon/index.html', params)


def beyond_blocks_2019(request):
    """Handle displaying ethhack landing page."""
    from dashboard.context.hackathon import beyond_blocks_2019

    params = beyond_blocks_2019
    params['card_desc'] = params['meta_description']

    return TemplateResponse(request, 'dashboard/hackathon/index.html', params)


def accept_bounty(request):
    """Process the bounty.

    Args:
        pk (int): The primary key of the bounty to be accepted.

    Raises:
        Http404: The exception is raised if no associated Bounty is found.

    Returns:
        TemplateResponse: The accept bounty view.

    """
    bounty = handle_bounty_views(request)
    params = get_context(
        ref_object=bounty,
        user=request.user if request.user.is_authenticated else None,
        confirm_time_minutes_target=confirm_time_minutes_target,
        active='accept_bounty',
        title=_('Process Issue'),
    )
    params['open_fulfillments'] = bounty.fulfillments.filter(accepted=False)
    return TemplateResponse(request, 'process_bounty.html', params)


def contribute(request):
    """Contribute to the bounty.

    Args:
        pk (int): The primary key of the bounty to be accepted.

    Raises:
        Http404: The exception is raised if no associated Bounty is found.

    Returns:
        TemplateResponse: The accept bounty view.

    """
    bounty = handle_bounty_views(request)

    params = get_context(
        ref_object=bounty,
        user=request.user if request.user.is_authenticated else None,
        confirm_time_minutes_target=confirm_time_minutes_target,
        active='contribute_bounty',
        title=_('Contribute'),
    )
    return TemplateResponse(request, 'contribute_bounty.html', params)


def invoice(request):
    """invoice view.

    Args:
        pk (int): The primary key of the bounty to be accepted.

    Raises:
        Http404: The exception is raised if no associated Bounty is found.

    Returns:
        TemplateResponse: The invoice  view.

    """
    bounty = handle_bounty_views(request)

    # only allow invoice viewing if admin or iff bounty funder
    is_funder = bounty.is_funder(request.user.username)
    is_staff = request.user.is_staff
    has_view_privs = is_funder or is_staff
    if not has_view_privs:
        raise Http404

    params = get_context(
        ref_object=bounty,
        user=request.user if request.user.is_authenticated else None,
        confirm_time_minutes_target=confirm_time_minutes_target,
        active='invoice_view',
        title=_('Invoice'),
    )
    params['accepted_fulfillments'] = bounty.fulfillments.filter(accepted=True)
    params['tips'] = [
        tip for tip in bounty.tips.send_happy_path() if ((tip.username == request.user.username and tip.username) or (tip.from_username == request.user.username and tip.from_username) or request.user.is_staff)
    ]
    params['total'] = bounty._val_usd_db if params['accepted_fulfillments'] else 0
    for tip in params['tips']:
        if tip.value_in_usdt:
            params['total'] += Decimal(tip.value_in_usdt)

    return TemplateResponse(request, 'bounty/invoice.html', params)


def social_contribution(request):
    """Social Contributuion to the bounty.

    Args:
        pk (int): The primary key of the bounty to be accepted.

    Raises:
        Http404: The exception is raised if no associated Bounty is found.

    Returns:
        TemplateResponse: The accept bounty view.

    """
    bounty = handle_bounty_views(request)
    promo_text = str(_("Check out this bounty that pays out ")) + f"{bounty.get_value_true} {bounty.token_name} {bounty.url}"
    for keyword in bounty.keywords_list:
        promo_text += f" #{keyword}"

    params = get_context(
        ref_object=bounty,
        user=request.user if request.user.is_authenticated else None,
        confirm_time_minutes_target=confirm_time_minutes_target,
        active='social_contribute',
        title=_('Social Contribute'),
    )
    params['promo_text'] = promo_text
    return TemplateResponse(request, 'social_contribution.html', params)


def social_contribution_modal(request):
    # TODO: will be changed to the new share
    """Social Contributuion to the bounty.

    Args:
        pk (int): The primary key of the bounty to be accepted.

    Raises:
        Http404: The exception is raised if no associated Bounty is found.

    Returns:
        TemplateResponse: The accept bounty view.

    """
    from .utils import get_bounty_invite_url
    bounty = handle_bounty_views(request)

    params = get_context(
        ref_object=bounty,
        user=request.user if request.user.is_authenticated else None,
        confirm_time_minutes_target=confirm_time_minutes_target,
        active='social_contribute',
        title=_('Social Contribute'),
    )
    params['invite_url'] = f'{settings.BASE_URL}issue/{get_bounty_invite_url(request.user.username, bounty.pk)}'
    promo_text = str(_("Check out this bounty that pays out ")) + f"{bounty.get_value_true} {bounty.token_name} {params['invite_url']}"
    for keyword in bounty.keywords_list:
        promo_text += f" #{keyword}"
    params['promo_text'] = promo_text
    return TemplateResponse(request, 'social_contribution_modal.html', params)


@csrf_exempt
@require_POST
def bulk_invite(request):
    """Invite users with matching skills to a bounty.

    Args:
        bounty_id (int): The primary key of the bounty to be accepted.
        skills (string): Comma separated list of matching keywords.

    Raises:
        Http403: The exception is raised if the user is not authenticated or
                 the args are missing.
        Http401: The exception is raised if the user is not a staff member.

    Returns:
        Http200: Json response with {'status': 200, 'msg': 'email_sent'}.

    """
    from .utils import get_bounty_invite_url

    if not request.user.is_staff:
        return JsonResponse({'status': 401,
                             'msg': 'Unauthorized'})

    inviter = request.user if request.user.is_authenticated else None
    skills = ','.join(request.POST.getlist('params[skills][]', []))
    bounties_completed = request.POST.get('params[bounties_completed]', '').strip().split(',')
    leaderboard_rank = request.POST.get('params[leaderboard_rank]', '').strip().split(',')
    rating = int(request.POST.get('params[rating]', '0'))
    organisation = request.POST.get('params[organisation]', '')
    bounty_id = request.POST.get('bountyId')

    if None in (bounty_id, inviter):
        return JsonResponse({'success': False}, status=400)

    bounty = Bounty.objects.current().get(id=int(bounty_id))

    profiles = Profile.objects.prefetch_related(
                'fulfilled', 'leaderboard_ranks', 'feedbacks_got'
            ).exclude(hide_profile=True)

    profiles = users_fetch_filters(
        profiles,
        skills,
        bounties_completed,
        leaderboard_rank,
        rating,
        organisation)

    invite_url = f'{settings.BASE_URL}issue/{get_bounty_invite_url(request.user.username, bounty_id)}'

    if len(profiles):
        for profile in profiles:
            bounty_invite = BountyInvites.objects.create(
                status='pending'
            )
            bounty_invite.bounty.add(bounty)
            bounty_invite.inviter.add(inviter)
            bounty_invite.invitee.add(profile.user)
            try:
                msg = request.POST.get('msg', '')
                share_bounty([profile.email], msg, inviter.profile, invite_url, False)
            except Exception as e:
                logging.exception(e)
    else:
        return JsonResponse({'success': False}, status=403)
    return JsonResponse({'status': 200,
                         'msg': 'email_sent'})


@csrf_exempt
@require_POST
def social_contribution_email(request):
    """Social Contribution Email

    Returns:
        JsonResponse: Success in sending email.
    """
    from .utils import get_bounty_invite_url

    emails = []
    bounty_id = request.POST.get('bountyId')
    user_ids = request.POST.getlist('usersId[]', [])
    invite_url = f'{settings.BASE_URL}issue/{get_bounty_invite_url(request.user.username, bounty_id)}'

    inviter = request.user if request.user.is_authenticated else None
    bounty = Bounty.objects.current().get(id=int(bounty_id))
    for user_id in user_ids:
        profile = Profile.objects.get(id=int(user_id))
        bounty_invite = BountyInvites.objects.create(
            status='pending'
        )
        bounty_invite.bounty.add(bounty)
        bounty_invite.inviter.add(inviter)
        bounty_invite.invitee.add(profile.user)
        emails.append(profile.email)

    msg = request.POST.get('msg', '')

    try:
        share_bounty(emails, msg, request.user.profile, invite_url, True)
        response = {
            'status': 200,
            'msg': 'email_sent',
        }
    except Exception as e:
        logging.exception(e)
        response = {
            'status': 500,
            'msg': 'Email not sent',
        }
    return JsonResponse(response)


@login_required
def payout_bounty(request):
    """Payout the bounty.

    Args:
        pk (int): The primary key of the bounty to be accepted.

    Raises:
        Http404: The exception is raised if no associated Bounty is found.

    Returns:
        TemplateResponse: The accept bounty view.

    """
    bounty = handle_bounty_views(request)

    params = get_context(
        ref_object=bounty,
        user=request.user if request.user.is_authenticated else None,
        confirm_time_minutes_target=confirm_time_minutes_target,
        active='payout_bounty',
        title=_('Payout'),
    )
    return TemplateResponse(request, 'payout_bounty.html', params)


@login_required
def bulk_payout_bounty(request):
    """Payout the bounty.

    Args:
        pk (int): The primary key of the bounty to be accepted.

    Raises:
        Http404: The exception is raised if no associated Bounty is found.

    Returns:
        TemplateResponse: The accept bounty view.

    """
    bounty = handle_bounty_views(request)

    params = get_context(
        ref_object=bounty,
        user=request.user if request.user.is_authenticated else None,
        confirm_time_minutes_target=confirm_time_minutes_target,
        active='payout_bounty',
        title=_('Advanced Payout'),
    )
    params['open_fulfillments'] = bounty.fulfillments.filter(accepted=False)
    return TemplateResponse(request, 'bulk_payout_bounty.html', params)


@require_GET
def fulfill_bounty(request):
    """Fulfill a bounty.

    Parameters:
        pk (int): The primary key of the Bounty.
        standard_bounties_id (int): The standard bounties ID of the Bounty.
        network (str): The network of the Bounty.
        githubUsername (str): The Github Username of the referenced user.

    Raises:
        Http404: The exception is raised if no associated Bounty is found.

    Returns:
        TemplateResponse: The fulfill bounty view.

    """
    bounty = handle_bounty_views(request)
    if not bounty.has_started_work(request.user.username):
        raise PermissionDenied
    params = get_context(
        ref_object=bounty,
        github_username=request.GET.get('githubUsername'),
        user=request.user if request.user.is_authenticated else None,
        confirm_time_minutes_target=confirm_time_minutes_target,
        active='fulfill_bounty',
        title=_('Submit Work'),
    )
    return TemplateResponse(request, 'bounty/fulfill.html', params)


def increase_bounty(request):
    """Increase a bounty as the funder.

    Args:
        pk (int): The primary key of the bounty to be increased.

    Raises:
        Http404: The exception is raised if no associated Bounty is found.

    Returns:
        TemplateResponse: The increase bounty view.

    """
    bounty = handle_bounty_views(request)
    user = request.user if request.user.is_authenticated else None
    is_funder = bounty.is_funder(user.username.lower()) if user else False

    params = get_context(
        ref_object=bounty,
        user=user,
        confirm_time_minutes_target=confirm_time_minutes_target,
        active='increase_bounty',
        title=_('Increase Bounty'),
    )

    params['is_funder'] = json.dumps(is_funder)
    params['FEE_PERCENTAGE'] = request.user.profile.fee_percentage if request.user.is_authenticated else 10

    coupon_code = request.GET.get('coupon', False)
    if coupon_code:
        coupon = Coupon.objects.get(code=coupon_code)
        if coupon.expiry_date > datetime.now().date():
            params['FEE_PERCENTAGE'] = coupon.fee_percentage
            params['coupon_code'] = coupon.code
        else:
            params['expired_coupon'] = True

    return TemplateResponse(request, 'bounty/increase.html', params)


def cancel_bounty(request):
    """Kill an expired bounty.

    Args:
        pk (int): The primary key of the bounty to be cancelled.

    Raises:
        Http404: The exception is raised if no associated Bounty is found.

    Returns:
        TemplateResponse: The cancel bounty view.

    """
    bounty = handle_bounty_views(request)
    params = get_context(
        ref_object=bounty,
        user=request.user if request.user.is_authenticated else None,
        confirm_time_minutes_target=confirm_time_minutes_target,
        active='kill_bounty',
        title=_('Cancel Bounty'),
    )
    return TemplateResponse(request, 'bounty/kill.html', params)


def refund_request(request):
    """Request refund for bounty

    Args:
        pk (int): The primary key of the bounty to be cancelled.

    Raises:
        Http404: The exception is raised if no associated Bounty is found.

    Returns:
        TemplateResponse: The request refund view.

    """

    if request.method == 'POST':
        is_authenticated = request.user.is_authenticated
        profile = request.user.profile if is_authenticated and hasattr(request.user, 'profile') else None
        bounty = Bounty.objects.get(pk=request.GET.get('pk'))

        if not profile or not bounty or profile.username != bounty.bounty_owner_github_username :
            return JsonResponse({
                'message': _('Only bounty funder can raise this request!')
            }, status=401)

        comment = escape(strip_tags(request.POST.get('comment')))

        review_req = RefundFeeRequest.objects.create(
            profile=profile,
            bounty=bounty,
            comment=comment,
            token=bounty.token_name,
            address=bounty.bounty_owner_address,
            fee_amount=bounty.fee_amount
        )

        # TODO: Send Mail

        return JsonResponse({'message': _('Request Submitted.')}, status=201)

    bounty = handle_bounty_views(request)

    if RefundFeeRequest.objects.filter(bounty=bounty).exists():
        params = get_context(
            ref_object=bounty,
            active='refund_request',
            title=_('Request Bounty Refund'),
        )
        params['duplicate'] = True
        return TemplateResponse(request, 'bounty/refund_request.html', params)

    params = get_context(
        ref_object=bounty,
        user=request.user if request.user.is_authenticated else None,
        active='refund_request',
        title=_('Request Bounty Refund'),
    )

    return TemplateResponse(request, 'bounty/refund_request.html', params)


@staff_member_required
def process_refund_request(request, pk):
    """Request refund for bounty

    Args:
        pk (int): The primary key of the bounty to be cancelled.

    Raises:
        Http404: The exception is raised if no associated Bounty is found.

    Returns:
        TemplateResponse: Admin view for request refund view.

    """

    try :
       refund_request =  RefundFeeRequest.objects.get(pk=pk)
    except RefundFeeRequest.DoesNotExist:
        raise Http404

    if refund_request.fulfilled:
        messages.info(request, 'refund request already fulfilled')
        return redirect(reverse('admin:index'))

    if refund_request.rejected:
        messages.info(request, 'refund request already rejected')
        return redirect(reverse('admin:index'))

    if request.POST:

        if request.POST.get('fulfill'):
            refund_request.fulfilled = True
            refund_request.txnId = request.POST.get('txnId')
            messages.success(request, 'fulfilled')

        else:
            refund_request.comment_admin = request.POST.get('comment')
            refund_request.rejected = True
            messages.success(request, 'rejected')

        refund_request.save()
        messages.info(request, 'Complete')
        # TODO: send mail
        return redirect('admin:index')

    context = {
        'obj': refund_request,
        'recommend_gas_price': round(recommend_min_gas_price_to_confirm_in_time(1), 1),
    }

    return TemplateResponse(request, 'bounty/process_refund_request.html', context)


def helper_handle_admin_override_and_hide(request, bounty):
    admin_override_and_hide = request.GET.get('admin_override_and_hide', False)
    if admin_override_and_hide:
        is_moderator = request.user.profile.is_moderator if hasattr(request.user, 'profile') else False
        if getattr(request.user, 'profile', None) and is_moderator or request.user.is_staff:
            bounty.admin_override_and_hide = True
            bounty.save()
            messages.success(request, _('Bounty is now hidden'))
        else:
            messages.warning(request, _('Only moderators may do this.'))


def helper_handle_admin_contact_funder(request, bounty):
    admin_contact_funder_txt = request.GET.get('admin_contact_funder', False)
    if admin_contact_funder_txt:
        is_staff = request.user.is_staff
        is_moderator = request.user.profile.is_moderator if hasattr(request.user, 'profile') else False
        if is_staff or is_moderator:
            # contact funder
            admin_contact_funder(bounty, admin_contact_funder_txt, request.user)
            messages.success(request, _(f'Bounty message has been sent'))
        else:
            messages.warning(request, _('Only moderators or the funder of this bounty may do this.'))


def helper_handle_mark_as_remarket_ready(request, bounty):
    admin_mark_as_remarket_ready = request.GET.get('admin_toggle_as_remarket_ready', False)
    if admin_mark_as_remarket_ready:
        is_staff = request.user.is_staff
        is_moderator = request.user.profile.is_moderator if hasattr(request.user, 'profile') else False
        if is_staff or is_moderator:
            bounty.admin_mark_as_remarket_ready = not bounty.admin_mark_as_remarket_ready
            bounty.save()
            if bounty.admin_mark_as_remarket_ready:
                messages.success(request, _(f'Bounty is now remarket ready'))
            else:
                messages.success(request, _(f'Bounty is now NOT remarket ready'))
        else:
            messages.warning(request, _('Only moderators or the funder of this bounty may do this.'))


def helper_handle_suspend_auto_approval(request, bounty):
    suspend_auto_approval = request.GET.get('suspend_auto_approval', False)
    if suspend_auto_approval:
        is_staff = request.user.is_staff
        is_moderator = request.user.profile.is_moderator if hasattr(request.user, 'profile') else False
        if is_staff or is_moderator:
            bounty.admin_override_suspend_auto_approval = True
            bounty.save()
            messages.success(request, _(f'Bounty auto approvals are now suspended'))
        else:
            messages.warning(request, _('Only moderators or the funder of this bounty may do this.'))


def helper_handle_override_status(request, bounty):
    admin_override_satatus = request.GET.get('admin_override_satatus', False)
    if admin_override_satatus:
        is_staff = request.user.is_staff
        if is_staff:
            valid_statuses = [ele[0] for ele in Bounty.STATUS_CHOICES]
            valid_statuses = valid_statuses + [""]
            valid_statuses_str = ",".join(valid_statuses)
            if admin_override_satatus not in valid_statuses:
                messages.warning(request, str(
                    _('Not a valid status choice.  Please choose a valid status (no quotes): ')) + valid_statuses_str)
            else:
                bounty.override_status = admin_override_satatus
                bounty.save()
                messages.success(request, _(f'Status updated to "{admin_override_satatus}" '))
        else:
            messages.warning(request, _('Only staff or the funder of this bounty may do this.'))


def helper_handle_snooze(request, bounty):
    snooze_days = int(request.GET.get('snooze', 0))
    if snooze_days:
        is_funder = bounty.is_funder(request.user.username.lower())
        is_staff = request.user.is_staff
        is_moderator = request.user.profile.is_moderator if hasattr(request.user, 'profile') else False
        if is_funder or is_staff or is_moderator:
            bounty.snooze_warnings_for_days = snooze_days
            bounty.save()
            messages.success(request, _(f'Warning messages have been snoozed for {snooze_days} days'))
        else:
            messages.warning(request, _('Only moderators or the funder of this bounty may do this.'))


def helper_handle_approvals(request, bounty):
    mutate_worker_action = request.GET.get('mutate_worker_action', None)
    mutate_worker_action_past_tense = 'approved' if mutate_worker_action == 'approve' else 'rejected'
    worker = request.GET.get('worker', None)

    if mutate_worker_action:
        if not request.user.is_authenticated:
            messages.warning(request, _('You must be logged in to approve or reject worker submissions. Please login and try again.'))
            return

        if not worker:
            messages.warning(request, _('You must provide the worker\'s username in order to approve or reject them.'))
            return

        is_funder = bounty.is_funder(request.user.username.lower())
        is_staff = request.user.is_staff
        if is_funder or is_staff:
            pending_interests = bounty.interested.select_related('profile').filter(profile__handle=worker, pending=True)
            # Check whether or not there are pending interests.
            if not pending_interests.exists():
                messages.warning(
                    request,
                    _('This worker does not exist or is not in a pending state. Perhaps they were already approved or rejected? Please check your link and try again.'))
                return
            interest = pending_interests.first()

            if mutate_worker_action == 'approve':
                interest.pending = False
                interest.acceptance_date = timezone.now()
                interest.save()

                start_work_approved(interest, bounty)

                maybe_market_to_github(bounty, 'work_started', profile_pairs=bounty.profile_pairs)
                maybe_market_to_slack(bounty, 'worker_approved')
                maybe_market_to_user_slack(bounty, 'worker_approved')
                record_bounty_activity(bounty, request.user, 'worker_approved', interest)
            else:
                start_work_rejected(interest, bounty)

                record_bounty_activity(bounty, request.user, 'worker_rejected', interest)
                bounty.interested.remove(interest)
                interest.delete()

                maybe_market_to_slack(bounty, 'worker_rejected')
                maybe_market_to_user_slack(bounty, 'worker_rejected')

            messages.success(request, _(f'{worker} has been {mutate_worker_action_past_tense}'))
        else:
            messages.warning(request, _('Only the funder of this bounty may perform this action.'))


def helper_handle_remarket_trigger(request, bounty):
    trigger_remarket = request.GET.get('trigger_remarket', False)
    if trigger_remarket:
        is_staff = request.user.is_staff
        is_funder = bounty.is_funder(request.user.username.lower())
        if is_staff or is_funder:
            result = re_market_bounty(bounty)
            if result['success']:
                base_result_msg = "This issue has been remarketed."
                messages.success(request, _(base_result_msg + " " + result['msg']))
            else:
                messages.warning(request, _(result['msg']))
        else:
            messages.warning(request, _('Only staff or the funder of this bounty may do this.'))


def helper_handle_release_bounty_to_public(request, bounty):
    release_to_public = request.GET.get('release_to_public', False)
    if release_to_public:
        is_bounty_status_reserved = bounty.status == 'reserved'
        if is_bounty_status_reserved:
            is_staff = request.user.is_staff
            is_bounty_reserved_for_user = bounty.reserved_for_user_handle == request.user.username.lower()
            if is_staff or is_bounty_reserved_for_user:
                success = release_bounty_to_the_public(bounty)
                if success:
                    messages.success(request, _('You have successfully released this bounty to the public'))
                else:
                    messages.warning(request, _('An error has occurred whilst trying to release. Please try again later'))
            else:
                messages.warning(request, _('Only staff or the user that has been reserved can release this bounty'))
        else:
            messages.warning(request, _('This functionality is only for reserved bounties'))



@login_required
def bounty_invite_url(request, invitecode):
    """Decode the bounty details and redirect to correct bounty

    Args:
        invitecode (str): Unique invite code with bounty details and handle

    Returns:
        django.template.response.TemplateResponse: The Bounty details template response.
    """
    try:
        decoded_data = get_bounty_from_invite_url(invitecode)
        bounty = Bounty.objects.current().filter(pk=decoded_data['bounty']).first()
        inviter = User.objects.filter(username=decoded_data['inviter']).first()
        bounty_invite = BountyInvites.objects.filter(
            bounty=bounty,
            inviter=inviter,
            invitee=request.user
        ).first()
        if bounty_invite:
            bounty_invite.status = 'accepted'
            bounty_invite.save()
        else:
            bounty_invite = BountyInvites.objects.create(
                status='accepted'
            )
            bounty_invite.bounty.add(bounty)
            bounty_invite.inviter.add(inviter)
            bounty_invite.invitee.add(request.user)
        return redirect('/funding/details/?url=' + bounty.github_url)
    except Exception as e:
        logger.debug(e)
        raise Http404



def bounty_details(request, ghuser='', ghrepo='', ghissue=0, stdbounties_id=None):
    """Display the bounty details.

    Args:
        ghuser (str): The Github user. Defaults to an empty string.
        ghrepo (str): The Github repository. Defaults to an empty string.
        ghissue (int): The Github issue number. Defaults to: 0.

    Raises:
        Exception: The exception is raised for any exceptions in the main query block.

    Returns:
        django.template.response.TemplateResponse: The Bounty details template response.

    """
    from .utils import clean_bounty_url
    is_user_authenticated = request.user.is_authenticated
    request_url = clean_bounty_url(request.GET.get('url', ''))
    if is_user_authenticated and hasattr(request.user, 'profile'):
        _access_token = request.user.profile.get_access_token()
    else:
        _access_token = request.session.get('access_token')
    issue_url = 'https://github.com/' + ghuser + '/' + ghrepo + '/issues/' + ghissue if ghissue else request_url

    # try the /pulls url if it doesn't exist in /issues
    try:
        assert Bounty.objects.current().filter(github_url=issue_url).exists()
    except Exception:
        issue_url = 'https://github.com/' + ghuser + '/' + ghrepo + '/pull/' + ghissue if ghissue else request_url

    params = {
        'issueURL': issue_url,
        'title': _('Issue Details'),
        'card_title': _('Funded Issue Details | Gitcoin'),
        'avatar_url': static('v2/images/helmet.png'),
        'active': 'bounty_details',
        'is_github_token_valid': is_github_token_valid(_access_token),
        'github_auth_url': get_auth_url(request.path),
        "newsletter_headline": _("Be the first to know about new funded issues."),
        'is_staff': request.user.is_staff,
        'is_moderator': request.user.profile.is_moderator if hasattr(request.user, 'profile') else False,
    }
    if issue_url:
        try:
            bounties = Bounty.objects.current().filter(github_url=issue_url)
            stdbounties_id = clean_str(stdbounties_id)
            if stdbounties_id and stdbounties_id.isdigit():
                bounties = bounties.filter(standard_bounties_id=stdbounties_id)
            if bounties:
                bounty = bounties.order_by('-pk').first()
                if bounties.count() > 1 and bounties.filter(network='mainnet').count() > 1:
                    bounty = bounties.filter(network='mainnet').order_by('-pk').first()
                # Currently its not finding anyting in the database
                if bounty.title and bounty.org_name:
                    params['card_title'] = f'{bounty.title} | {bounty.org_name} Funded Issue Detail | Gitcoin'
                    params['title'] = clean(params['card_title'], strip=True)
                    params['card_desc'] = ellipses(clean(bounty.issue_description_text, strip=True), 255)
                    params['noscript'] = {
                        'title': clean(bounty.title, strip=True),
                        'org_name': bounty.org_name,
                        'issue_description_text': clean(bounty.issue_description_text, strip=True),
                        'keywords': ', '.join(bounty.keywords.split(','))}

                if bounty.event and bounty.event.slug:
                    params['event'] = bounty.event.slug

                params['bounty_pk'] = bounty.pk
                params['network'] = bounty.network
                params['stdbounties_id'] = bounty.standard_bounties_id if not stdbounties_id else stdbounties_id
                params['interested_profiles'] = bounty.interested.select_related('profile').all()
                params['avatar_url'] = bounty.get_avatar_url(True)
                params['canonical_url'] = bounty.canonical_url

                if bounty.event:
                    params['event_tag'] = bounty.event.slug

                helper_handle_snooze(request, bounty)
                helper_handle_approvals(request, bounty)
                helper_handle_admin_override_and_hide(request, bounty)
                helper_handle_suspend_auto_approval(request, bounty)
                helper_handle_mark_as_remarket_ready(request, bounty)
                helper_handle_remarket_trigger(request, bounty)
                helper_handle_release_bounty_to_public(request, bounty)
                helper_handle_admin_contact_funder(request, bounty)
                helper_handle_override_status(request, bounty)
        except Bounty.DoesNotExist:
            pass
        except Exception as e:
            logger.error(e)

    return TemplateResponse(request, 'bounty/details.html', params)


def funder_payout_reminder_modal(request, bounty_network, stdbounties_id):
    bounty = Bounty.objects.current().filter(network=bounty_network, standard_bounties_id=stdbounties_id).first()

    context = {
        'bounty': bounty,
        'active': 'funder_payout_reminder_modal',
        'title': _('Send Payout Reminder')
    }
    return TemplateResponse(request, 'funder_payout_reminder_modal.html', context)


@csrf_exempt
def funder_payout_reminder(request, bounty_network, stdbounties_id):
    if not request.user.is_authenticated:
        return JsonResponse(
            {'error': 'You must be authenticated via github to use this feature!'},
            status=401)

    if hasattr(request.user, 'profile'):
        access_token = request.user.profile.get_access_token()
    else:
        access_token = request.session.get('access_token')
    github_user_data = get_github_user_data(access_token)

    try:
        bounty = Bounty.objects.current().filter(network=bounty_network, standard_bounties_id=stdbounties_id).first()
    except Bounty.DoesNotExist:
        raise Http404

    has_fulfilled = bounty.fulfillments.filter(fulfiller_github_username=github_user_data['login']).count()
    if has_fulfilled == 0:
        return JsonResponse({
            'success': False,
          },
          status=403)

    #  410 Gone Indicates that the resource requested is no longer available and will not be available again.
    if bounty.funder_last_messaged_on:
        return JsonResponse({
            'success': False,
          },
          status=410)

    user = request.user
    funder_payout_reminder_mail(to_email=bounty.bounty_owner_email, bounty=bounty, github_username=user, live=True)
    bounty.funder_last_messaged_on = timezone.now()
    bounty.save()
    return JsonResponse({
          'success': True
        },
        status=200)


def quickstart(request):
    """Display Quickstart Guide."""

    activities = Activity.objects.filter(activity_type='new_bounty').order_by('-created')[:5]
    context = deepcopy(qs.quickstart)
    context["activities"] = [a.view_props for a in activities]
    return TemplateResponse(request, 'quickstart.html', context)


def load_banners(request):
    """Load profile banners"""
    images = load_files_in_directory('wallpapers')
    response = {
        'status': 200,
        'banners': images
    }
    return JsonResponse(response, safe=False)


def profile_details(request, handle):
    """Display profile keywords.

    Args:
        handle (str): The profile handle.

    """
    try:
        profile = profile_helper(handle, True)
    except (ProfileNotFoundException, ProfileHiddenException):
        raise Http404

    if not settings.DEBUG:
        network = 'mainnet'
    else:
        network = 'rinkeby'

    keywords = request.GET.get('keywords', '')

    bounties = Bounty.objects.current().prefetch_related(
        'fulfillments',
        'interested',
        'interested__profile',
        'feedbacks'
        ).filter(
            interested__profile=profile,
            network=network,
        ).filter(
            interested__status='okay'
        ).filter(
            interested__pending=False
        ).filter(
            idx_status='done'
        ).filter(
            feedbacks__receiver_profile=profile
        ).filter(
            Q(metadata__issueKeywords__icontains=keywords) |
            Q(title__icontains=keywords) |
            Q(issue_description__icontains=keywords)
        ).distinct('pk')[:3]

    _bounties = []
    _orgs = []
    if bounties :
        for bounty in bounties:

            _bounty = {
                'title': bounty.title,
                'id': bounty.id,
                'org': bounty.org_name,
                'rating': [feedback.rating for feedback in bounty.feedbacks.all().distinct('bounty_id')],
            }
            _org = bounty.org_name
            _orgs.append(_org)
            _bounties.append(_bounty)

    response = {
        'avatar': profile.avatar_url,
        'handle': profile.handle,
        'contributed_to': _orgs,
        'keywords': keywords,
        'related_bounties' : _bounties,
        'stats': {
            'position': profile.get_contributor_leaderboard_index(),
            'completed_bounties': profile.completed_bounties,
            'success_rate': profile.success_rate,
            'earnings': profile.get_eth_sum()
        }
    }

    return JsonResponse(response, safe=False)


def profile_keywords(request, handle):
    """Display profile details.

    Args:
        handle (str): The profile handle.

    """
    try:
        profile = profile_helper(handle, True)
    except (ProfileNotFoundException, ProfileHiddenException):
        raise Http404

    response = {
        'status': 200,
        'keywords': profile.keywords,
    }
    return JsonResponse(response)


def profile_quests(request, handle):
    """Display profile quest points details.

    Args:
        handle (str): The profile handle.

    """
    try:
        profile = profile_helper(handle, True)
    except (ProfileNotFoundException, ProfileHiddenException):
        raise Http404

    from quests.models import QuestPointAward
    qpas = QuestPointAward.objects.filter(profile=profile).order_by('created_on')
    history = []

    response = """date,close"""
    balances = {}
    running_balance = 0
    for ele in qpas:
        val = ele.value
        if val:
            running_balance += val
            datestr = ele.created_on.strftime('%d-%b-%y')
            if datestr not in balances.keys():
                balances[datestr] = 0
            balances[datestr] = running_balance

    for datestr, balance in balances.items():
        response += f"\n{datestr},{balance}"

    mimetype = 'text/x-csv'
    return HttpResponse(response)



def profile_grants(request, handle):
    """Display profile grant contribution details.

    Args:
        handle (str): The profile handle.

    """
    try:
        profile = profile_helper(handle, True)
    except (ProfileNotFoundException, ProfileHiddenException):
        raise Http404

    from grants.models import Contribution
    contributions = Contribution.objects.filter(subscription__contributor_profile=profile).order_by('-pk')
    history = []

    response = """date,close"""
    balances = {}
    for ele in contributions:
        val = ele.normalized_data.get('amount_per_period_usdt')
        if val:
            datestr = ele.created_on.strftime('1-%b-%y')
            if datestr not in balances.keys():
                balances[datestr] = 0
            balances[datestr] += val

    for datestr, balance in balances.items():
        response += f"\n{datestr},{balance}"

    mimetype = 'text/x-csv'
    return HttpResponse(response)


def profile_activity(request, handle):
    """Display profile activity details.

    Args:
        handle (str): The profile handle.

    """
    try:
        profile = profile_helper(handle, True)
    except (ProfileNotFoundException, ProfileHiddenException):
        raise Http404

    activities = list(profile.get_various_activities().values_list('created_on', flat=True))
    activities += list(profile.actions.values_list('created_on', flat=True))
    response = {}
    prev_date = timezone.now()
    for i in range(1, 12*30):
        date = timezone.now() - timezone.timedelta(days=i)
        count = len([activity_date for activity_date in activities if (activity_date < prev_date and activity_date > date)])
        if count:
            response[int(date.timestamp())] = count
        prev_date = date
    return JsonResponse(response)


def profile_spent(request, handle):
    """Display profile spent details.

    Args:
        handle (str): The profile handle.

    """
    return profile_earnings(request, handle, 'from')


def profile_ratings(request, handle, attr):
    """Display profile ratings details.

    Args:
        handle (str): The profile handle.

    """
    try:
        profile = profile_helper(handle, True)
    except (ProfileNotFoundException, ProfileHiddenException):
        raise Http404

    response = """date,close"""
    items = list(profile.feedbacks_got.values_list('created_on', attr))
    balances = {}
    for ele in items:
        val = ele[1]
        if val and val > 0:
            datestr = ele[0].strftime('1-%b-%y')
            if datestr not in balances.keys():
                balances[datestr] = {'sum': 0, 'count':0}
            balances[datestr]['sum'] += val
            balances[datestr]['count'] += 1

    for datestr, balance in balances.items():
        balance = balance['sum'] / balance['count']
        response += f"\n{datestr},{balance}"

    mimetype = 'text/x-csv'
    return HttpResponse(response)


def profile_earnings(request, handle, direction='to'):
    """Display profile earnings details.

    Args:
        handle (str): The profile handle.

    """
    try:
        profile = profile_helper(handle, True)
    except (ProfileNotFoundException, ProfileHiddenException):
        raise Http404

    if not request.user.is_authenticated or profile.pk != request.user.profile.pk:
        raise Http404

    earnings = profile.earnings
    if direction == "from":
        earnings = profile.sent_earnings

    response = """date,close"""
    earnings = list(earnings.order_by('created_on').values_list('created_on', 'value_usd'))
    balances = {}
    for earning in earnings:
        val = earning[1]
        if val:
            datestr = earning[0].strftime('1-%b-%y')
            if datestr not in balances.keys():
                balances[datestr] = 0
            balances[datestr] += val

    for datestr, balance in balances.items():
        response += f"\n{datestr},{balance}"

    mimetype = 'text/x-csv'
    return HttpResponse(response)


def profile_viewers(request, handle):
    """Display profile viewers details.

    Args:
        handle (str): The profile handle.

    """
    try:
        profile = profile_helper(handle, True)
    except (ProfileNotFoundException, ProfileHiddenException):
        raise Http404

    if not request.user.is_authenticated or profile.pk != request.user.profile.pk:
        raise Http404

    response = """date,close"""
    items = list(profile.viewed_by.order_by('created_on').values_list('created_on', flat=True))
    balances = {}
    for item in items:
        datestr = item.strftime('%d-%b-%y')
        if datestr not in balances.keys():
            balances[datestr] = 0
        balances[datestr] += 1

    for datestr, balance in balances.items():
        response += f"\n{datestr},{balance}"

    mimetype = 'text/x-csv'
    return HttpResponse(response)


@require_POST
@login_required
def profile_job_opportunity(request, handle):
    """ Save profile job opportunity.

    Args:
        handle (str): The profile handle.
    """
    uploaded_file = request.FILES.get('job_cv')
    error_response = invalid_file_response(uploaded_file, supported=['application/pdf'])
    # 400 is ok because file upload is optional here
    if error_response and error_response['status'] != 400:
        return JsonResponse(error_response)
    try:
        profile = profile_helper(handle, True)
        if request.user.profile.id != profile.id:
            return JsonResponse(
                {'error': 'Bad request'},
                status=401)
        profile.job_search_status = request.POST.get('job_search_status', None)
        profile.show_job_status = request.POST.get('show_job_status', None) == 'true'
        profile.job_type = request.POST.get('job_type', None)
        profile.remote = request.POST.get('remote', None) == 'on'
        profile.job_salary = float(request.POST.get('job_salary', '0').replace(',', ''))
        profile.job_location = json.loads(request.POST.get('locations'))
        profile.linkedin_url = request.POST.get('linkedin_url', None)
        profile.resume = request.FILES.get('job_cv', profile.resume) if not error_response else None
        profile.save()
    except (ProfileNotFoundException, ProfileHiddenException):
        raise Http404

    response = {
        'status': 200,
        'message': 'Job search status saved'
    }
    return JsonResponse(response)


def invalid_file_response(uploaded_file, supported):
    response = None
    forbidden_content = ['<script>']
    if not uploaded_file:
        response = {
            'status': 400,
            'message': 'No File Found'
        }
    elif uploaded_file.size > 31457280:
        # 30MB max file size
        response = {
            'status': 413,
            'message': 'File Too Large'
        }
    else:
        file_mime = magic.from_buffer(next(uploaded_file.chunks()), mime=True)
        logger.info('uploaded file: %s' % file_mime)
        if file_mime not in supported:
            response = {
                'status': 415,
                'message': 'Invalid File Type'
            }

        try:
            forbidden = False
            while forbidden is False:
                chunk = next(uploaded_file.chunks())
                if not chunk:
                    break
                for ele in forbidden_content:
                    # could add in other ways to determine forbidden content
                    q = ele.encode('ascii')

                    if chunk.find(q) != -1:
                        forbidden = True
                        response = {
                            'status': 422,
                            'message': 'Invalid File contents'
                        }
                        break

        except Exception as e:
            print(e)

    return response

@csrf_exempt
@require_POST
def bounty_upload_nda(request):
    """ Save Bounty related docs like NDA.

    Args:
        bounty_id (int): The bounty id.
    """
    uploaded_file = request.FILES.get('docs', None)
    error_response = invalid_file_response(
        uploaded_file, supported=['application/pdf',
                                  'application/msword',
                                  'application/vnd.openxmlformats-officedocument.wordprocessingml.document'])
    if not error_response:
        bountydoc = BountyDocuments.objects.create(
            doc=uploaded_file,
            doc_type=request.POST.get('doc_type', None)
        )
        response = {
            'status': 200,
            'bounty_doc_id': bountydoc.pk,
            'message': 'NDA saved'
        }

    return JsonResponse(error_response) if error_response else JsonResponse(response)


def get_profile_tab(request, profile, tab, prev_context):

    #config
    if not settings.DEBUG:
        network = 'mainnet'
    else:
        network = 'rinkeby'
    status = 200
    order_by = request.GET.get('order_by', '-modified_on')
    context = profile.reassemble_profile_dict

    # all tabs
    if profile.cascaded_persona == 'org':
        active_bounties = profile.bounties.filter(idx_status__in=Bounty.WORK_IN_PROGRESS_STATUSES).filter(network='mainnet')
    elif profile.cascaded_persona == 'funder':
        active_bounties = Bounty.objects.current().filter(bounty_owner_github_username__iexact=profile.handle).filter(idx_status__in=Bounty.WORK_IN_PROGRESS_STATUSES).filter(network='mainnet')
    elif profile.cascaded_persona == 'hunter':
        active_bounties = Bounty.objects.filter(pk__in=profile.active_bounties.filter(pending=False).values_list('bounty', flat=True)).filter(network='mainnet')
    else:
        active_bounties = Bounty.objects.none()
    active_bounties = active_bounties.order_by('-web3_created')
    context['active_bounties_count'] = active_bounties.count()
    context['portfolio_count'] = len(context['portfolio']) + profile.portfolio_items.count()
    context['my_kudos'] = profile.get_my_kudos.distinct('kudos_token_cloned_from__name')[0:7]

    # specific tabs
    if tab == 'activity':
        all_activities = ['all', 'new_bounty', 'start_work', 'work_submitted', 'work_done', 'new_tip', 'receive_tip', 'new_grant', 'update_grant', 'killed_grant', 'new_grant_contribution', 'new_grant_subscription', 'killed_grant_contribution', 'receive_kudos', 'new_kudos', 'joined', 'updated_avatar']
        activity_tabs = [
            (_('All Activity'), all_activities),
            (_('Bounties'), ['new_bounty', 'start_work', 'work_submitted', 'work_done']),
            (_('Tips'), ['new_tip', 'receive_tip']),
            (_('Kudos'), ['receive_kudos', 'new_kudos']),
            (_('Grants'), ['new_grant', 'update_grant', 'killed_grant', 'new_grant_contribution', 'new_grant_subscription', 'killed_grant_contribution']),
        ]
        if profile.is_org:
            activity_tabs = [
                (_('All Activity'), all_activities),
                ]

        page = request.GET.get('p', None)

        if page:
            page = int(page)
            activity_type = request.GET.get('a', '')
            if activity_type == 'currently_working':
                currently_working_bounties = Bounty.objects.current().filter(interested__profile=profile).filter(interested__status='okay') \
                    .filter(interested__pending=False).filter(idx_status__in=Bounty.WORK_IN_PROGRESS_STATUSES)
                currently_working_bounties_count = currently_working_bounties.count()
                if currently_working_bounties_count > 0:
                    paginator = Paginator(currently_working_bounties, 10)

                if page > paginator.num_pages:
                    return HttpResponse(status=204)

                context = {}
                context['bounties'] = [bounty for bounty in paginator.get_page(page)]

                return TemplateResponse(request, 'profiles/profile_bounties.html', context, status=status)

            else:

                all_activities = profile.get_various_activities()
                paginator = Paginator(profile_filter_activities(all_activities, activity_type, activity_tabs), 10)

                if page > paginator.num_pages:
                    return HttpResponse(status=204)

                context = {}
                context['activities'] = [ele.view_props for ele in paginator.get_page(page)]

                return TemplateResponse(request, 'profiles/profile_activities.html', context, status=status)


        all_activities = context.get('activities')
        tabs = []
        counts = {}
        if not all_activities or all_activities.count() == 0:
            context['none'] = True
        else:
            counts = all_activities.values('activity_type').order_by('activity_type').annotate(the_count=Count('activity_type'))
            counts = {ele['activity_type']: ele['the_count'] for ele in counts}
        for name, actions in activity_tabs:

            # this functions as profile_filter_activities does
            # except w. aggregate counts
            activities_count = 0
            for action in actions:
                activities_count += counts.get(action, 0)


            # dont draw a tab where the activities count is 0
            if activities_count == 0:
                continue

            # buidl dict
            obj = {'id': slugify(name),
                   'name': name,
                   'objects': [],
                   'count': activities_count,
                   'type': 'activity'
                   }
            tabs.append(obj)

            context['tabs'] = tabs

        if request.method == 'POST' and request.is_ajax():
            # Update profile address data when new preferred address is sent
            validated = request.user.is_authenticated and request.user.username.lower() == profile.handle.lower()
            if validated and request.POST.get('address'):
                address = request.POST.get('address')
                profile.preferred_payout_address = address
                profile.save()
                msg = {
                    'status': 200,
                    'msg': _('Success!'),
                    'wallets': [profile.preferred_payout_address, ],
                }

                return JsonResponse(msg, status=msg.get('status', 200))
    elif tab == 'orgs':
        pass
    elif tab == 'people':
        pass
    elif tab == 'quests':
        context['quest_wins'] = profile.quest_attempts.filter(success=True)
    elif tab == 'grant_contribs':
        from grants.models import Contribution
        contributions = Contribution.objects.filter(subscription__contributor_profile=profile).order_by('-pk')
        history = []
        for ele in contributions:
            history.append(ele.normalized_data)
        context['history'] = history
    elif tab == 'active':
        context['active_bounties'] = active_bounties
    elif tab == 'resume':
        if not prev_context['is_editable'] and not profile.show_job_status:
            raise Http404
    elif tab == 'viewers':
        if not prev_context['is_editable']:
            raise Http404
        pass
    elif tab == 'portfolio':
        title = request.POST.get('project_title')
        if title:
            if request.POST.get('URL')[0:4] != "http":
                messages.error(request, 'Invalid link.')
            elif not request.POST.get('URL')[0:4]:
                messages.error(request, 'Please enter some tags.')
            elif not request.user.is_authenticated or request.user.profile.pk != profile.pk:
                messages.error(request, 'Not Authorized')
            else:
                PortfolioItem.objects.create(
                    profile=request.user.profile,
                    title=title,
                    link=request.POST.get('URL'),
                    tags=request.POST.get('tags').split(','),
                    )
                messages.info(request, 'Portfolio Item added.')
    elif tab == 'earnings':
        context['earnings'] = Earning.objects.filter(to_profile=profile, network='mainnet', value_usd__isnull=False).order_by('-created_on')
    elif tab == 'spent':
        context['spent'] = Earning.objects.filter(from_profile=profile, network='mainnet', value_usd__isnull=False).order_by('-created_on')
    elif tab == 'kudos':
        context['org_kudos'] = profile.get_org_kudos
        owned_kudos = profile.get_my_kudos.order_by('id', order_by)
        sent_kudos = profile.get_sent_kudos.order_by('id', order_by)
        kudos_limit = 8
        context['kudos'] = owned_kudos[0:kudos_limit]
        context['sent_kudos'] = sent_kudos[0:kudos_limit]
        context['kudos_count'] = owned_kudos.count()
        context['sent_kudos_count'] = sent_kudos.count()

    elif tab == 'ratings':
        context['feedbacks_sent'] = [fb for fb in profile.feedbacks_sent.all() if fb.visible_to(request.user)]
        context['feedbacks_got'] = [fb for fb in profile.feedbacks_got.all() if fb.visible_to(request.user)]
        context['unrated_funded_bounties'] = Bounty.objects.current().prefetch_related('fulfillments', 'interested', 'interested__profile', 'feedbacks') \
            .filter(
                bounty_owner_github_username__iexact=profile.handle,
                network=network,
            ).exclude(
                feedbacks__feedbackType='approver',
                feedbacks__sender_profile=profile,
            ).distinct('pk').nocache()
        context['unrated_contributed_bounties'] = Bounty.objects.current().prefetch_related('feedbacks').filter(interested__profile=profile, network=network,) \
                .filter(interested__status='okay') \
                .filter(interested__pending=False).filter(idx_status='done') \
                .exclude(
                    feedbacks__feedbackType='worker',
                    feedbacks__sender_profile=profile
                ).distinct('pk').nocache()
    else:
        raise Http404
    return context

def profile_filter_activities(activities, activity_name, activity_tabs):
    """A helper function to filter a ActivityQuerySet.

    Args:
        activities (ActivityQuerySet): The ActivityQuerySet.
        activity_name (str): The activity_type to filter.

    Returns:
        ActivityQuerySet: The filtered results.

    """
    if not activity_name or activity_name == 'all-activity':
        return activities
    for name, actions in activity_tabs:
        if slugify(name) == activity_name:
            return activities.filter(activity_type__in=actions)
    return activities.filter(activity_type=activity_name)


def profile(request, handle, tab=None):
    """Display profile details.

    Args:
        handle (str): The profile handle.

    Variables:
        context (dict): The template context to be used for template rendering.
        profile (dashboard.models.Profile): The Profile object to be used.
        status (int): The status code of the response.

    Returns:
        TemplateResponse: The profile templated view.

    """

    # setup
    status = 200
    default_tab = 'activity'
    tab = tab if tab else default_tab
    handle = handle.replace("@", "")

    # make sure tab param is correct
    all_tabs = ['active', 'ratings', 'portfolio', 'viewers', 'activity', 'resume', 'kudos', 'earnings', 'spent', 'orgs', 'people', 'grant_contribs', 'quests']
    tab = default_tab if tab not in all_tabs else tab
    if handle in all_tabs and request.user.is_authenticated:
        # someone trying to go to their own profile?
        tab = handle
        handle = request.user.profile.handle

    # user only tabs
    if not handle and request.user.is_authenticated:
        handle = request.user.username
    is_my_profile = request.user.is_authenticated and request.user.username.lower() == handle.lower()
    user_only_tabs = ['viewers', 'earnings', 'spent']
    tab = default_tab if tab in user_only_tabs and not is_my_profile else tab
    owned_kudos = None
    sent_kudos = None
    context = {}

    # get this user
    try:
        if not handle and not request.user.is_authenticated:
            return redirect('funder_bounties')

        if not handle:
            handle = request.user.username
            profile = getattr(request.user, 'profile', None)
            if not profile:
                profile = profile_helper(handle)
        else:
            if handle.endswith('/'):
                handle = handle[:-1]
            profile = profile_helper(handle, current_user=request.user)

    except (Http404, ProfileHiddenException, ProfileNotFoundException):
        status = 404
        context = {
            'hidden': True,
            'ratings': range(0,5),
            'profile': {
                'handle': handle,
                'avatar_url': f"/dynamic/avatar/Self",
                'data': {
                    'name': f"@{handle}",
                },
            },
        }
        return TemplateResponse(request, 'profiles/profile.html', context, status=status)

    # make sure we're on the right profile route + redirect if we dont
    if request.path not in profile.url and tab == default_tab:
        return redirect(profile.url)

    # setup context for visit

    context['is_my_profile'] = is_my_profile
    context['show_resume_tab'] = profile.show_job_status or context['is_my_profile']
    context['is_editable'] = context['is_my_profile'] # or context['is_my_org']
    context['tab'] = tab
    context['show_activity'] = request.GET.get('p', False) != False
    context['is_my_org'] = request.user.is_authenticated and any([handle.lower() == org.lower() for org in request.user.profile.organizations ])
    context['ratings'] = range(0,5)
    context['feedbacks_sent'] = [fb.pk for fb in profile.feedbacks_sent.all() if fb.visible_to(request.user)]
    context['feedbacks_got'] = [fb.pk for fb in profile.feedbacks_got.all() if fb.visible_to(request.user)]
    context['all_feedbacks'] = context['feedbacks_got'] + context['feedbacks_sent']

    tab = get_profile_tab(request, profile, tab, context)
    if type(tab) == dict:
        context.update(tab)
    else:
        return tab

    # record profile view
    if request.user.is_authenticated and not context['is_my_profile']:
        ProfileView.objects.create(target=profile, viewer=request.user.profile)

    return TemplateResponse(request, 'profiles/profile.html', context, status=status)


@staff_member_required
def funders_mailing_list(request):
    profile_list = list(Profile.objects.filter(
        persona_is_funder=True).exclude(email="").values_list('email',
                                                              flat=True))
    return JsonResponse({'funder_emails': profile_list})


@staff_member_required
def hunters_mailing_list(request):
    profile_list = list(Profile.objects.filter(
        persona_is_hunter=True).exclude(email="").values_list('email',
                                                              flat=True))
    return JsonResponse({'hunter_emails': profile_list})


@csrf_exempt
def lazy_load_kudos(request):
    page = request.POST.get('page', 1)
    context = {}
    datarequest = request.POST.get('request')
    order_by = request.GET.get('order_by', '-modified_on')
    limit = int(request.GET.get('limit', 8))
    handle = request.POST.get('handle')

    if handle:
        try:
            profile = Profile.objects.get(handle=handle)
            if datarequest == 'mykudos':
                key = 'kudos'
                context[key] = profile.get_my_kudos.order_by('id', order_by)
            else:
                key = 'sent_kudos'
                context[key] = profile.get_sent_kudos.order_by('id', order_by)
        except Profile.DoesNotExist:
            pass

    paginator = Paginator(context[key], limit)
    kudos = paginator.get_page(page)
    html_context = {}
    html_context[key] = kudos
    html_context['kudos_data'] = key
    kudos_html = loader.render_to_string('shared/kudos_card_profile.html', html_context)
    return JsonResponse({'kudos_html': kudos_html, 'has_next': kudos.has_next()})


@csrf_exempt
@ratelimit(key='ip', rate='5/m', method=ratelimit.UNSAFE, block=True)
def get_quickstart_video(request):
    """Show quickstart video."""
    context = {
        'active': 'video',
        'title': _('Quickstart Video'),
    }
    return TemplateResponse(request, 'quickstart_video.html', context)


@csrf_exempt
@ratelimit(key='ip', rate='5/m', method=ratelimit.UNSAFE, block=True)
def extend_issue_deadline(request):
    """Show quickstart video."""
    bounty = Bounty.objects.get(pk=request.GET.get("pk"))
    print(bounty)
    context = {
        'active': 'extend_issue_deadline',
        'title': _('Extend Expiration'),
        'bounty': bounty,
        'user_logged_in': request.user.is_authenticated,
        'login_link': '/login/github?next=' + request.GET.get('redirect', '/')
    }
    return TemplateResponse(request, 'extend_issue_deadline.html', context)


@require_POST
@csrf_exempt
@ratelimit(key='ip', rate='5/s', method=ratelimit.UNSAFE, block=True)
def sync_web3(request):
    """Sync up web3 with the database.

    This function has a few different uses.  It is typically called from the
    front end using the javascript `sync_web3` function.  The `issueURL` is
    passed in first, followed optionally by a `bountydetails` argument.

    Returns:
        JsonResponse: The JSON response following the web3 sync.

    """
    # setup
    result = {
        'status': '400',
        'msg': "bad request"
    }

    issue_url = request.POST.get('url')
    txid = request.POST.get('txid')
    network = request.POST.get('network')

    if issue_url and txid and network:
        # confirm txid has mined
        print('* confirming tx has mined')
        if not has_tx_mined(txid, network):
            result = {
                'status': '400',
                'msg': 'tx has not mined yet'
            }
        else:

            # get bounty id
            print('* getting bounty id')
            bounty_id = get_bounty_id(issue_url, network)
            if not bounty_id:
                result = {
                    'status': '400',
                    'msg': 'could not find bounty id'
                }
            else:
                # get/process bounty
                print('* getting bounty')
                bounty = get_bounty(bounty_id, network)
                print('* processing bounty')
                did_change = False
                max_tries_attempted = False
                counter = 0
                url = None
                while not did_change and not max_tries_attempted:
                    did_change, _, new_bounty = web3_process_bounty(bounty)
                    if not did_change:
                        print("RETRYING")
                        time.sleep(3)
                        counter += 1
                        max_tries_attempted = counter > 3
                    if new_bounty:
                        url = new_bounty.url
                result = {
                    'status': '200',
                    'msg': "success",
                    'did_change': did_change,
                    'url': url,
                }

    return JsonResponse(result, status=result['status'])


# LEGAL
@xframe_options_exempt
def terms(request):
    context = {
        'title': _('Terms of Use'),
    }
    return TemplateResponse(request, 'legal/terms.html', context)

def privacy(request):
    return TemplateResponse(request, 'legal/privacy.html', {})


def cookie(request):
    return TemplateResponse(request, 'legal/privacy.html', {})


def prirp(request):
    return TemplateResponse(request, 'legal/privacy.html', {})


def apitos(request):
    return TemplateResponse(request, 'legal/privacy.html', {})


def toolbox(request):
    access_token = request.GET.get('token')
    if access_token and is_github_token_valid(access_token):
        helper_handle_access_token(request, access_token)

    tools = Tool.objects.prefetch_related('votes').all()

    actors = [{
        "title": _("Basics"),
        "description": _("Accelerate your dev workflow with Gitcoin\'s incentivization tools."),
        "tools": tools.filter(category=Tool.CAT_BASIC)
    }, {
        "title": _("Community"),
        "description": _("Friendship, mentorship, and community are all part of the process."),
        "tools": tools.filter(category=Tool.CAT_COMMUNITY)
    }, {
        "title": _("Gas Tools"),
        "description": _("Paying Gas is a part of using Ethereum.  It's much easier with our suite of gas tools."),
        "tools": tools.filter(category=Tool.GAS_TOOLS)
    }, {
        "title": _("Developer Tools"),
        "description": _("Gitcoin is a platform that's built using Gitcoin.  Purdy cool, huh? "),
        "tools": tools.filter(category=Tool.CAT_BUILD)
    }, {
        "title": _("Tools in Alpha"),
        "description": _("These fresh new tools are looking for someone to test ride them!"),
        "tools": tools.filter(category=Tool.CAT_ALPHA)
    }, {
        "title": _("Just for Fun"),
        "description": _("Some tools that the community built *just because* they should exist."),
        "tools": tools.filter(category=Tool.CAT_FOR_FUN)
    }, {
        "title": _("Advanced"),
        "description": _("Take your OSS game to the next level!"),
        "tools": tools.filter(category=Tool.CAT_ADVANCED)
    }, {
        "title": _("Roadmap"),
        "description": _("These ideas have been floating around the community.  They'll be BUIDLt sooner if you help BUIDL them :)"),
        "tools": tools.filter(category=Tool.CAT_COMING_SOON)
    }, {
        "title": _("Retired Tools"),
        "description": _("These are tools that we've sunsetted.  Pour one out for them 🍻"),
        "tools": tools.filter(category=Tool.CAT_RETIRED)
    }]

    # setup slug
    for key in range(0, len(actors)):
        actors[key]['slug'] = slugify(actors[key]['title'])

    profile_up_votes_tool_ids = ''
    profile_down_votes_tool_ids = ''
    profile_id = request.user.profile.pk if request.user.is_authenticated and hasattr(request.user, 'profile') else None

    if profile_id:
        ups = list(request.user.profile.votes.filter(value=1).values_list('tool', flat=True))
        profile_up_votes_tool_ids = ','.join(str(x) for x in ups)
        downs = list(request.user.profile.votes.filter(value=-1).values_list('tool', flat=True))
        profile_down_votes_tool_ids = ','.join(str(x) for x in downs)

    context = {
        "active": "tools",
        'title': _("Tools"),
        'card_title': _("Community Tools"),
        'avatar_url': static('v2/images/tools/api.jpg'),
        "card_desc": _("Accelerate your dev workflow with Gitcoin\'s incentivization tools."),
        'actors': actors,
        'newsletter_headline': _("Don't Miss New Tools!"),
        'profile_up_votes_tool_ids': profile_up_votes_tool_ids,
        'profile_down_votes_tool_ids': profile_down_votes_tool_ids
    }
    return TemplateResponse(request, 'toolbox.html', context)


def labs(request):
    labs = LabsResearch.objects.all()
    tools = Tool.objects.prefetch_related('votes').filter(category=Tool.CAT_ALPHA)

    socials = [{
        "name": _("GitHub Repo"),
        "link": "https://github.com/gitcoinco/labs/",
        "class": "fab fa-github fa-2x"
    }, {
        "name": _("Slack"),
        "link": "https://gitcoin.co/slack",
        "class": "fab fa-slack fa-2x"
    }, {
        "name": _("Contact the Team"),
        "link": "mailto:founders@gitcoin.co",
        "class": "fa fa-envelope fa-2x"
    }]

    context = {
        'active': "labs",
        'title': _("Labs"),
        'card_desc': _("Gitcoin Labs provides advanced tools for busy developers"),
        'avatar_url': 'https://c.gitcoin.co/labs/Articles-Announcing_Gitcoin_Labs.png',
        'tools': tools,
        'labs': labs,
        'socials': socials
    }
    return TemplateResponse(request, 'labs.html', context)


@csrf_exempt
@require_POST
def vote_tool_up(request, tool_id):
    profile_id = request.user.profile.pk if request.user.is_authenticated and hasattr(request.user, 'profile') else None
    if not profile_id:
        return JsonResponse(
            {'error': 'You must be authenticated via github to use this feature!'},
            status=401)

    tool = Tool.objects.get(pk=tool_id)
    score_delta = 0
    try:
        vote = ToolVote.objects.get(profile_id=profile_id, tool=tool)
        if vote.value == 1:
            vote.delete()
            score_delta = -1
        if vote.value == -1:
            vote.value = 1
            vote.save()
            score_delta = 2
    except ToolVote.DoesNotExist:
        vote = ToolVote.objects.create(profile_id=profile_id, value=1)
        tool.votes.add(vote)
        score_delta = 1
    return JsonResponse({'success': True, 'score_delta': score_delta})


@csrf_exempt
@require_POST
def vote_tool_down(request, tool_id):
    profile_id = request.user.profile.pk if request.user.is_authenticated and hasattr(request.user, 'profile') else None
    if not profile_id:
        return JsonResponse(
            {'error': 'You must be authenticated via github to use this feature!'},
            status=401)

    tool = Tool.objects.get(pk=tool_id)
    score_delta = 0
    try:
        vote = ToolVote.objects.get(profile_id=profile_id, tool=tool)
        if vote.value == -1:
            vote.delete()
            score_delta = 1
        if vote.value == 1:
            vote.value = -1
            vote.save()
            score_delta = -2
    except ToolVote.DoesNotExist:
        vote = ToolVote.objects.create(profile_id=profile_id, value=-1)
        tool.votes.add(vote)
        score_delta = -1
    return JsonResponse({'success': True, 'score_delta': score_delta})


@csrf_exempt
@ratelimit(key='ip', rate='5/m', method=ratelimit.UNSAFE, block=True)
def redeem_coin(request, shortcode):
    if request.body:
        status = 'OK'

        body_unicode = request.body.decode('utf-8')
        body = json.loads(body_unicode)
        address = body['address']

        try:
            coin = CoinRedemption.objects.get(shortcode=shortcode)
            address = Web3.toChecksumAddress(address)

            if hasattr(coin, 'coinredemptionrequest'):
                status = 'error'
                message = 'Bad request'
            else:
                abi = json.loads('[{"constant":true,"inputs":[],"name":"mintingFinished","outputs":[{"name":"","type":"bool"}],"payable":false,"stateMutability":"view","type":"function"},{"constant":true,"inputs":[],"name":"name","outputs":[{"name":"","type":"string"}],"payable":false,"stateMutability":"view","type":"function"},{"constant":false,"inputs":[{"name":"_spender","type":"address"},{"name":"_value","type":"uint256"}],"name":"approve","outputs":[{"name":"","type":"bool"}],"payable":false,"stateMutability":"nonpayable","type":"function"},{"constant":true,"inputs":[],"name":"totalSupply","outputs":[{"name":"","type":"uint256"}],"payable":false,"stateMutability":"view","type":"function"},{"constant":false,"inputs":[{"name":"_from","type":"address"},{"name":"_to","type":"address"},{"name":"_value","type":"uint256"}],"name":"transferFrom","outputs":[{"name":"","type":"bool"}],"payable":false,"stateMutability":"nonpayable","type":"function"},{"constant":true,"inputs":[],"name":"decimals","outputs":[{"name":"","type":"uint8"}],"payable":false,"stateMutability":"view","type":"function"},{"constant":false,"inputs":[{"name":"_to","type":"address"},{"name":"_amount","type":"uint256"}],"name":"mint","outputs":[{"name":"","type":"bool"}],"payable":false,"stateMutability":"nonpayable","type":"function"},{"constant":true,"inputs":[],"name":"version","outputs":[{"name":"","type":"string"}],"payable":false,"stateMutability":"view","type":"function"},{"constant":false,"inputs":[{"name":"_spender","type":"address"},{"name":"_subtractedValue","type":"uint256"}],"name":"decreaseApproval","outputs":[{"name":"","type":"bool"}],"payable":false,"stateMutability":"nonpayable","type":"function"},{"constant":true,"inputs":[{"name":"_owner","type":"address"}],"name":"balanceOf","outputs":[{"name":"balance","type":"uint256"}],"payable":false,"stateMutability":"view","type":"function"},{"constant":false,"inputs":[],"name":"finishMinting","outputs":[{"name":"","type":"bool"}],"payable":false,"stateMutability":"nonpayable","type":"function"},{"constant":true,"inputs":[],"name":"owner","outputs":[{"name":"","type":"address"}],"payable":false,"stateMutability":"view","type":"function"},{"constant":true,"inputs":[],"name":"symbol","outputs":[{"name":"","type":"string"}],"payable":false,"stateMutability":"view","type":"function"},{"constant":false,"inputs":[{"name":"_to","type":"address"},{"name":"_value","type":"uint256"}],"name":"transfer","outputs":[{"name":"","type":"bool"}],"payable":false,"stateMutability":"nonpayable","type":"function"},{"constant":false,"inputs":[{"name":"_spender","type":"address"},{"name":"_addedValue","type":"uint256"}],"name":"increaseApproval","outputs":[{"name":"","type":"bool"}],"payable":false,"stateMutability":"nonpayable","type":"function"},{"constant":true,"inputs":[{"name":"_owner","type":"address"},{"name":"_spender","type":"address"}],"name":"allowance","outputs":[{"name":"","type":"uint256"}],"payable":false,"stateMutability":"view","type":"function"},{"constant":false,"inputs":[{"name":"newOwner","type":"address"}],"name":"transferOwnership","outputs":[],"payable":false,"stateMutability":"nonpayable","type":"function"},{"payable":false,"stateMutability":"nonpayable","type":"fallback"},{"anonymous":false,"inputs":[{"indexed":true,"name":"to","type":"address"},{"indexed":false,"name":"amount","type":"uint256"}],"name":"Mint","type":"event"},{"anonymous":false,"inputs":[],"name":"MintFinished","type":"event"},{"anonymous":false,"inputs":[{"indexed":true,"name":"previousOwner","type":"address"},{"indexed":true,"name":"newOwner","type":"address"}],"name":"OwnershipTransferred","type":"event"},{"anonymous":false,"inputs":[{"indexed":true,"name":"owner","type":"address"},{"indexed":true,"name":"spender","type":"address"},{"indexed":false,"name":"value","type":"uint256"}],"name":"Approval","type":"event"},{"anonymous":false,"inputs":[{"indexed":true,"name":"from","type":"address"},{"indexed":true,"name":"to","type":"address"},{"indexed":false,"name":"value","type":"uint256"}],"name":"Transfer","type":"event"}]')

                # Instantiate Colorado Coin contract
                contract = w3.eth.contract(coin.contract_address, abi=abi)

                tx = contract.functions.transfer(address, coin.amount * 10**18).buildTransaction({
                    'nonce': w3.eth.getTransactionCount(settings.COLO_ACCOUNT_ADDRESS),
                    'gas': 100000,
                    'gasPrice': recommend_min_gas_price_to_confirm_in_time(5) * 10**9
                })

                signed = w3.eth.account.signTransaction(tx, settings.COLO_ACCOUNT_PRIVATE_KEY)
                transaction_id = w3.eth.sendRawTransaction(signed.rawTransaction).hex()

                CoinRedemptionRequest.objects.create(
                    coin_redemption=coin,
                    ip=get_ip(request),
                    sent_on=timezone.now(),
                    txid=transaction_id,
                    txaddress=address
                )

                message = transaction_id
        except CoinRedemption.DoesNotExist:
            status = 'error'
            message = _('Bad request')
        except Exception as e:
            status = 'error'
            message = str(e)

        # http response
        response = {
            'status': status,
            'message': message,
        }

        return JsonResponse(response)

    try:
        coin = CoinRedemption.objects.get(shortcode=shortcode)

        params = {
            'class': 'redeem',
            'title': _('Coin Redemption'),
            'coin_status': _('PENDING')
        }

        try:
            coin_redeem_request = CoinRedemptionRequest.objects.get(coin_redemption=coin)
            params['colo_txid'] = coin_redeem_request.txid
        except CoinRedemptionRequest.DoesNotExist:
            params['coin_status'] = _('INITIAL')

        return TemplateResponse(request, 'yge/redeem_coin.html', params)
    except CoinRedemption.DoesNotExist:
        raise Http404


@login_required
def new_bounty(request):
    """Create a new bounty."""
    from .utils import clean_bounty_url

    events = HackathonEvent.objects.filter(end_date__gt=datetime.today())
    suggested_developers = []
    if request.user.is_authenticated:
        suggested_developers = BountyFulfillment.objects.prefetch_related('bounty')\
            .filter(
                bounty__bounty_owner_github_username__iexact=request.user.profile.handle,
                bounty__idx_status='done'
            ).values('fulfiller_github_username', 'profile__id').annotate(fulfillment_count=Count('bounty')) \
            .order_by('-fulfillment_count')[:5]
    bounty_params = {
        'newsletter_headline': _('Be the first to know about new funded issues.'),
        'issueURL': clean_bounty_url(request.GET.get('source') or request.GET.get('url', '')),
        'amount': request.GET.get('amount'),
        'events': events,
        'suggested_developers': suggested_developers
    }

    params = get_context(
        user=request.user if request.user.is_authenticated else None,
        confirm_time_minutes_target=confirm_time_minutes_target,
        active='submit_bounty',
        title=_('Create Funded Issue'),
        update=bounty_params,
    )
    params['blocked_urls'] = json.dumps(list(BlockedURLFilter.objects.all().values_list('expression', flat=True)))
    params['FEE_PERCENTAGE'] = request.user.profile.fee_percentage if request.user.is_authenticated else 10

    coupon_code = request.GET.get('coupon', False)
    if coupon_code:
        coupon = Coupon.objects.get(code=coupon_code)
        if coupon.expiry_date > datetime.now().date():
            params['FEE_PERCENTAGE'] = coupon.fee_percentage
            params['coupon_code'] = coupon.code
        else:
            params['expired_coupon'] = True

    return TemplateResponse(request, 'bounty/fund.html', params)


@csrf_exempt
def get_suggested_contributors(request):
    previously_worked_developers = []
    users_invite = []
    keywords = request.GET.get('keywords', '').split(',')
    invitees = [int(x) for x in request.GET.get('invite', '').split(',') if x]

    if request.user.is_authenticated:
        previously_worked_developers = BountyFulfillment.objects.prefetch_related('bounty', 'profile')\
            .filter(
                bounty__bounty_owner_github_username__iexact=request.user.profile.handle,
                bounty__idx_status='done'
            ).values('fulfiller_github_username', 'profile__id').annotate(fulfillment_count=Count('bounty')) \
            .order_by('-fulfillment_count')

    keywords_filter = Q()
    for keyword in keywords:
        keywords_filter = keywords_filter | Q(bounty__metadata__issueKeywords__icontains=keyword) | \
        Q(bounty__title__icontains=keyword) | \
        Q(bounty__issue_description__icontains=keyword)

    recommended_developers = BountyFulfillment.objects.prefetch_related('bounty', 'profile') \
        .filter(keywords_filter).values('fulfiller_github_username', 'profile__id') \
        .exclude(fulfiller_github_username__isnull=True) \
        .exclude(fulfiller_github_username__exact='').distinct()[:10]

    verified_developers = UserVerificationModel.objects.filter(verified=True).values('user__profile__handle', 'user__profile__id')

    if invitees:
        invitees_filter = Q()
        for invite in invitees:
            invitees_filter = invitees_filter | Q(pk=invite)

        users_invite = Profile.objects.filter(invitees_filter).values('id', 'handle', 'email').distinct()

    return JsonResponse(
                {
                    'contributors': list(previously_worked_developers),
                    'recommended_developers': list(recommended_developers),
                    'verified_developers': list(verified_developers),
                    'invites': list(users_invite)
                },
                status=200)

@csrf_exempt
@ratelimit(key='ip', rate='5/m', method=ratelimit.UNSAFE, block=True)
def change_bounty(request, bounty_id):
    user = request.user if request.user.is_authenticated else None

    if not user:
        if request.body:
            return JsonResponse(
                {'error': _('You must be authenticated via github to use this feature!')},
                status=401)
        else:
            return redirect('/login/github?next=' + request.get_full_path())

    try:
        bounty_id = int(bounty_id)
        bounty = Bounty.objects.get(pk=bounty_id)
    except:
        if request.body:
            return JsonResponse({'error': _('Bounty doesn\'t exist!')}, status=404)
        else:
            raise Http404

    keys = [
        'title',
        'experience_level',
        'project_length',
        'bounty_type',
        'featuring_date',
        'bounty_categories',
        'issue_description',
        'permission_type',
        'project_type',
        'reserved_for_user_handle',
        'is_featured',
        'admin_override_suspend_auto_approval'
    ]

    if request.body:
        can_change = (bounty.status in Bounty.OPEN_STATUSES) or \
                (bounty.can_submit_after_expiration_date and bounty.status is 'expired')
        if not can_change:
            return JsonResponse({
                'error': _('The bounty can not be changed anymore.')
            }, status=405)

        is_funder = bounty.is_funder(user.username.lower()) if user else False
        is_staff = request.user.is_staff if user else False
        if not is_funder and not is_staff:
            return JsonResponse({
                'error': _('You are not authorized to change the bounty.')
            }, status=401)

        try:
            params = json.loads(request.body)
        except Exception:
            return JsonResponse({'error': 'Invalid JSON.'}, status=400)

        bounty_changed = False
        new_reservation = False
        for key in keys:
            value = params.get(key, 0)
            if value != 0:
                if key == 'featuring_date':
                    value = timezone.make_aware(
                        timezone.datetime.fromtimestamp(int(value)),
                        timezone=UTC)
                if key == 'bounty_categories':
                    value = value.split(',')
                old_value = getattr(bounty, key)
                if value != old_value:
                    setattr(bounty, key, value)
                    bounty_changed = True
                    if key == 'reserved_for_user_handle' and value:
                        new_reservation = True

        if not bounty_changed:
            return JsonResponse({
                'success': True,
                'msg': _('Bounty details are unchanged.'),
                'url': bounty.absolute_url,
            })

        bounty.save()
        record_bounty_activity(bounty, user, 'bounty_changed')
        record_user_action(user, 'bounty_changed', bounty)

        maybe_market_to_email(bounty, 'bounty_changed')
        maybe_market_to_slack(bounty, 'bounty_changed')
        maybe_market_to_user_slack(bounty, 'bounty_changed')
        maybe_market_to_user_discord(bounty, 'bounty_changed')

        # notify a user that a bounty has been reserved for them
        if new_reservation and bounty.bounty_reserved_for_user:
            new_reserved_issue('founders@gitcoin.co', bounty.bounty_reserved_for_user, bounty)

        return JsonResponse({
            'success': True,
            'msg': _('You successfully changed bounty details.'),
            'url': bounty.absolute_url,
        })

    result = {}
    for key in keys:
        result[key] = getattr(bounty, key)
    del result['featuring_date']

    params = {
        'title': _('Change Bounty Details'),
        'pk': bounty.pk,
        'result': json.dumps(result)
    }
    return TemplateResponse(request, 'bounty/change.html', params)


def get_users(request):
    token = request.GET.get('token', None)
    add_non_gitcoin_users = not request.GET.get('suppress_non_gitcoiners', None)

    if request.is_ajax():
        q = request.GET.get('term')
        profiles = Profile.objects.filter(handle__icontains=q)
        results = []
        # try gitcoin
        for user in profiles:
            profile_json = {}
            profile_json['id'] = user.id
            profile_json['text'] = user.handle
            #profile_json['email'] = user.email
            if user.avatar_baseavatar_related.exists():
                profile_json['avatar_id'] = user.avatar_baseavatar_related.first().pk
                profile_json['avatar_url'] = user.avatar_baseavatar_related.first().avatar_url
            profile_json['preferred_payout_address'] = user.preferred_payout_address
            results.append(profile_json)
        # try github
        if not len(results) and add_non_gitcoin_users:
            search_results = search_users(q, token=token)
            for result in search_results:
                profile_json = {}
                profile_json['id'] = -1
                profile_json['text'] = result.login
                profile_json['email'] = None
                profile_json['avatar_id'] = None
                profile_json['avatar_url'] = result.avatar_url
                profile_json['preferred_payout_address'] = None
                # dont dupe github profiles and gitcoin profiles in user search
                if profile_json['text'].lower() not in [p['text'].lower() for p in profiles]:
                    results.append(profile_json)
        # just take users word for it
        if not len(results) and add_non_gitcoin_users:
            profile_json = {}
            profile_json['id'] = -1
            profile_json['text'] = q
            profile_json['email'] = None
            profile_json['avatar_id'] = None
            profile_json['preferred_payout_address'] = None
            results.append(profile_json)
        data = json.dumps(results)
    else:
        raise Http404
    mimetype = 'application/json'
    return HttpResponse(data, mimetype)


def get_kudos(request):
    autocomplete_kudos = {
        'copy': "No results found.  Try these categories: ",
        'autocomplete': ['rare','common','ninja','soft skills','programming']
    }
    if request.is_ajax():
        q = request.GET.get('term')
        network = request.GET.get('network', None)
        filter_by_address = request.GET.get('filter_by_address', '')
        eth_to_usd = convert_token_to_usdt('ETH')
        kudos_by_name = Token.objects.filter(name__icontains=q)
        kudos_by_desc = Token.objects.filter(description__icontains=q)
        kudos_by_tags = Token.objects.filter(tags__icontains=q)
        kudos_pks = (kudos_by_desc | kudos_by_name | kudos_by_tags).values_list('pk', flat=True)
        kudos = Token.objects.filter(pk__in=kudos_pks, hidden=False, num_clones_allowed__gt=0).order_by('name')
        if filter_by_address:
            kudos = kudos.filter(owner_address=filter_by_address)
        is_staff = request.user.is_staff if request.user.is_authenticated else False
        if not is_staff:
            kudos = kudos.filter(send_enabled_for_non_gitcoin_admins=True)
        if network:
            kudos = kudos.filter(contract__network=network)
        results = []
        for token in kudos:
            kudos_json = {}
            kudos_json['id'] = token.id
            kudos_json['token_id'] = token.token_id
            kudos_json['name'] = token.name
            kudos_json['name_human'] = humanize_name(token.name)
            kudos_json['description'] = token.description
            kudos_json['image'] = token.image

            kudos_json['price_finney'] = token.price_finney / 1000
            kudos_json['price_usd'] = eth_to_usd * kudos_json['price_finney']
            kudos_json['price_usd_humanized'] = f"${round(kudos_json['price_usd'], 2)}"

            results.append(kudos_json)
        if not results:
            results = [autocomplete_kudos]
        data = json.dumps(results)
    else:
        raise Http404
    mimetype = 'application/json'
    return HttpResponse(data, mimetype)


def hackathon(request, hackathon=''):
    """Handle rendering of HackathonEvents. Reuses the dashboard template."""

    try:
        hackathon_event = HackathonEvent.objects.filter(slug__iexact=hackathon).latest('id')
    except HackathonEvent.DoesNotExist:
        hackathon_event = HackathonEvent.objects.last()

    title = hackathon_event.name
    network = get_default_network()

    # TODO: Refactor post orgs
    orgs = []
    for bounty in Bounty.objects.filter(event=hackathon_event, network=network).current():
        org = {
            'display_name': bounty.org_display_name,
            'avatar_url': bounty.avatar_url,
            'org_name': bounty.org_name
        }
        orgs.append(org)

    orgs = list({v['org_name']:v for v in orgs}.values())

    params = {
        'active': 'dashboard',
        'title': title,
        'orgs': orgs,
        'keywords': json.dumps([str(key) for key in Keyword.objects.all().values_list('keyword', flat=True)]),
        'hackathon': hackathon_event,
    }

    # fetch sponsors for the hackathon
    hackathon_sponsors = HackathonSponsor.objects.filter(hackathon=hackathon_event)
    if hackathon_sponsors:
        sponsors_gold = []
        sponsors_silver = []
        for hackathon_sponsor in hackathon_sponsors:
            sponsor = Sponsor.objects.get(name=hackathon_sponsor.sponsor)
            sponsor_obj = {
                'name': sponsor.name,
            }
            if sponsor.logo_svg:
                sponsor_obj['logo'] = sponsor.logo_svg.url
            elif sponsor.logo:
                sponsor_obj['logo'] = sponsor.logo.url

            if hackathon_sponsor.sponsor_type == 'G':
                sponsors_gold.append(sponsor_obj)
            else:
                sponsors_silver.append(sponsor_obj)

        params['sponsors'] = {
            'sponsors_gold': sponsors_gold,
            'sponsors_silver': sponsors_silver
        }

        if hackathon_event.identifier == 'grow-ethereum-2019':
            params['card_desc'] = "The ‘Grow Ethereum’ Hackathon runs from Jul 29, 2019 - Aug 15, 2019 and features over $10,000 in bounties"

    elif hackathon_event.identifier == 'beyondblockchain_2019':
        from dashboard.context.hackathon_explorer import beyondblockchain_2019
        params['sponsors'] = beyondblockchain_2019

    elif hackathon_event.identifier == 'eth_hack':
        from dashboard.context.hackathon_explorer import eth_hack
        params['sponsors'] = eth_hack

    return TemplateResponse(request, 'dashboard/index.html', params)


def hackathon_onboard(request, hackathon=''):
    referer = request.META.get('HTTP_REFERER', '')

    try:
        hackathon_event = HackathonEvent.objects.filter(slug__iexact=hackathon).latest('id')
        profile = request.user.profile if request.user.is_authenticated and hasattr(request.user, 'profile') else None
        is_registered = HackathonRegistration.objects.filter(registrant=profile, hackathon=hackathon_event) if profile else None
    except HackathonEvent.DoesNotExist:
        hackathon_event = HackathonEvent.objects.last()

    params = {
        'active': 'hackathon_onboard',
        'title': 'Hackathon Onboard',
        'hackathon': hackathon_event,
        'referer': referer,
        'is_registered': is_registered,
    }
    return TemplateResponse(request, 'dashboard/hackathon/onboard.html', params)


def hackathon_projects(request, hackathon=''):
    q = clean(request.GET.get('q', ''), strip=True)
    order_by = clean(request.GET.get('order_by', '-created_on'), strip=True)
    filters = clean(request.GET.get('filters', ''), strip=True)
    page = request.GET.get('page', 1)

    try:
        hackathon_event = HackathonEvent.objects.filter(slug__iexact=hackathon).latest('id')
    except HackathonEvent.DoesNotExist:
        hackathon_event = HackathonEvent.objects.last()

    projects = HackathonProject.objects.filter(hackathon=hackathon_event).exclude(status='invalid').prefetch_related('profiles').order_by(order_by)

    if q:
        projects = projects.filter(
            Q(name__icontains=q) |
            Q(summary__icontains=q) |
            Q(profiles__handle__icontains=q)
        )
    if filters == 'winners':
        projects = projects.filter(
            Q(badge__isnull=False)
        )

    projects_paginator = Paginator(projects, 9)

    try:
        projects_paginated = projects_paginator.page(page)
    except PageNotAnInteger:
        projects_paginated = projects_paginator.page(1)
    except EmptyPage:
        projects_paginated = projects_paginator.page(projects_paginator.num_pages)

    params = {
        'active': 'hackathon_onboard',
        'title': 'Hackathon Projects',
        'hackathon': hackathon_event,
        'projects': projects_paginated,
        'order_by': order_by,
        'filters': filters,
        'query': q.split
    }

    return TemplateResponse(request, 'dashboard/hackathon/projects.html', params)


@csrf_exempt
def hackathon_get_project(request, bounty_id, project_id=None):
    profile = request.user.profile if request.user.is_authenticated and hasattr(request.user, 'profile') else None

    try:
        bounty = Bounty.objects.current().get(id=bounty_id)
        projects = HackathonProject.objects.filter(bounty__standard_bounties_id=bounty.standard_bounties_id, profiles__id=profile.id).nocache()
    except HackathonProject.DoesNotExist:
        pass

    if project_id:
        project_selected = projects.filter(id=project_id).first()
    else:
        project_selected = None

    params = {
        'bounty_id': bounty_id,
        'bounty': bounty,
        'projects': projects,
        'project_selected': project_selected
    }
    return TemplateResponse(request, 'dashboard/hackathon/project_new.html', params)


@csrf_exempt
@require_POST
def hackathon_save_project(request):

    project_id = request.POST.get('project_id')
    bounty_id = request.POST.get('bounty_id')
    profiles = request.POST.getlist('profiles[]')
    logo = request.FILES.get('logo')
    profile = request.user.profile if request.user.is_authenticated and hasattr(request.user, 'profile') else None
    error_response = invalid_file_response(logo, supported=['image/png', 'image/jpeg', 'image/jpg'])

    if error_response and error_response['status'] != 400:
        return JsonResponse(error_response)

    if profile is None:
        return JsonResponse({
            'success': False,
            'msg': '',
        })

    bounty_obj = Bounty.objects.current().get(pk=bounty_id)

    kwargs = {
        'name': clean(request.POST.get('name'),  strip=True),
        'hackathon': bounty_obj.event,
        'logo': request.FILES.get('logo'),
        'bounty': bounty_obj,
        'summary': clean(request.POST.get('summary'), strip=True),
        'work_url': clean(request.POST.get('work_url'), strip=True)
    }

    if project_id:
        try :
            project = HackathonProject.objects.filter(id=project_id, profiles__id=profile.id)

            kwargs.update({
                'logo': request.FILES.get('logo', project.first().logo)
            })
            project.update(**kwargs)

            profiles.append(str(profile.id))
            project.first().profiles.set(profiles)

            invalidate_obj(project.first())

        except Exception as e:
            logger.error(f"error in record_action: {e}")
            return JsonResponse({'error': _('Error trying to save project')},
            status=401)
    else:
        project = HackathonProject.objects.create(**kwargs)
        project.save()
        profiles.append(str(profile.id))
        project.profiles.add(*list(filter(lambda profile_id: profile_id > 0, map(int, profiles))))

    return JsonResponse({
            'success': True,
            'msg': _('Project saved.')
        })


@csrf_exempt
@require_POST
def hackathon_registration(request):
    profile = request.user.profile if request.user.is_authenticated and hasattr(request.user, 'profile') else None

    hackathon = request.POST.get('name')
    referer = request.POST.get('referer')
    email = request.user.email

    if not profile:
        return JsonResponse(
            {'error': _('You must be authenticated via github to use this feature!')},
            status=401)
    try:
        hackathon_event = HackathonEvent.objects.filter(slug__iexact=hackathon).latest('id')
        registration_data = HackathonRegistration.objects.create(
            name=hackathon,
            hackathon= hackathon_event,
            referer=referer,
            registrant=profile
        )

    except Exception as e:
        logger.error('Error while saving registration', e)

    client = MailChimp(mc_api=settings.MAILCHIMP_API_KEY, mc_user=settings.MAILCHIMP_USER)
    mailchimp_data = {
            'email_address': email,
            'status_if_new': 'subscribed',
            'status': 'subscribed',

            'merge_fields': {
                'HANDLE': profile.handle,
                'HACKATHON': hackathon,
            },
        }

    user_email_hash = hashlib.md5(email.encode('utf')).hexdigest()

    try:
        client.lists.members.create_or_update(settings.MAILCHIMP_LIST_ID_HACKERS, user_email_hash, mailchimp_data)

        client.lists.members.tags.update(
            settings.MAILCHIMP_LIST_ID_HACKERS,
            user_email_hash,
            {
                'tags': [
                    {'name': hackathon, 'status': 'active'},
                ],
            }
        )
        print('pushed_to_list')
    except Exception as e:
        logger.error(f"error in record_action: {e}")
        pass

    if referer and is_safe_url(referer, request.get_host()):
        messages.success(request, _(f'You have successfully registered to {hackathon_event.name}. Happy hacking!'))
        redirect = referer
    else:
        messages.success(request, _(f'You have successfully registered to {hackathon_event.name}. Happy hacking!'))
        redirect = f'/hackathon/{hackathon}'

    return JsonResponse({'redirect': redirect})

def get_hackathons(request):
    """Handle rendering all Hackathons."""

    try:
        events = HackathonEvent.objects.values().order_by('-created_on')
    except HackathonEvent.DoesNotExist:
        raise Http404

    params = {
        'active': 'hackathons',
        'title': 'hackathons',
        'hackathons': events,
    }
    return TemplateResponse(request, 'dashboard/hackathon/hackathons.html', params)


@login_required
def board(request):
    """Handle the board view."""

    user = request.user if request.user.is_authenticated else None
    keywords = user.profile.keywords

    context = {
        'is_outside': True,
        'active': 'dashboard',
        'title': 'Dashboard',
        'card_title': _('Dashboard'),
        'card_desc': _('Manage all your activity.'),
        'avatar_url': static('v2/images/helmet.png'),
        'keywords': keywords,
    }
    return TemplateResponse(request, 'board/index.html', context)


def funder_dashboard_bounty_info(request, bounty_id):
    """Per-bounty JSON data for the user dashboard"""

    user = request.user if request.user.is_authenticated else None
    if not user:
        return JsonResponse(
            {'error': _('You must be authenticated via github to use this feature!')},
            status=401)

    bounty = Bounty.objects.get(id=bounty_id)

    if bounty.status == 'open':
        interests = Interest.objects.prefetch_related('profile').filter(status='okay', bounty=bounty).all()
        profiles = [
            {'interest': {'id': i.id,
                          'issue_message': i.issue_message,
                          'pending': i.pending},
             'handle': i.profile.handle,
             'avatar_url': i.profile.avatar_url,
             'star_rating': i.profile.get_average_star_rating['overall'],
             'total_rating': i.profile.get_average_star_rating['total_rating'],
             'fulfilled_bounties': len(
                [b for b in i.profile.get_fulfilled_bounties()]),
             'leaderboard_rank': i.profile.get_contributor_leaderboard_index(),
             'id': i.profile.id} for i in interests]
    elif bounty.status == 'started':
        interests = Interest.objects.prefetch_related('profile').filter(status='okay', bounty=bounty).all()
        profiles = [
            {'interest': {'id': i.id,
                          'issue_message': i.issue_message,
                          'pending': i.pending},
             'handle': i.profile.handle,
             'avatar_url': i.profile.avatar_url,
             'star_rating': i.profile.get_average_star_rating()['overall'],
             'total_rating': i.profile.get_average_star_rating()['total_rating'],
             'fulfilled_bounties': len(
                [b for b in i.profile.get_fulfilled_bounties()]),
             'leaderboard_rank': i.profile.get_contributor_leaderboard_index(),
             'id': i.profile.id} for i in interests]
    elif bounty.status == 'submitted':
        fulfillments = bounty.fulfillments.prefetch_related('profile').all()
        profiles = []
        for f in fulfillments:
            profile = {'fulfiller_metadata': f.fulfiller_metadata, 'created_on': f.created_on}
            if f.profile:
                profile.update(
                    {'handle': f.profile.handle,
                     'avatar_url': f.profile.avatar_url,
                     'preferred_payout_address': f.profile.preferred_payout_address,
                     'id': f.profile.id})
            profiles.append(profile)
    else:
        profiles = []

    return JsonResponse({
                         'id': bounty.id,
                         'profiles': profiles})


def serialize_funder_dashboard_open_rows(bounties, interests):
    return [{'users_count': len([i for i in interests if b.pk in [i_b.pk for i_b in i.bounties]]),
             'title': b.title,
             'id': b.id,
             'standard_bounties_id': b.standard_bounties_id,
             'token_name': b.token_name,
             'value_in_token': b.value_in_token,
             'value_true': b.value_true,
             'value_in_usd': b.get_value_in_usdt,
             'github_url': b.github_url,
             'absolute_url': b.absolute_url,
             'avatar_url': b.avatar_url,
             'project_type': b.project_type,
             'expires_date': b.expires_date,
             'keywords': b.keywords,
             'interested_comment': b.interested_comment,
             'bounty_owner_github_username': b.bounty_owner_github_username,
             'submissions_comment': b.submissions_comment} for b in bounties]


def serialize_funder_dashboard_submitted_rows(bounties):
    return [{'users_count': b.fulfillments.count(),
             'title': b.title,
             'id': b.id,
             'token_name': b.token_name,
             'value_in_token': b.value_in_token,
             'value_true': b.value_true,
             'value_in_usd': b.get_value_in_usdt,
             'github_url': b.github_url,
             'absolute_url': b.absolute_url,
             'avatar_url': b.avatar_url,
             'project_type': b.project_type,
             'expires_date': b.expires_date,
             'interested_comment': b.interested_comment,
             'bounty_owner_github_username': b.bounty_owner_github_username,
             'submissions_comment': b.submissions_comment} for b in bounties]


def clean_dupe(data):
    result = []

    for d in data:
        if d not in result:
            result.append(d)
    return result


def funder_dashboard(request, bounty_type):
    """JSON data for the funder dashboard"""

    if not settings.DEBUG:
        network = 'mainnet'
    else:
        network = 'rinkeby'

    user = request.user if request.user.is_authenticated else None
    if not user:
        return JsonResponse(
            {'error': _('You must be authenticated via github to use this feature!')},
            status=401)

    profile = request.user.profile

    if bounty_type == 'open':
        bounties = list(Bounty.objects.filter(
            Q(idx_status='open') | Q(override_status='open'),
            current_bounty=True,
            network=network,
            bounty_owner_github_username__iexact=profile.handle,
            ).order_by('-interested__created', '-web3_created'))
        interests = list(Interest.objects.filter(
            bounty__pk__in=[b.pk for b in bounties],
            status='okay'))
        return JsonResponse(clean_dupe(serialize_funder_dashboard_open_rows(bounties, interests)), safe=False)

    elif bounty_type == 'started':
        bounties = list(Bounty.objects.filter(
            Q(idx_status='started') | Q(override_status='started'),
            current_bounty=True,
            network=network,
            bounty_owner_github_username__iexact=profile.handle,
            ).order_by('-interested__created', '-web3_created'))
        interests = list(Interest.objects.filter(
            bounty__pk__in=[b.pk for b in bounties],
            status='okay'))
        return JsonResponse(clean_dupe(serialize_funder_dashboard_open_rows(bounties, interests)), safe=False)

    elif bounty_type == 'submitted':
        bounties = Bounty.objects.prefetch_related('fulfillments').distinct('id').filter(
            Q(idx_status='submitted') | Q(override_status='submitted'),
            current_bounty=True,
            network=network,
            fulfillments__accepted=False,
            bounty_owner_github_username__iexact=profile.handle,
            )
        bounties.order_by('-fulfillments__created_on')
        return JsonResponse(serialize_funder_dashboard_submitted_rows(bounties), safe=False)

    elif bounty_type == 'expired':
        bounties = Bounty.objects.filter(
            Q(idx_status='expired') | Q(override_status='expired'),
            current_bounty=True,
            network=network,
            bounty_owner_github_username__iexact=profile.handle,
            ).order_by('-expires_date')

        return JsonResponse([{'title': b.title,
                              'token_name': b.token_name,
                              'value_in_token': b.value_in_token,
                              'value_true': b.value_true,
                              'value_in_usd': b.get_value_in_usdt,
                              'github_url': b.github_url,
                              'absolute_url': b.absolute_url,
                              'avatar_url': b.avatar_url,
                              'project_type': b.project_type,
                              'expires_date': b.expires_date,
                              'interested_comment': b.interested_comment,
                              'submissions_comment': b.submissions_comment}
                              for b in bounties], safe=False)



def contributor_dashboard(request, bounty_type):
    """JSON data for the contributor dashboard"""

    if not settings.DEBUG:
        network = 'mainnet'
    else:
        network = 'rinkeby'

    user = request.user if request.user.is_authenticated else None

    if not user:
        return JsonResponse(
            {'error': _('You must be authenticated via github to use this feature!')},
            status=401)

    profile = request.user.profile
    if bounty_type == 'work_in_progress':
        status = ['open', 'started']
        pending = False

    elif bounty_type == 'interested':
        status = ['open']
        pending = True

    elif bounty_type == 'work_submitted':
        status = ['submitted']
        pending = False

    if status:
        bounties = Bounty.objects.current().filter(
            interested__profile=profile,
            interested__status='okay',
            interested__pending=pending,
            idx_status__in=status,
            network=network,
            current_bounty=True).order_by('-interested__created')

        return JsonResponse([{'title': b.title,
                                'id': b.id,
                                'token_name': b.token_name,
                                'value_in_token': b.value_in_token,
                                'value_true': b.value_true,
                                'value_in_usd': b.get_value_in_usdt,
                                'github_url': b.github_url,
                                'absolute_url': b.absolute_url,
                                'avatar_url': b.avatar_url,
                                'project_type': b.project_type,
                                'expires_date': b.expires_date,
                                'interested_comment': b.interested_comment,
                                'submissions_comment': b.submissions_comment}
                                for b in bounties], safe=False)


@require_POST
@login_required
def change_user_profile_banner(request):
    """Handle Profile Banner Uploads"""

    filename = request.POST.get('banner')

    handle = request.user.profile.handle

    try:
        profile = profile_helper(handle, True)
        is_valid = request.user.profile.id == profile.id
        if filename[0:7] != '/static' or filename.split('/')[-1] not in load_files_in_directory('wallpapers'):
            is_valid = False
        if not is_valid:
            return JsonResponse(
                {'error': 'Bad request'},
                status=401)
        profile.profile_wallpaper = filename
        profile.save()
    except (ProfileNotFoundException, ProfileHiddenException):
        raise Http404

    response = {
        'status': 200,
        'message': 'User banner image has been updated.'
    }
    return JsonResponse(response)


@csrf_exempt
@require_POST
def choose_persona(request):

    if request.user.is_authenticated:
        profile = request.user.profile if hasattr(request.user, 'profile') else None
        access_token = request.POST.get('access_token')
        persona = request.POST.get('persona')
        if persona == 'persona_is_funder':
            profile.persona_is_funder = True
            profile.selected_persona = 'funder'
        elif persona == 'persona_is_hunter':
            profile.persona_is_hunter = True
            profile.selected_persona = 'hunter'
        profile.save()
    else:
        return JsonResponse(
            {'error': _('You must be authenticated')},
        status=401)


    return JsonResponse(
        {
            'success': True,
            'persona': persona,
        },
        status=200)<|MERGE_RESOLUTION|>--- conflicted
+++ resolved
@@ -81,17 +81,10 @@
 
 from .helpers import get_bounty_data_for_activity, handle_bounty_views, load_files_in_directory
 from .models import (
-<<<<<<< HEAD
-    Activity, BlockedURLFilter, Bounty, BountyDocuments, BountyFulfillment, BountyInvites, CoinRedemption,
-    CoinRedemptionRequest, Coupon, Earning, FeedbackEntry, HackathonEvent, HackathonRegistration, HackathonSponsor,
-    Interest, LabsResearch, PortfolioItem, Profile, ProfileSerializer, ProfileView, RefundFeeRequest, SearchHistory,
-    Sponsor, Subscription, Tool, ToolVote, UserAction, UserVerificationModel,
-=======
     Activity, Bounty, BountyDocuments, BountyFulfillment, BountyInvites, CoinRedemption, CoinRedemptionRequest, Coupon,
     Earning, FeedbackEntry, HackathonEvent, HackathonProject, HackathonRegistration, HackathonSponsor, Interest,
     LabsResearch, PortfolioItem, Profile, ProfileSerializer, ProfileView, RefundFeeRequest, SearchHistory, Sponsor,
-    Subscription, Tool, ToolVote, UserAction, UserVerificationModel,
->>>>>>> e24a1ba5
+    Subscription, Tool, ToolVote, UserAction, UserVerificationModel, BlockedURLFilter,
 )
 from .notifications import (
     maybe_market_tip_to_email, maybe_market_tip_to_github, maybe_market_tip_to_slack, maybe_market_to_email,
