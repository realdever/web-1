--- conflicted
+++ resolved
@@ -2883,43 +2883,6 @@
     context['following'] = TribeMember.objects.filter(profile=request.user.profile) if request.user.is_authenticated else TribeMember.objects.none()
     context['foltab'] = request.GET.get('sub', 'followers')
 
-<<<<<<< HEAD
-    active_tab = 0
-    if tab == "townsquare":
-        active_tab = 0
-    elif tab == "projects":
-        active_tab = 1
-    elif tab == "people":
-        active_tab = 2
-    elif tab == "bounties":
-        active_tab = 3
-    context['active_panel'] = active_tab
-
-    if profile.is_org and profile.handle.lower() in ['gitcoinco']:
-        # record profile view
-        if request.user.is_authenticated and not context['is_my_org']:
-            ProfileView.objects.create(target=profile, viewer=request.user.profile)
-        try:
-
-            what = f'tribe:{profile.handle}'
-            network = get_default_network()
-            orgs_bounties = profile.get_orgs_bounties(network=network)
-            context['count_bounties_on_repo'] = orgs_bounties.count()
-            context['sum_eth_on_repos'] = profile.get_eth_sum(bounties=orgs_bounties)
-            context['works_with_org'] = profile.get_who_works_with(work_type='org', bounties=orgs_bounties)
-            context['currentProfile'] = TribesSerializer(profile, context={'request': request}).data
-            context['what'] = what
-            context['target'] = f'/activity?what={what}'
-            context['is_on_tribe'] = json.dumps(context['is_on_tribe'])
-            context['is_my_org'] = json.dumps(context['is_my_org'])
-            context['profile_handle'] = profile.handle
-
-            return TemplateResponse(request, 'profiles/tribes-vue.html', context, status=status)
-        except Exception as e:
-            logger.info(str(e))
-
-=======
->>>>>>> 8ecc44df
     tab = get_profile_tab(request, profile, tab, context)
     if type(tab) == dict:
         context.update(tab)
