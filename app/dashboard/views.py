# -*- coding: utf-8 -*-
'''
    Copyright (C) 2019 Gitcoin Core

    This program is free software: you can redistribute it and/or modify
    it under the terms of the GNU Affero General Public License as published
    by the Free Software Foundation, either version 3 of the License, or
    (at your option) any later version.

    This program is distributed in the hope that it will be useful,
    but WITHOUT ANY WARRANTY; without even the implied warranty of
    MERCHANTABILITY or FITNESS FOR A PARTICULAR PURPOSE. See the
    GNU Affero General Public License for more details.

    You should have received a copy of the GNU Affero General Public License
    along with this program. If not, see <http://www.gnu.org/licenses/>.

'''
from __future__ import print_function, unicode_literals

import json
import logging
import time

from django.conf import settings
from django.contrib import messages
from django.contrib.auth.models import User
from django.core.exceptions import PermissionDenied
from django.core.paginator import Paginator
from django.http import Http404, HttpResponse, JsonResponse
from django.shortcuts import redirect
from django.template import loader
from django.template.response import TemplateResponse
from django.templatetags.static import static
from django.utils import timezone
from django.utils.text import slugify
from django.utils.translation import gettext_lazy as _
from django.views.decorators.clickjacking import xframe_options_exempt
from django.views.decorators.csrf import csrf_exempt
from django.views.decorators.http import require_GET, require_POST

from app.utils import clean_str, ellipses
from avatar.utils import get_avatar_context_for_user
from dashboard.utils import ProfileHiddenException, ProfileNotFoundException, get_bounty_from_invite_url, profile_helper
from economy.utils import convert_token_to_usdt
from eth_utils import to_checksum_address, to_normalized_address
from gas.utils import recommend_min_gas_price_to_confirm_in_time
from git.utils import get_auth_url, get_github_user_data, is_github_token_valid, search_users
from kudos.models import KudosTransfer, Token, Wallet
from kudos.utils import humanize_name
from marketing.mails import admin_contact_funder, bounty_uninterested
from marketing.mails import funder_payout_reminder as funder_payout_reminder_mail
from marketing.mails import new_reserved_issue, start_work_approved, start_work_new_applicant, start_work_rejected
from marketing.models import Keyword
from pytz import UTC
from ratelimit.decorators import ratelimit
from retail.helpers import get_ip
from web3 import HTTPProvider, Web3

from .helpers import get_bounty_data_for_activity, handle_bounty_views
from .models import (
    Activity, Bounty, BountyFulfillment, BountyInvites, CoinRedemption, CoinRedemptionRequest, FeedbackEntry, Interest,
    LabsResearch, Profile, ProfileSerializer, Subscription, Tool, ToolVote, UserAction,
)
from .notifications import (
    maybe_market_tip_to_email, maybe_market_tip_to_github, maybe_market_tip_to_slack, maybe_market_to_email,
    maybe_market_to_github, maybe_market_to_slack, maybe_market_to_twitter, maybe_market_to_user_discord,
    maybe_market_to_user_slack,
)
from .utils import (
    get_bounty, get_bounty_id, get_context, get_web3, has_tx_mined, record_user_action_on_interest, web3_process_bounty,
)

logger = logging.getLogger(__name__)

confirm_time_minutes_target = 4

# web3.py instance
w3 = Web3(HTTPProvider(settings.WEB3_HTTP_PROVIDER))


def record_user_action(user, event_name, instance):
    instance_class = instance.__class__.__name__.lower()
    kwargs = {
        'action': event_name,
        'metadata': {f'{instance_class}_pk': instance.pk},
    }

    if isinstance(user, User):
        kwargs['user'] = user
    elif isinstance(user, str):
        try:
            user = User.objects.get(username=user)
            kwargs['user'] = user
        except User.DoesNotExist:
            return

    if hasattr(user, 'profile'):
        kwargs['profile'] = user.profile

    try:
        UserAction.objects.create(**kwargs)
    except Exception as e:
        # TODO: sync_profile?
        logger.error(f"error in record_action: {e} - {event_name} - {instance}")


def record_bounty_activity(bounty, user, event_name, interest=None):
    """Creates Activity object.

    Args:
        bounty (dashboard.models.Bounty): Bounty
        user (string): User name
        event_name (string): Event name
        interest (dashboard.models.Interest): Interest

    Raises:
        None

    Returns:
        None
    """
    kwargs = {
        'activity_type': event_name,
        'bounty': bounty,
        'metadata': get_bounty_data_for_activity(bounty)
    }
    if isinstance(user, str):
        try:
            user = User.objects.get(username=user)
        except User.DoesNotExist:
            return

    if hasattr(user, 'profile'):
        kwargs['profile'] = user.profile
    else:
        return

    if event_name == 'worker_applied':
        kwargs['metadata']['approve_worker_url'] = bounty.approve_worker_url(user.profile)
        kwargs['metadata']['reject_worker_url'] = bounty.reject_worker_url(user.profile)
    if event_name in ['worker_approved', 'worker_rejected'] and interest:
        kwargs['metadata']['worker_handle'] = interest.profile.handle

    try:
        return Activity.objects.create(**kwargs)
    except Exception as e:
        logger.error(f"error in record_bounty_activity: {e} - {event_name} - {bounty} - {user}")


def helper_handle_access_token(request, access_token):
    # https://gist.github.com/owocki/614a18fbfec7a5ed87c97d37de70b110
    # interest API via token
    github_user_data = get_github_user_data(access_token)
    request.session['handle'] = github_user_data['login']
    profile = Profile.objects.filter(handle__iexact=request.session['handle']).first()
    request.session['profile_id'] = profile.pk


def create_new_interest_helper(bounty, user, issue_message):
    approval_required = bounty.permission_type == 'approval'
    acceptance_date = timezone.now() if not approval_required else None
    profile_id = user.profile.pk
    record_bounty_activity(bounty, user, 'start_work' if not approval_required else 'worker_applied')
    interest = Interest.objects.create(
        profile_id=profile_id,
        issue_message=issue_message,
        pending=approval_required,
        acceptance_date=acceptance_date,
    )
    bounty.interested.add(interest)
    record_user_action(user, 'start_work', interest)
    maybe_market_to_slack(bounty, 'start_work' if not approval_required else 'worker_applied')
    maybe_market_to_user_slack(bounty, 'start_work' if not approval_required else 'worker_applied')
    maybe_market_to_user_discord(bounty, 'start_work' if not approval_required else 'worker_applied')
    maybe_market_to_twitter(bounty, 'start_work' if not approval_required else 'worker_applied')
    return interest


@csrf_exempt
def gh_login(request):
    """Attempt to redirect the user to Github for authentication."""
    return redirect('social:begin', backend='github')


def get_interest_modal(request):
    bounty_id = request.GET.get('pk')
    if not bounty_id:
        raise Http404

    try:
        bounty = Bounty.objects.get(pk=bounty_id)
    except Bounty.DoesNotExist:
        raise Http404

    context = {
        'bounty': bounty,
        'active': 'get_interest_modal',
        'title': _('Add Interest'),
        'user_logged_in': request.user.is_authenticated,
        'login_link': '/login/github?next=' + request.GET.get('redirect', '/')
    }
    return TemplateResponse(request, 'addinterest.html', context)


@csrf_exempt
@require_POST
def new_interest(request, bounty_id):
    """Claim Work for a Bounty.

    :request method: POST

    Args:
        bounty_id (int): ID of the Bounty.

    Returns:
        dict: The success key with a boolean value and accompanying error.

    """
    profile_id = request.user.profile.pk if request.user.is_authenticated and hasattr(request.user, 'profile') else None

    access_token = request.GET.get('token')
    if access_token:
        helper_handle_access_token(request, access_token)
        github_user_data = get_github_user_data(access_token)
        profile = Profile.objects.prefetch_related('bounty_set') \
            .filter(handle=github_user_data['login']).first()
        profile_id = profile.pk
    else:
        profile = request.user.profile if profile_id else None

    if not profile_id:
        return JsonResponse(
            {'error': _('You must be authenticated via github to use this feature!')},
            status=401)

    try:
        bounty = Bounty.objects.get(pk=bounty_id)
    except Bounty.DoesNotExist:
        raise Http404

    if bounty.is_project_type_fulfilled:
        return JsonResponse({
            'error': _(f'There is already someone working on this bounty.'),
            'success': False},
            status=401)

    num_issues = profile.max_num_issues_start_work
    active_bounties = Bounty.objects.current().filter(idx_status__in=['open', 'started'])
    num_active = Interest.objects.filter(profile_id=profile_id, bounty__in=active_bounties).count()
    is_working_on_too_much_stuff = num_active >= num_issues
    if is_working_on_too_much_stuff:
        return JsonResponse({
            'error': _(f'You may only work on max of {num_issues} issues at once.'),
            'success': False},
            status=401)

    if profile.no_times_slashed_by_staff():
        return JsonResponse({
            'error': _('Because a staff member has had to remove you from a bounty in the past, you are unable to start'
                       'more work at this time. Please leave a message on slack if you feel this message is in error.'),
            'success': False},
            status=401)

    try:
        Interest.objects.get(profile_id=profile_id, bounty=bounty)
        return JsonResponse({
            'error': _('You have already started work on this bounty!'),
            'success': False},
            status=401)
    except Interest.DoesNotExist:
        issue_message = request.POST.get("issue_message")
        interest = create_new_interest_helper(bounty, request.user, issue_message)
        if interest.pending:
            start_work_new_applicant(interest, bounty)

    except Interest.MultipleObjectsReturned:
        bounty_ids = bounty.interested \
            .filter(profile_id=profile_id) \
            .values_list('id', flat=True) \
            .order_by('-created')[1:]

        Interest.objects.filter(pk__in=list(bounty_ids)).delete()

        return JsonResponse({
            'error': _('You have already started work on this bounty!'),
            'success': False},
            status=401)

    msg = _("You have started work.")
    approval_required = bounty.permission_type == 'approval'
    if approval_required:
        msg = _("You have applied to start work.  If approved, you will be notified via email.")

    return JsonResponse({
        'success': True,
        'profile': ProfileSerializer(interest.profile).data,
        'msg': msg,
    })


@csrf_exempt
@require_POST
def post_comment(request):
    profile_id = request.user.profile if request.user.is_authenticated and hasattr(request.user, 'profile') else None
    if profile_id is None:
        return JsonResponse({
            'success': False,
            'msg': '',
        })

    sbid = request.POST.get('standard_bounties_id')
    bountyObj = Bounty.objects.filter(standard_bounties_id=sbid).first()
    fbAmount = FeedbackEntry.objects.filter(sender_profile=profile_id, feedbackType=request.POST.get('review[reviewType]', 'approver'), bounty=bountyObj).count()
    if fbAmount > 0:
        return JsonResponse({
            'success': False,
            'msg': 'There is already a approval comment',
        })
    if request.POST.get('review[reviewType]','approver') == 'approver':
        receiver_profile = Profile.objects.filter(handle=request.POST.get('review[receiver]', '')).first()
    else:
        receiver_profile = bountyObj.bounty_owner_profile
    kwargs = {
        'bounty': bountyObj,
        'sender_profile': profile_id,
        'receiver_profile': receiver_profile,
        'rating': request.POST.get('review[rating]', '-1'),
        'comment': request.POST.get('review[comment]', 'No comment.'),
        'feedbackType': request.POST.get('review[reviewType]','approver')
    }

    feedback = FeedbackEntry.objects.create(**kwargs)
    feedback.save()
    return JsonResponse({
            'success': False,
            'msg': 'Finished.'
        })


@csrf_exempt
@require_POST
def remove_interest(request, bounty_id):
    """Unclaim work from the Bounty.

    Can only be called by someone who has started work

    :request method: POST

    post_id (int): ID of the Bounty.

    Returns:
        dict: The success key with a boolean value and accompanying error.

    """
    profile_id = request.user.profile.pk if request.user.is_authenticated and getattr(request.user, 'profile', None) else None

    access_token = request.GET.get('token')
    if access_token:
        helper_handle_access_token(request, access_token)
        github_user_data = get_github_user_data(access_token)
        profile = Profile.objects.filter(handle=github_user_data['login']).first()
        profile_id = profile.pk

    if not profile_id:
        return JsonResponse(
            {'error': _('You must be authenticated via github to use this feature!')},
            status=401)

    try:
        bounty = Bounty.objects.get(pk=bounty_id)
    except Bounty.DoesNotExist:
        return JsonResponse({'errors': ['Bounty doesn\'t exist!']},
                            status=401)

    try:
        interest = Interest.objects.get(profile_id=profile_id, bounty=bounty)
        record_user_action(request.user, 'stop_work', interest)
        record_bounty_activity(bounty, request.user, 'stop_work')
        bounty.interested.remove(interest)
        interest.delete()
        maybe_market_to_slack(bounty, 'stop_work')
        maybe_market_to_user_slack(bounty, 'stop_work')
        maybe_market_to_user_discord(bounty, 'stop_work')
        maybe_market_to_twitter(bounty, 'stop_work')
    except Interest.DoesNotExist:
        return JsonResponse({
            'errors': [_('You haven\'t expressed interest on this bounty.')],
            'success': False},
            status=401)
    except Interest.MultipleObjectsReturned:
        interest_ids = bounty.interested \
            .filter(
                profile_id=profile_id,
                bounty=bounty
            ).values_list('id', flat=True) \
            .order_by('-created')

        bounty.interested.remove(*interest_ids)
        Interest.objects.filter(pk__in=list(interest_ids)).delete()

    return JsonResponse({
        'success': True,
        'msg': _("You've stopped working on this, thanks for letting us know."),
    })


@csrf_exempt
@require_POST
def extend_expiration(request, bounty_id):
    """Extend expiration of the Bounty.

    Can only be called by funder or staff of the bounty.

    :request method: POST

    post_id (int): ID of the Bounty.

    Returns:
        dict: The success key with a boolean value and accompanying error.

    """
    user = request.user if request.user.is_authenticated else None

    if not user:
        return JsonResponse(
            {'error': _('You must be authenticated via github to use this feature!')},
            status=401)

    try:
        bounty = Bounty.objects.get(pk=bounty_id)
    except Bounty.DoesNotExist:
        return JsonResponse({'errors': ['Bounty doesn\'t exist!']},
                            status=401)

    is_funder = bounty.is_funder(user.username.lower()) if user else False
    if is_funder:
        deadline = round(int(request.POST.get('deadline')) / 1000)
        bounty.expires_date = timezone.make_aware(
            timezone.datetime.fromtimestamp(deadline),
            timezone=UTC)
        bounty.save()
        record_user_action(request.user, 'extend_expiration', bounty)
        record_bounty_activity(bounty, request.user, 'extend_expiration')

        return JsonResponse({
            'success': True,
            'msg': _("You've extended expiration of this issue."),
        })

    return JsonResponse({
        'error': _("You must be funder to extend expiration"),
    }, status=200)


@csrf_exempt
@require_POST
def cancel_reason(request):
    """Extend expiration of the Bounty.

    Can only be called by funder or staff of the bounty.

    :request method: POST

    Params:
        pk (int): ID of the Bounty.
        canceled_bounty_reason (string): STRING with cancel  reason

    Returns:
        dict: The success key with a boolean value and accompanying error.

    """
    print(request.POST.get('canceled_bounty_reason'))
    user = request.user if request.user.is_authenticated else None

    if not user:
        return JsonResponse(
            {'error': _('You must be authenticated via github to use this feature!')},
            status=401)

    try:
        bounty = Bounty.objects.get(pk=request.POST.get('pk'))
    except Bounty.DoesNotExist:
        return JsonResponse({'errors': ['Bounty doesn\'t exist!']},
                            status=401)

    is_funder = bounty.is_funder(user.username.lower()) if user else False
    if is_funder:
        canceled_bounty_reason = request.POST.get('canceled_bounty_reason', '')
        bounty.canceled_bounty_reason = canceled_bounty_reason
        bounty.save()

        return JsonResponse({
            'success': True,
            'msg': _("Cancel reason added."),
        })

    return JsonResponse({
        'error': _("You must be funder to add a reason"),
    }, status=200)


@require_POST
@csrf_exempt
def uninterested(request, bounty_id, profile_id):
    """Remove party from given bounty

    Can only be called by the bounty funder

    :request method: GET

    Args:
        bounty_id (int): ID of the Bounty
        profile_id (int): ID of the interested profile

    Params:
        slashed (str): if the user will be slashed or not

    Returns:
        dict: The success key with a boolean value and accompanying error.
    """
    try:
        bounty = Bounty.objects.get(pk=bounty_id)
    except Bounty.DoesNotExist:
        return JsonResponse({'errors': ['Bounty doesn\'t exist!']},
                            status=401)
    is_logged_in = request.user.is_authenticated
    is_funder = bounty.is_funder(request.user.username.lower())
    is_staff = request.user.is_staff
    is_moderator = request.user.profile.is_moderator if hasattr(request.user, 'profile') else False
    if not is_logged_in or (not is_funder and not is_staff and not is_moderator):
        return JsonResponse(
            {'error': 'Only bounty funders are allowed to remove users!'},
            status=401)

    slashed = request.POST.get('slashed')
    interest = None
    try:
        interest = Interest.objects.get(profile_id=profile_id, bounty=bounty)
        bounty.interested.remove(interest)
        maybe_market_to_slack(bounty, 'stop_work')
        maybe_market_to_user_slack(bounty, 'stop_work')
        maybe_market_to_user_discord(bounty, 'stop_work')
        if is_staff or is_moderator:
            event_name = "bounty_removed_slashed_by_staff" if slashed else "bounty_removed_by_staff"
        else:
            event_name = "bounty_removed_by_funder"
        record_user_action_on_interest(interest, event_name, None)
        record_bounty_activity(bounty, interest.profile.user, 'stop_work')
        interest.delete()
    except Interest.DoesNotExist:
        return JsonResponse({
            'errors': ['Party haven\'t expressed interest on this bounty.'],
            'success': False},
            status=401)
    except Interest.MultipleObjectsReturned:
        interest_ids = bounty.interested \
            .filter(
                profile_id=profile_id,
                bounty=bounty
            ).values_list('id', flat=True) \
            .order_by('-created')

        bounty.interested.remove(*interest_ids)
        Interest.objects.filter(pk__in=list(interest_ids)).delete()

    profile = Profile.objects.get(id=profile_id)
    if profile.user and profile.user.email and interest:
        bounty_uninterested(profile.user.email, bounty, interest)
    else:
        print("no email sent -- user was not found")

    return JsonResponse({
        'success': True,
        'msg': _("You've stopped working on this, thanks for letting us know."),
    })


def onboard_avatar(request):
    return redirect('/onboard/contributor?steps=avatar')


def onboard(request, flow):
    """Handle displaying the first time user experience flow."""
    if flow not in ['funder', 'contributor', 'profile']:
        raise Http404
    elif flow == 'funder':
        onboard_steps = ['github', 'metamask', 'avatar']
    elif flow == 'contributor':
        onboard_steps = ['github', 'metamask', 'avatar', 'skills', 'job']
    elif flow == 'profile':
        onboard_steps = ['avatar']

    profile = None
    if request.user.is_authenticated and getattr(request.user, 'profile', None):
        profile = request.user.profile

    steps = []
    if request.GET:
        steps = request.GET.get('steps', [])
        if steps:
            steps = steps.split(',')

    if (steps and 'github' not in steps) or 'github' not in onboard_steps:
        if not request.user.is_authenticated or request.user.is_authenticated and not getattr(
            request.user, 'profile', None
        ):
            login_redirect = redirect('/login/github?next=' + request.get_full_path())
            return login_redirect

    if request.GET.get('eth_address') and request.user.is_authenticated and getattr(request.user, 'profile', None):
        profile = request.user.profile
        eth_address = request.GET.get('eth_address')
        profile.preferred_payout_address = eth_address
        profile.save()
        return JsonResponse({'OK': True})

    params = {
        'title': _('Onboarding Flow'),
        'steps': steps or onboard_steps,
        'flow': flow,
        'profile': profile,
    }
    params.update(get_avatar_context_for_user(request.user))
    return TemplateResponse(request, 'ftux/onboard.html', params)


def dashboard(request):
    """Handle displaying the dashboard."""

    keyword = request.GET.get('keywords', False)
    title = keyword.title() + str(_(" Bounties ")) if keyword else str(_('Issue Explorer'))
    params = {
        'active': 'dashboard',
        'title': title,
        'meta_title': "Issue & Open Bug Bounty Explorer | Gitcoin",
        'meta_description': "Find open bug bounties & freelance development jobs including crypto bounty reward value in USD, expiration date and bounty age.",
        'keywords': json.dumps([str(key) for key in Keyword.objects.all().values_list('keyword', flat=True)]),
    }
    return TemplateResponse(request, 'dashboard/index.html', params)

<<<<<<< HEAD
=======
def ethhack(request):
    """Handle displaying ethhack landing page."""

    title = str(_(" Eth Hackathon 2019"))
    params = {
        'title': title,
        'meta_description': 'Ethereal Virtual Hackathon, power by Gitcoin and Microsoft',
    }
    return TemplateResponse(request, 'dashboard/hackathon/ethhack_2019.html', params)

>>>>>>> cdf9d053
def accept_bounty(request):
    """Process the bounty.

    Args:
        pk (int): The primary key of the bounty to be accepted.

    Raises:
        Http404: The exception is raised if no associated Bounty is found.

    Returns:
        TemplateResponse: The accept bounty view.

    """
    bounty = handle_bounty_views(request)
    params = get_context(
        ref_object=bounty,
        user=request.user if request.user.is_authenticated else None,
        confirm_time_minutes_target=confirm_time_minutes_target,
        active='accept_bounty',
        title=_('Process Issue'),
    )
    params['open_fulfillments'] = bounty.fulfillments.filter(accepted=False)
    return TemplateResponse(request, 'process_bounty.html', params)


def contribute(request):
    """Contribute to the bounty.

    Args:
        pk (int): The primary key of the bounty to be accepted.

    Raises:
        Http404: The exception is raised if no associated Bounty is found.

    Returns:
        TemplateResponse: The accept bounty view.

    """
    bounty = handle_bounty_views(request)

    params = get_context(
        ref_object=bounty,
        user=request.user if request.user.is_authenticated else None,
        confirm_time_minutes_target=confirm_time_minutes_target,
        active='contribute_bounty',
        title=_('Contribute'),
    )
    return TemplateResponse(request, 'contribute_bounty.html', params)


def invoice(request):
    """invoice view.

    Args:
        pk (int): The primary key of the bounty to be accepted.

    Raises:
        Http404: The exception is raised if no associated Bounty is found.

    Returns:
        TemplateResponse: The invoice  view.

    """
    bounty = handle_bounty_views(request)

    # only allow invoice viewing if admin or iff bounty funder
    is_funder = bounty.is_funder(request.user.username)
    is_staff = request.user.is_staff
    has_view_privs = is_funder or is_staff
    if not has_view_privs:
        raise Http404

    params = get_context(
        ref_object=bounty,
        user=request.user if request.user.is_authenticated else None,
        confirm_time_minutes_target=confirm_time_minutes_target,
        active='invoice_view',
        title=_('Invoice'),
    )
    params['accepted_fulfillments'] = bounty.fulfillments.filter(accepted=True)
    params['tips'] = [
        tip for tip in bounty.tips.send_happy_path() if tip.username == request.user.username and tip.username
    ]
    params['total'] = bounty._val_usd_db if params['accepted_fulfillments'] else 0
    for tip in params['tips']:
        if tip.value_in_usdt:
            params['total'] += tip.value_in_usdt

    return TemplateResponse(request, 'bounty/invoice.html', params)


def social_contribution(request):
    """Social Contributuion to the bounty.

    Args:
        pk (int): The primary key of the bounty to be accepted.

    Raises:
        Http404: The exception is raised if no associated Bounty is found.

    Returns:
        TemplateResponse: The accept bounty view.

    """
    bounty = handle_bounty_views(request)
    promo_text = str(_("Check out this bounty that pays out ")) + f"{bounty.get_value_true} {bounty.token_name} {bounty.url}"
    for keyword in bounty.keywords_list:
        promo_text += f" #{keyword}"

    params = get_context(
        ref_object=bounty,
        user=request.user if request.user.is_authenticated else None,
        confirm_time_minutes_target=confirm_time_minutes_target,
        active='social_contribute',
        title=_('Social Contribute'),
    )
    params['promo_text'] = promo_text
    return TemplateResponse(request, 'social_contribution.html', params)


def social_contribution_modal(request):
    # TODO: will be changed to the new share
    """Social Contributuion to the bounty.

    Args:
        pk (int): The primary key of the bounty to be accepted.

    Raises:
        Http404: The exception is raised if no associated Bounty is found.

    Returns:
        TemplateResponse: The accept bounty view.

    """
    from .utils import get_bounty_invite_url
    bounty = handle_bounty_views(request)

    params = get_context(
        ref_object=bounty,
        user=request.user if request.user.is_authenticated else None,
        confirm_time_minutes_target=confirm_time_minutes_target,
        active='social_contribute',
        title=_('Social Contribute'),
    )
    params['invite_url'] = f'{settings.BASE_URL}issue/{get_bounty_invite_url(request.user.username, bounty.pk)}'
    promo_text = str(_("Check out this bounty that pays out ")) + f"{bounty.get_value_true} {bounty.token_name} {params['invite_url']}"
    for keyword in bounty.keywords_list:
        promo_text += f" #{keyword}"
    params['promo_text'] = promo_text
    return TemplateResponse(request, 'social_contribution_modal.html', params)

@csrf_exempt
@require_POST
def social_contribution_email(request):
    """Social Contribution Email

    Returns:
        JsonResponse: Success in sending email.
    """
    from marketing.mails import share_bounty

<<<<<<< HEAD
    print (request.POST.getlist('usersId[]', []))
=======
>>>>>>> cdf9d053
    emails = []
    user_ids = request.POST.getlist('usersId[]', [])
    url = request.POST.get('url', '')
    inviter = request.user if request.user.is_authenticated else None
    bounty = Bounty.objects.current().get(github_url=url)
    for user_id in user_ids:
        profile = Profile.objects.get(id=int(user_id))
        bounty_invite = BountyInvites.objects.create(
            status='pending'
        )
        bounty_invite.bounty.add(bounty)
        bounty_invite.inviter.add(inviter)
        bounty_invite.invitee.add(profile.user)
        emails.append(profile.email)

    msg = request.POST.get('msg', '')
    try:
        share_bounty(emails, msg, request.user.profile)
        response = {
            'status': 200,
            'msg': 'email_sent',
        }
    except Exception as e:
        logging.exception(e)
        response = {
            'status': 500,
            'msg': 'Email not sent',
        }
    return JsonResponse(response)


def payout_bounty(request):
    """Payout the bounty.

    Args:
        pk (int): The primary key of the bounty to be accepted.

    Raises:
        Http404: The exception is raised if no associated Bounty is found.

    Returns:
        TemplateResponse: The accept bounty view.

    """
    bounty = handle_bounty_views(request)

    params = get_context(
        ref_object=bounty,
        user=request.user if request.user.is_authenticated else None,
        confirm_time_minutes_target=confirm_time_minutes_target,
        active='payout_bounty',
        title=_('Payout'),
    )
    return TemplateResponse(request, 'payout_bounty.html', params)


def bulk_payout_bounty(request):
    """Payout the bounty.

    Args:
        pk (int): The primary key of the bounty to be accepted.

    Raises:
        Http404: The exception is raised if no associated Bounty is found.

    Returns:
        TemplateResponse: The accept bounty view.

    """
    bounty = handle_bounty_views(request)

    params = get_context(
        ref_object=bounty,
        user=request.user if request.user.is_authenticated else None,
        confirm_time_minutes_target=confirm_time_minutes_target,
        active='payout_bounty',
        title=_('Advanced Payout'),
    )

    return TemplateResponse(request, 'bulk_payout_bounty.html', params)


@require_GET
def fulfill_bounty(request):
    """Fulfill a bounty.

    Parameters:
        pk (int): The primary key of the Bounty.
        standard_bounties_id (int): The standard bounties ID of the Bounty.
        network (str): The network of the Bounty.
        githubUsername (str): The Github Username of the referenced user.

    Raises:
        Http404: The exception is raised if no associated Bounty is found.

    Returns:
        TemplateResponse: The fulfill bounty view.

    """
    bounty = handle_bounty_views(request)
    if not bounty.has_started_work(request.user.username):
        raise PermissionDenied
    params = get_context(
        ref_object=bounty,
        github_username=request.GET.get('githubUsername'),
        user=request.user if request.user.is_authenticated else None,
        confirm_time_minutes_target=confirm_time_minutes_target,
        active='fulfill_bounty',
        title=_('Submit Work'),
    )
    return TemplateResponse(request, 'bounty/fulfill.html', params)


def increase_bounty(request):
    """Increase a bounty as the funder.

    Args:
        pk (int): The primary key of the bounty to be increased.

    Raises:
        Http404: The exception is raised if no associated Bounty is found.

    Returns:
        TemplateResponse: The increase bounty view.

    """
    bounty = handle_bounty_views(request)
    user = request.user if request.user.is_authenticated else None
    is_funder = bounty.is_funder(user.username.lower()) if user else False

    params = get_context(
        ref_object=bounty,
        user=user,
        confirm_time_minutes_target=confirm_time_minutes_target,
        active='increase_bounty',
        title=_('Increase Bounty'),
    )

    params['is_funder'] = json.dumps(is_funder)

    return TemplateResponse(request, 'bounty/increase.html', params)


def cancel_bounty(request):
    """Kill an expired bounty.

    Args:
        pk (int): The primary key of the bounty to be cancelled.

    Raises:
        Http404: The exception is raised if no associated Bounty is found.

    Returns:
        TemplateResponse: The cancel bounty view.

    """
    bounty = handle_bounty_views(request)
    params = get_context(
        ref_object=bounty,
        user=request.user if request.user.is_authenticated else None,
        confirm_time_minutes_target=confirm_time_minutes_target,
        active='kill_bounty',
        title=_('Cancel Bounty'),
    )
    return TemplateResponse(request, 'bounty/kill.html', params)


def helper_handle_admin_override_and_hide(request, bounty):
    admin_override_and_hide = request.GET.get('admin_override_and_hide', False)
    if admin_override_and_hide:
        is_moderator = request.user.profile.is_moderator if hasattr(request.user, 'profile') else False
        if getattr(request.user, 'profile', None) and is_moderator or request.user.is_staff:
            bounty.admin_override_and_hide = True
            bounty.save()
            messages.success(request, _('Bounty is now hidden'))
        else:
            messages.warning(request, _('Only moderators may do this.'))


def helper_handle_admin_contact_funder(request, bounty):
    admin_contact_funder_txt = request.GET.get('admin_contact_funder', False)
    if admin_contact_funder_txt:
        is_staff = request.user.is_staff
        is_moderator = request.user.profile.is_moderator if hasattr(request.user, 'profile') else False
        if is_staff or is_moderator:
            # contact funder
            admin_contact_funder(bounty, admin_contact_funder_txt, request.user)
            messages.success(request, _(f'Bounty message has been sent'))
        else:
            messages.warning(request, _('Only moderators or the funder of this bounty may do this.'))


def helper_handle_mark_as_remarket_ready(request, bounty):
    admin_mark_as_remarket_ready = request.GET.get('admin_toggle_as_remarket_ready', False)
    if admin_mark_as_remarket_ready:
        is_staff = request.user.is_staff
        is_moderator = request.user.profile.is_moderator if hasattr(request.user, 'profile') else False
        if is_staff or is_moderator:
            bounty.admin_mark_as_remarket_ready = not bounty.admin_mark_as_remarket_ready
            bounty.save()
            if bounty.admin_mark_as_remarket_ready:
                messages.success(request, _(f'Bounty is now remarket ready'))
            else:
                messages.success(request, _(f'Bounty is now NOT remarket ready'))
        else:
            messages.warning(request, _('Only moderators or the funder of this bounty may do this.'))


def helper_handle_suspend_auto_approval(request, bounty):
    suspend_auto_approval = request.GET.get('suspend_auto_approval', False)
    if suspend_auto_approval:
        is_staff = request.user.is_staff
        is_moderator = request.user.profile.is_moderator if hasattr(request.user, 'profile') else False
        if is_staff or is_moderator:
            bounty.admin_override_suspend_auto_approval = True
            bounty.save()
            messages.success(request, _(f'Bounty auto approvals are now suspended'))
        else:
            messages.warning(request, _('Only moderators or the funder of this bounty may do this.'))


def helper_handle_override_status(request, bounty):
    admin_override_satatus = request.GET.get('admin_override_satatus', False)
    if admin_override_satatus:
        is_staff = request.user.is_staff
        if is_staff:
            valid_statuses = [ele[0] for ele in Bounty.STATUS_CHOICES]
            valid_statuses = valid_statuses + [""]
            valid_statuses_str = ",".join(valid_statuses)
            if admin_override_satatus not in valid_statuses:
                messages.warning(request, str(
                    _('Not a valid status choice.  Please choose a valid status (no quotes): ')) + valid_statuses_str)
            else:
                bounty.override_status = admin_override_satatus
                bounty.save()
                messages.success(request, _(f'Status updated to "{admin_override_satatus}" '))
        else:
            messages.warning(request, _('Only staff or the funder of this bounty may do this.'))


def helper_handle_snooze(request, bounty):
    snooze_days = int(request.GET.get('snooze', 0))
    if snooze_days:
        is_funder = bounty.is_funder(request.user.username.lower())
        is_staff = request.user.is_staff
        is_moderator = request.user.profile.is_moderator if hasattr(request.user, 'profile') else False
        if is_funder or is_staff or is_moderator:
            bounty.snooze_warnings_for_days = snooze_days
            bounty.save()
            messages.success(request, _(f'Warning messages have been snoozed for {snooze_days} days'))
        else:
            messages.warning(request, _('Only moderators or the funder of this bounty may do this.'))


def helper_handle_approvals(request, bounty):
    mutate_worker_action = request.GET.get('mutate_worker_action', None)
    mutate_worker_action_past_tense = 'approved' if mutate_worker_action == 'approve' else 'rejected'
    worker = request.GET.get('worker', None)

    if mutate_worker_action:
        if not request.user.is_authenticated:
            messages.warning(request, _('You must be logged in to approve or reject worker submissions. Please login and try again.'))
            return

        if not worker:
            messages.warning(request, _('You must provide the worker\'s username in order to approve or reject them.'))
            return

        is_funder = bounty.is_funder(request.user.username.lower())
        is_staff = request.user.is_staff
        if is_funder or is_staff:
            pending_interests = bounty.interested.select_related('profile').filter(profile__handle=worker, pending=True)
            # Check whether or not there are pending interests.
            if not pending_interests.exists():
                messages.warning(
                    request,
                    _('This worker does not exist or is not in a pending state. Perhaps they were already approved or rejected? Please check your link and try again.'))
                return
            interest = pending_interests.first()

            if mutate_worker_action == 'approve':
                interest.pending = False
                interest.acceptance_date = timezone.now()
                interest.save()

                start_work_approved(interest, bounty)

                maybe_market_to_github(bounty, 'work_started', profile_pairs=bounty.profile_pairs)
                maybe_market_to_slack(bounty, 'worker_approved')
                maybe_market_to_user_slack(bounty, 'worker_approved')
                maybe_market_to_twitter(bounty, 'worker_approved')
                record_bounty_activity(bounty, request.user, 'worker_approved', interest)
            else:
                start_work_rejected(interest, bounty)

                record_bounty_activity(bounty, request.user, 'worker_rejected', interest)
                bounty.interested.remove(interest)
                interest.delete()

                maybe_market_to_slack(bounty, 'worker_rejected')
                maybe_market_to_user_slack(bounty, 'worker_rejected')
                maybe_market_to_twitter(bounty, 'worker_rejected')

            messages.success(request, _(f'{worker} has been {mutate_worker_action_past_tense}'))
        else:
            messages.warning(request, _('Only the funder of this bounty may perform this action.'))


def bounty_invite_url(request, invitecode):
    """Decode the bounty details and redirect to correct bounty

    Args:
        invitecode (str): Unique invite code with bounty details and handle

    Returns:
        django.template.response.TemplateResponse: The Bounty details template response.
    """
    decoded_data = get_bounty_from_invite_url(invitecode)
    bounty = Bounty.objects.current().filter(pk=decoded_data['bounty']).first()
    inviter = User.objects.filter(username=decoded_data['inviter']).first()
    bounty_invite = BountyInvites.objects.filter(
        bounty=bounty,
        inviter=inviter,
        invitee=request.user
    ).first()
    if bounty_invite:
        bounty_invite.status = 'accepted'
        bounty_invite.save()
    else:
        bounty_invite = BountyInvites.objects.create(
            status='accepted'
        )
        bounty_invite.bounty.add(bounty)
        bounty_invite.inviter.add(inviter)
        bounty_invite.invitee.add(request.user)
    return redirect('/funding/details/?url=' + bounty.github_url)



def bounty_details(request, ghuser='', ghrepo='', ghissue=0, stdbounties_id=None):
    """Display the bounty details.

    Args:
        ghuser (str): The Github user. Defaults to an empty string.
        ghrepo (str): The Github repository. Defaults to an empty string.
        ghissue (int): The Github issue number. Defaults to: 0.

    Raises:
        Exception: The exception is raised for any exceptions in the main query block.

    Returns:
        django.template.response.TemplateResponse: The Bounty details template response.

    """
    from .utils import clean_bounty_url
    is_user_authenticated = request.user.is_authenticated
    request_url = clean_bounty_url(request.GET.get('url', ''))
    if is_user_authenticated and hasattr(request.user, 'profile'):
        _access_token = request.user.profile.get_access_token()
    else:
        _access_token = request.session.get('access_token')
    issue_url = 'https://github.com/' + ghuser + '/' + ghrepo + '/issues/' + ghissue if ghissue else request_url

    # try the /pulls url if it doesn't exist in /issues
    try:
        assert Bounty.objects.current().filter(github_url=issue_url).exists()
    except Exception:
        issue_url = 'https://github.com/' + ghuser + '/' + ghrepo + '/pull/' + ghissue if ghissue else request_url

    params = {
        'issueURL': issue_url,
        'title': _('Issue Details'),
        'card_title': _('Funded Issue Details | Gitcoin'),
        'avatar_url': static('v2/images/helmet.png'),
        'active': 'bounty_details',
        'is_github_token_valid': is_github_token_valid(_access_token),
        'github_auth_url': get_auth_url(request.path),
        "newsletter_headline": _("Be the first to know about new funded issues."),
        'is_staff': request.user.is_staff,
        'is_moderator': request.user.profile.is_moderator if hasattr(request.user, 'profile') else False,
    }
    if issue_url:
        try:
            bounties = Bounty.objects.current().filter(github_url=issue_url)
            stdbounties_id = clean_str(stdbounties_id)
            if stdbounties_id and stdbounties_id.isdigit():
                bounties = bounties.filter(standard_bounties_id=stdbounties_id)
            if bounties:
                bounty = bounties.order_by('-pk').first()
                if bounties.count() > 1 and bounties.filter(network='mainnet').count() > 1:
                    bounty = bounties.filter(network='mainnet').order_by('-pk').first()
                # Currently its not finding anyting in the database
                if bounty.title and bounty.org_name:
                    params['card_title'] = f'{bounty.title} | {bounty.org_name} Funded Issue Detail | Gitcoin'
                    params['title'] = params['card_title']
                    params['card_desc'] = ellipses(bounty.issue_description_text, 255)

                params['bounty_pk'] = bounty.pk
                params['network'] = bounty.network
                params['stdbounties_id'] = bounty.standard_bounties_id if not stdbounties_id else stdbounties_id
                params['interested_profiles'] = bounty.interested.select_related('profile').all()
                params['avatar_url'] = bounty.get_avatar_url(True)

                helper_handle_snooze(request, bounty)
                helper_handle_approvals(request, bounty)
                helper_handle_admin_override_and_hide(request, bounty)
                helper_handle_suspend_auto_approval(request, bounty)
                helper_handle_mark_as_remarket_ready(request, bounty)
                helper_handle_admin_contact_funder(request, bounty)
                helper_handle_override_status(request, bounty)
        except Bounty.DoesNotExist:
            pass
        except Exception as e:
            logger.error(e)

    return TemplateResponse(request, 'bounty/details.html', params)


def funder_payout_reminder_modal(request, bounty_network, stdbounties_id):
    bounty = Bounty.objects.current().filter(network=bounty_network, standard_bounties_id=stdbounties_id).first()

    context = {
        'bounty': bounty,
        'active': 'funder_payout_reminder_modal',
        'title': _('Send Payout Reminder')
    }
    return TemplateResponse(request, 'funder_payout_reminder_modal.html', context)


@csrf_exempt
def funder_payout_reminder(request, bounty_network, stdbounties_id):
    if not request.user.is_authenticated:
        return JsonResponse(
            {'error': 'You must be authenticated via github to use this feature!'},
            status=401)

    if hasattr(request.user, 'profile'):
        access_token = request.user.profile.get_access_token()
    else:
        access_token = request.session.get('access_token')
    github_user_data = get_github_user_data(access_token)

    try:
        bounty = Bounty.objects.current().filter(network=bounty_network, standard_bounties_id=stdbounties_id).first()
    except Bounty.DoesNotExist:
        raise Http404

    has_fulfilled = bounty.fulfillments.filter(fulfiller_github_username=github_user_data['login']).count()
    if has_fulfilled == 0:
        return JsonResponse({
            'success': False,
          },
          status=403)

    #  410 Gone Indicates that the resource requested is no longer available and will not be available again.
    if bounty.funder_last_messaged_on:
        return JsonResponse({
            'success': False,
          },
          status=410)

    user = request.user
    funder_payout_reminder_mail(to_email=bounty.bounty_owner_email, bounty=bounty, github_username=user, live=True)
    bounty.funder_last_messaged_on = timezone.now()
    bounty.save()
    return JsonResponse({
          'success': True
        },
        status=200)


def quickstart(request):
    """Display quickstart guide."""
    return TemplateResponse(request, 'quickstart.html', {})


def profile_keywords(request, handle):
    """Display profile keywords.

    Args:
        handle (str): The profile handle.

    """
    try:
        profile = profile_helper(handle, True)
    except (ProfileNotFoundException, ProfileHiddenException):
        raise Http404

    response = {
        'status': 200,
        'keywords': profile.keywords,
    }
    return JsonResponse(response)


@require_POST
def profile_job_opportunity(request, handle):
    """ Save profile job opportunity.

    Args:
        handle (str): The profile handle.
    """
    try:
        profile = profile_helper(handle, True)
        profile.job_search_status = request.POST.get('job_search_status', None)
        profile.show_job_status = request.POST.get('show_job_status', None) == 'true'
        profile.job_type = request.POST.get('job_type', None)
        profile.remote = request.POST.get('remote', None) == 'on'
        profile.job_salary = float(request.POST.get('job_salary', '0').replace(',', ''))
        profile.job_location = json.loads(request.POST.get('locations'))
        profile.linkedin_url = request.POST.get('linkedin_url', None)
        profile.resume = request.FILES.get('job_cv', None)
        profile.save()
    except (ProfileNotFoundException, ProfileHiddenException):
        raise Http404

    response = {
        'status': 200,
        'message': 'Job search status saved'
    }
    return JsonResponse(response)


def profile_filter_activities(activities, activity_name):
    """A helper function to filter a ActivityQuerySet.

    Args:
        activities (ActivityQuerySet): The ActivityQuerySet.
        activity_name (str): The activity_type to filter.

    Returns:
        ActivityQuerySet: The filtered results.

    """
    if not activity_name or activity_name == 'all':
        return activities
    if activity_name == 'start_work':
        return activities.filter(activity_type__in=['start_work', 'worker_approved'])
    return activities.filter(activity_type=activity_name)


def profile(request, handle):
    """Display profile details.

    Args:
        handle (str): The profile handle.

    Variables:
        context (dict): The template context to be used for template rendering.
        profile (dashboard.models.Profile): The Profile object to be used.
        status (int): The status code of the response.

    Returns:
        TemplateResponse: The profile templated view.

    """
    status = 200
    order_by = request.GET.get('order_by', '-modified_on')
    owned_kudos = None
    sent_kudos = None
    handle = handle.replace("@", "")

    try:
        if not handle and not request.user.is_authenticated:
            return redirect('funder_bounties')

        if not handle:
            handle = request.user.username
            profile = getattr(request.user, 'profile', None)
            if not profile:
                profile = profile_helper(handle)
        else:
            if handle.endswith('/'):
                handle = handle[:-1]
            profile = profile_helper(handle, current_user=request.user)

        activity_tabs = [
            ('all', _('All Activity')),
            ('new_bounty', _('Bounties Funded')),
            ('start_work', _('Work Started')),
            ('work_submitted', _('Work Submitted')),
            ('work_done', _('Bounties Completed')),
            ('new_tip', _('Tips Sent')),
            ('receive_tip', _('Tips Received')),
        ]
        page = request.GET.get('p', None)

        if page:
            page = int(page)
            activity_type = request.GET.get('a', '')
            all_activities = profile.get_bounty_and_tip_activities()
            paginator = Paginator(profile_filter_activities(all_activities, activity_type), 10)

            if page > paginator.num_pages:
                return HttpResponse(status=204)

            context = {}
            context['activities'] = paginator.get_page(page)

            return TemplateResponse(request, 'profiles/profile_activities.html', context, status=status)

        context = profile.to_dict(tips=False)
        all_activities = context.get('activities')
        context['is_my_profile'] = request.user.is_authenticated and request.user.username.lower() == handle.lower()
        tabs = []

        for tab, name in activity_tabs:
            activities = profile_filter_activities(all_activities, tab)
            activities_count = activities.count()

            if activities_count == 0:
                continue

            paginator = Paginator(activities, 10)

            obj = {'id': tab,
                   'name': name,
                   'objects': paginator.get_page(1),
                   'count': activities_count,
                   'type': 'activity'
                   }
            tabs.append(obj)

            context['tabs'] = tabs

    except (Http404, ProfileHiddenException, ProfileNotFoundException):
        status = 404
        context = {
            'hidden': True,
            'profile': {
                'handle': handle,
                'avatar_url': f"/dynamic/avatar/Self",
                'data': {
                    'name': f"@{handle}",
                },
            },
        }
        return TemplateResponse(request, 'profiles/profile.html', context, status=status)

    context['preferred_payout_address'] = profile.preferred_payout_address

    owned_kudos = profile.get_my_kudos.order_by('id', order_by)
    sent_kudos = profile.get_sent_kudos.order_by('id', order_by)
    kudos_limit = 8
    context['kudos'] = owned_kudos[0:kudos_limit]
    context['sent_kudos'] = sent_kudos[0:kudos_limit]
    context['kudos_count'] = owned_kudos.count()
    context['sent_kudos_count'] = sent_kudos.count()
    context['verification'] = profile.get_my_verified_check

    currently_working_bounties = Bounty.objects.current().filter(interested__profile=profile).filter(interested__status='okay') \
        .filter(interested__pending=False).filter(idx_status__in=Bounty.WORK_IN_PROGRESS_STATUSES)
    currently_working_bounties_count = currently_working_bounties.count()
    if currently_working_bounties_count > 0:
        obj = {'id': 'currently_working',
               'name': _('Currently Working'),
               'objects': Paginator(currently_working_bounties, 10).get_page(1),
               'count': currently_working_bounties_count,
               'type': 'bounty'
               }
        if 'tabs' not in context:
            context['tabs'] = []
        context['tabs'].append(obj)

    if request.method == 'POST' and request.is_ajax():
        # Update profile address data when new preferred address is sent
        validated = request.user.is_authenticated and request.user.username.lower() == profile.handle.lower()
        if validated and request.POST.get('address'):
            address = request.POST.get('address')
            profile.preferred_payout_address = address
            profile.save()
            msg = {
                'status': 200,
                'msg': _('Success!'),
                'wallets': [profile.preferred_payout_address, ],
            }

            return JsonResponse(msg, status=msg.get('status', 200))
    return TemplateResponse(request, 'profiles/profile.html', context, status=status)


@csrf_exempt
def lazy_load_kudos(request):
    page = request.POST.get('page', 1)
    context = {}
    datarequest = request.POST.get('request')
    order_by = request.GET.get('order_by', '-modified_on')
    limit = int(request.GET.get('limit', 8))
    handle = request.POST.get('handle')

    if handle:
        try:
            profile = Profile.objects.get(handle=handle)
            if datarequest == 'mykudos':
                key = 'kudos'
                context[key] = profile.get_my_kudos.order_by('id', order_by)
            else:
                key = 'sent_kudos'
                context[key] = profile.get_sent_kudos.order_by('id', order_by)
        except Profile.DoesNotExist:
            pass

    paginator = Paginator(context[key], limit)
    kudos = paginator.get_page(page)
    html_context = {}
    html_context[key] = kudos
    html_context['kudos_data'] = key
    kudos_html = loader.render_to_string('shared/kudos_card_profile.html', html_context)
    return JsonResponse({'kudos_html': kudos_html, 'has_next': kudos.has_next()})


@csrf_exempt
@ratelimit(key='ip', rate='5/m', method=ratelimit.UNSAFE, block=True)
def get_quickstart_video(request):
    """Show quickstart video."""
    context = {
        'active': 'video',
        'title': _('Quickstart Video'),
    }
    return TemplateResponse(request, 'quickstart_video.html', context)


@csrf_exempt
@ratelimit(key='ip', rate='5/m', method=ratelimit.UNSAFE, block=True)
def extend_issue_deadline(request):
    """Show quickstart video."""
    bounty = Bounty.objects.get(pk=request.GET.get("pk"))
    print(bounty)
    context = {
        'active': 'extend_issue_deadline',
        'title': _('Extend Expiration'),
        'bounty': bounty,
        'user_logged_in': request.user.is_authenticated,
        'login_link': '/login/github?next=' + request.GET.get('redirect', '/')
    }
    return TemplateResponse(request, 'extend_issue_deadline.html', context)


@require_POST
@csrf_exempt
@ratelimit(key='ip', rate='5/s', method=ratelimit.UNSAFE, block=True)
def sync_web3(request):
    """Sync up web3 with the database.

    This function has a few different uses.  It is typically called from the
    front end using the javascript `sync_web3` function.  The `issueURL` is
    passed in first, followed optionally by a `bountydetails` argument.

    Returns:
        JsonResponse: The JSON response following the web3 sync.

    """
    # setup
    result = {
        'status': '400',
        'msg': "bad request"
    }

    issue_url = request.POST.get('url')
    txid = request.POST.get('txid')
    network = request.POST.get('network')

    if issue_url and txid and network:
        # confirm txid has mined
        print('* confirming tx has mined')
        if not has_tx_mined(txid, network):
            result = {
                'status': '400',
                'msg': 'tx has not mined yet'
            }
        else:

            # get bounty id
            print('* getting bounty id')
            bounty_id = get_bounty_id(issue_url, network)
            if not bounty_id:
                result = {
                    'status': '400',
                    'msg': 'could not find bounty id'
                }
            else:
                # get/process bounty
                print('* getting bounty')
                bounty = get_bounty(bounty_id, network)
                print('* processing bounty')
                did_change = False
                max_tries_attempted = False
                counter = 0
                url = None
                while not did_change and not max_tries_attempted:
                    did_change, _, new_bounty = web3_process_bounty(bounty)
                    if not did_change:
                        print("RETRYING")
                        time.sleep(3)
                        counter += 1
                        max_tries_attempted = counter > 3
                    if new_bounty:
                        url = new_bounty.url
                result = {
                    'status': '200',
                    'msg': "success",
                    'did_change': did_change,
                    'url': url,
                }

    return JsonResponse(result, status=result['status'])


# LEGAL
@xframe_options_exempt
def terms(request):
    context = {
        'title': _('Terms of Use'),
    }
    return TemplateResponse(request, 'legal/terms.html', context)


def privacy(request):
    return TemplateResponse(request, 'legal/privacy.html', {})


def cookie(request):
    return TemplateResponse(request, 'legal/privacy.html', {})


def prirp(request):
    return TemplateResponse(request, 'legal/privacy.html', {})


def apitos(request):
    return TemplateResponse(request, 'legal/privacy.html', {})


def toolbox(request):
    access_token = request.GET.get('token')
    if access_token and is_github_token_valid(access_token):
        helper_handle_access_token(request, access_token)

    tools = Tool.objects.prefetch_related('votes').all()

    actors = [{
        "title": _("Basics"),
        "description": _("Accelerate your dev workflow with Gitcoin\'s incentivization tools."),
        "tools": tools.filter(category=Tool.CAT_BASIC)
    }, {
        "title": _("Community"),
        "description": _("Friendship, mentorship, and community are all part of the process."),
        "tools": tools.filter(category=Tool.CAT_COMMUNITY)
    }, {
        "title": _("Gas Tools"),
        "description": _("Paying Gas is a part of using Ethereum.  It's much easier with our suite of gas tools."),
        "tools": tools.filter(category=Tool.GAS_TOOLS)
    }, {
        "title": _("Developer Tools"),
        "description": _("Gitcoin is a platform that's built using Gitcoin.  Purdy cool, huh? "),
        "tools": tools.filter(category=Tool.CAT_BUILD)
    }, {
        "title": _("Tools in Alpha"),
        "description": _("These fresh new tools are looking for someone to test ride them!"),
        "tools": tools.filter(category=Tool.CAT_ALPHA)
    }, {
        "title": _("Just for Fun"),
        "description": _("Some tools that the community built *just because* they should exist."),
        "tools": tools.filter(category=Tool.CAT_FOR_FUN)
    }, {
        "title": _("Advanced"),
        "description": _("Take your OSS game to the next level!"),
        "tools": tools.filter(category=Tool.CAT_ADVANCED)
    }, {
        "title": _("Roadmap"),
        "description": _("These ideas have been floating around the community.  They'll be BUIDLt sooner if you help BUIDL them :)"),
        "tools": tools.filter(category=Tool.CAT_COMING_SOON)
    }, {
        "title": _("Retired Tools"),
        "description": _("These are tools that we've sunsetted.  Pour one out for them 🍻"),
        "tools": tools.filter(category=Tool.CAT_RETIRED)
    }]

    # setup slug
    for key in range(0, len(actors)):
        actors[key]['slug'] = slugify(actors[key]['title'])

    profile_up_votes_tool_ids = ''
    profile_down_votes_tool_ids = ''
    profile_id = request.user.profile.pk if request.user.is_authenticated and hasattr(request.user, 'profile') else None

    if profile_id:
        ups = list(request.user.profile.votes.filter(value=1).values_list('tool', flat=True))
        profile_up_votes_tool_ids = ','.join(str(x) for x in ups)
        downs = list(request.user.profile.votes.filter(value=-1).values_list('tool', flat=True))
        profile_down_votes_tool_ids = ','.join(str(x) for x in downs)

    context = {
        "active": "tools",
        'title': _("Tools"),
        'card_title': _("Community Tools"),
        'avatar_url': static('v2/images/tools/api.jpg'),
        "card_desc": _("Accelerate your dev workflow with Gitcoin\'s incentivization tools."),
        'actors': actors,
        'newsletter_headline': _("Don't Miss New Tools!"),
        'profile_up_votes_tool_ids': profile_up_votes_tool_ids,
        'profile_down_votes_tool_ids': profile_down_votes_tool_ids
    }
    return TemplateResponse(request, 'toolbox.html', context)


def labs(request):
    labs = LabsResearch.objects.all()
    tools = Tool.objects.prefetch_related('votes').filter(category=Tool.CAT_ALPHA)

    socials = [{
        "name": _("GitHub Repo"),
        "link": "https://github.com/gitcoinco/labs/",
        "class": "fab fa-github fa-2x"
    }, {
        "name": _("Slack"),
        "link": "https://gitcoin.co/slack",
        "class": "fab fa-slack fa-2x"
    }, {
        "name": _("Contact the Team"),
        "link": "mailto:founders@gitcoin.co",
        "class": "fa fa-envelope fa-2x"
    }]

    context = {
        'active': "labs",
        'title': _("Labs"),
        'card_desc': _("Gitcoin Labs provides advanced tools for busy developers"),
        'avatar_url': 'https://c.gitcoin.co/labs/Articles-Announcing_Gitcoin_Labs.png',
        'tools': tools,
        'labs': labs,
        'socials': socials
    }
    return TemplateResponse(request, 'labs.html', context)


@csrf_exempt
@require_POST
def vote_tool_up(request, tool_id):
    profile_id = request.user.profile.pk if request.user.is_authenticated and hasattr(request.user, 'profile') else None
    if not profile_id:
        return JsonResponse(
            {'error': 'You must be authenticated via github to use this feature!'},
            status=401)

    tool = Tool.objects.get(pk=tool_id)
    score_delta = 0
    try:
        vote = ToolVote.objects.get(profile_id=profile_id, tool=tool)
        if vote.value == 1:
            vote.delete()
            score_delta = -1
        if vote.value == -1:
            vote.value = 1
            vote.save()
            score_delta = 2
    except ToolVote.DoesNotExist:
        vote = ToolVote.objects.create(profile_id=profile_id, value=1)
        tool.votes.add(vote)
        score_delta = 1
    return JsonResponse({'success': True, 'score_delta': score_delta})


@csrf_exempt
@require_POST
def vote_tool_down(request, tool_id):
    profile_id = request.user.profile.pk if request.user.is_authenticated and hasattr(request.user, 'profile') else None
    if not profile_id:
        return JsonResponse(
            {'error': 'You must be authenticated via github to use this feature!'},
            status=401)

    tool = Tool.objects.get(pk=tool_id)
    score_delta = 0
    try:
        vote = ToolVote.objects.get(profile_id=profile_id, tool=tool)
        if vote.value == -1:
            vote.delete()
            score_delta = 1
        if vote.value == 1:
            vote.value = -1
            vote.save()
            score_delta = -2
    except ToolVote.DoesNotExist:
        vote = ToolVote.objects.create(profile_id=profile_id, value=-1)
        tool.votes.add(vote)
        score_delta = -1
    return JsonResponse({'success': True, 'score_delta': score_delta})


@csrf_exempt
@ratelimit(key='ip', rate='5/m', method=ratelimit.UNSAFE, block=True)
def redeem_coin(request, shortcode):
    if request.body:
        status = 'OK'

        body_unicode = request.body.decode('utf-8')
        body = json.loads(body_unicode)
        address = body['address']

        try:
            coin = CoinRedemption.objects.get(shortcode=shortcode)
            address = Web3.toChecksumAddress(address)

            if hasattr(coin, 'coinredemptionrequest'):
                status = 'error'
                message = 'Bad request'
            else:
                abi = json.loads('[{"constant":true,"inputs":[],"name":"mintingFinished","outputs":[{"name":"","type":"bool"}],"payable":false,"stateMutability":"view","type":"function"},{"constant":true,"inputs":[],"name":"name","outputs":[{"name":"","type":"string"}],"payable":false,"stateMutability":"view","type":"function"},{"constant":false,"inputs":[{"name":"_spender","type":"address"},{"name":"_value","type":"uint256"}],"name":"approve","outputs":[{"name":"","type":"bool"}],"payable":false,"stateMutability":"nonpayable","type":"function"},{"constant":true,"inputs":[],"name":"totalSupply","outputs":[{"name":"","type":"uint256"}],"payable":false,"stateMutability":"view","type":"function"},{"constant":false,"inputs":[{"name":"_from","type":"address"},{"name":"_to","type":"address"},{"name":"_value","type":"uint256"}],"name":"transferFrom","outputs":[{"name":"","type":"bool"}],"payable":false,"stateMutability":"nonpayable","type":"function"},{"constant":true,"inputs":[],"name":"decimals","outputs":[{"name":"","type":"uint8"}],"payable":false,"stateMutability":"view","type":"function"},{"constant":false,"inputs":[{"name":"_to","type":"address"},{"name":"_amount","type":"uint256"}],"name":"mint","outputs":[{"name":"","type":"bool"}],"payable":false,"stateMutability":"nonpayable","type":"function"},{"constant":true,"inputs":[],"name":"version","outputs":[{"name":"","type":"string"}],"payable":false,"stateMutability":"view","type":"function"},{"constant":false,"inputs":[{"name":"_spender","type":"address"},{"name":"_subtractedValue","type":"uint256"}],"name":"decreaseApproval","outputs":[{"name":"","type":"bool"}],"payable":false,"stateMutability":"nonpayable","type":"function"},{"constant":true,"inputs":[{"name":"_owner","type":"address"}],"name":"balanceOf","outputs":[{"name":"balance","type":"uint256"}],"payable":false,"stateMutability":"view","type":"function"},{"constant":false,"inputs":[],"name":"finishMinting","outputs":[{"name":"","type":"bool"}],"payable":false,"stateMutability":"nonpayable","type":"function"},{"constant":true,"inputs":[],"name":"owner","outputs":[{"name":"","type":"address"}],"payable":false,"stateMutability":"view","type":"function"},{"constant":true,"inputs":[],"name":"symbol","outputs":[{"name":"","type":"string"}],"payable":false,"stateMutability":"view","type":"function"},{"constant":false,"inputs":[{"name":"_to","type":"address"},{"name":"_value","type":"uint256"}],"name":"transfer","outputs":[{"name":"","type":"bool"}],"payable":false,"stateMutability":"nonpayable","type":"function"},{"constant":false,"inputs":[{"name":"_spender","type":"address"},{"name":"_addedValue","type":"uint256"}],"name":"increaseApproval","outputs":[{"name":"","type":"bool"}],"payable":false,"stateMutability":"nonpayable","type":"function"},{"constant":true,"inputs":[{"name":"_owner","type":"address"},{"name":"_spender","type":"address"}],"name":"allowance","outputs":[{"name":"","type":"uint256"}],"payable":false,"stateMutability":"view","type":"function"},{"constant":false,"inputs":[{"name":"newOwner","type":"address"}],"name":"transferOwnership","outputs":[],"payable":false,"stateMutability":"nonpayable","type":"function"},{"payable":false,"stateMutability":"nonpayable","type":"fallback"},{"anonymous":false,"inputs":[{"indexed":true,"name":"to","type":"address"},{"indexed":false,"name":"amount","type":"uint256"}],"name":"Mint","type":"event"},{"anonymous":false,"inputs":[],"name":"MintFinished","type":"event"},{"anonymous":false,"inputs":[{"indexed":true,"name":"previousOwner","type":"address"},{"indexed":true,"name":"newOwner","type":"address"}],"name":"OwnershipTransferred","type":"event"},{"anonymous":false,"inputs":[{"indexed":true,"name":"owner","type":"address"},{"indexed":true,"name":"spender","type":"address"},{"indexed":false,"name":"value","type":"uint256"}],"name":"Approval","type":"event"},{"anonymous":false,"inputs":[{"indexed":true,"name":"from","type":"address"},{"indexed":true,"name":"to","type":"address"},{"indexed":false,"name":"value","type":"uint256"}],"name":"Transfer","type":"event"}]')

                # Instantiate Colorado Coin contract
                contract = w3.eth.contract(coin.contract_address, abi=abi)

                tx = contract.functions.transfer(address, coin.amount * 10**18).buildTransaction({
                    'nonce': w3.eth.getTransactionCount(settings.COLO_ACCOUNT_ADDRESS),
                    'gas': 100000,
                    'gasPrice': recommend_min_gas_price_to_confirm_in_time(5) * 10**9
                })

                signed = w3.eth.account.signTransaction(tx, settings.COLO_ACCOUNT_PRIVATE_KEY)
                transaction_id = w3.eth.sendRawTransaction(signed.rawTransaction).hex()

                CoinRedemptionRequest.objects.create(
                    coin_redemption=coin,
                    ip=get_ip(request),
                    sent_on=timezone.now(),
                    txid=transaction_id,
                    txaddress=address
                )

                message = transaction_id
        except CoinRedemption.DoesNotExist:
            status = 'error'
            message = _('Bad request')
        except Exception as e:
            status = 'error'
            message = str(e)

        # http response
        response = {
            'status': status,
            'message': message,
        }

        return JsonResponse(response)

    try:
        coin = CoinRedemption.objects.get(shortcode=shortcode)

        params = {
            'class': 'redeem',
            'title': _('Coin Redemption'),
            'coin_status': _('PENDING')
        }

        try:
            coin_redeem_request = CoinRedemptionRequest.objects.get(coin_redemption=coin)
            params['colo_txid'] = coin_redeem_request.txid
        except CoinRedemptionRequest.DoesNotExist:
            params['coin_status'] = _('INITIAL')

        return TemplateResponse(request, 'yge/redeem_coin.html', params)
    except CoinRedemption.DoesNotExist:
        raise Http404


def new_bounty(request):
    """Create a new bounty."""
    from .utils import clean_bounty_url
    bounty_params = {
        'newsletter_headline': _('Be the first to know about new funded issues.'),
        'issueURL': clean_bounty_url(request.GET.get('source') or request.GET.get('url', '')),
        'amount': request.GET.get('amount'),
    }

    params = get_context(
        user=request.user if request.user.is_authenticated else None,
        confirm_time_minutes_target=confirm_time_minutes_target,
        active='submit_bounty',
        title=_('Create Funded Issue'),
        update=bounty_params,
    )
    return TemplateResponse(request, 'bounty/new.html', params)


@csrf_exempt
@ratelimit(key='ip', rate='5/m', method=ratelimit.UNSAFE, block=True)
def change_bounty(request, bounty_id):
    user = request.user if request.user.is_authenticated else None

    if not user:
        if request.body:
            return JsonResponse(
                {'error': _('You must be authenticated via github to use this feature!')},
                status=401)
        else:
            return redirect('/login/github?next=' + request.get_full_path())

    try:
        bounty_id = int(bounty_id)
        bounty = Bounty.objects.get(pk=bounty_id)
    except:
        if request.body:
            return JsonResponse({'error': _('Bounty doesn\'t exist!')}, status=404)
        else:
            raise Http404

    keys = ['experience_level', 'project_length', 'bounty_type', 'featuring_date',
            'permission_type', 'project_type', 'reserved_for_user_handle', 'is_featured']

    if request.body:
        can_change = (bounty.status in Bounty.OPEN_STATUSES) or \
                (bounty.can_submit_after_expiration_date and bounty.status is 'expired')
        if not can_change:
            return JsonResponse({
                'error': _('The bounty can not be changed anymore.')
            }, status=405)

        is_funder = bounty.is_funder(user.username.lower()) if user else False
        is_staff = request.user.is_staff if user else False
        if not is_funder and not is_staff:
            return JsonResponse({
                'error': _('You are not authorized to change the bounty.')
            }, status=401)

        try:
            params = json.loads(request.body)
        except Exception:
            return JsonResponse({'error': 'Invalid JSON.'}, status=400)

        bounty_changed = False
        new_reservation = False
        for key in keys:
            value = params.get(key, 0)
            if key == 'featuring_date':
                value = timezone.make_aware(
                    timezone.datetime.fromtimestamp(int(value)),
                    timezone=UTC)
            old_value = getattr(bounty, key)
            if value != old_value:
                setattr(bounty, key, value)
                bounty_changed = True
                if key == 'reserved_for_user_handle' and value:
                    new_reservation = True

        if not bounty_changed:
            return JsonResponse({
                'success': True,
                'msg': _('Bounty details are unchanged.'),
                'url': bounty.absolute_url,
            })

        bounty.save()
        record_bounty_activity(bounty, user, 'bounty_changed')
        record_user_action(user, 'bounty_changed', bounty)

        maybe_market_to_email(bounty, 'bounty_changed')
        maybe_market_to_slack(bounty, 'bounty_changed')
        maybe_market_to_user_slack(bounty, 'bounty_changed')
        maybe_market_to_user_discord(bounty, 'bounty_changed')

        # notify a user that a bounty has been reserved for them
        if new_reservation and bounty.bounty_reserved_for_user:
            new_reserved_issue('founders@gitcoin.co', bounty.bounty_reserved_for_user, bounty)

        return JsonResponse({
            'success': True,
            'msg': _('You successfully changed bounty details.'),
            'url': bounty.absolute_url,
        })

    result = {}
    for key in keys:
        result[key] = getattr(bounty, key)
    del result['featuring_date']

    params = {
        'title': _('Change Bounty Details'),
        'pk': bounty.pk,
        'result': json.dumps(result)
    }
    return TemplateResponse(request, 'bounty/change.html', params)


def get_users(request):
    token = request.GET.get('token', None)
    add_non_gitcoin_users = not request.GET.get('suppress_non_gitcoiners', None)

    if request.is_ajax():
        q = request.GET.get('term')
        profiles = Profile.objects.filter(handle__icontains=q)
        results = []
        # try gitcoin
        for user in profiles:
            profile_json = {}
            profile_json['id'] = user.id
            profile_json['text'] = user.handle
            profile_json['email'] = user.email
            if user.avatar_baseavatar_related.exists():
                profile_json['avatar_id'] = user.avatar_baseavatar_related.first().pk
                profile_json['avatar_url'] = user.avatar_baseavatar_related.first().avatar_url
            profile_json['preferred_payout_address'] = user.preferred_payout_address
            results.append(profile_json)
        # try github
        if not len(results) and add_non_gitcoin_users:
            search_results = search_users(q, token=token)
            for result in search_results:
                profile_json = {}
                profile_json['id'] = -1
                profile_json['text'] = result.login
                profile_json['email'] = None
                profile_json['avatar_id'] = None
                profile_json['avatar_url'] = result.avatar_url
                profile_json['preferred_payout_address'] = None
                # dont dupe github profiles and gitcoin profiles in user search
                if profile_json['text'].lower() not in [p['text'].lower() for p in profiles]:
                    results.append(profile_json)
        # just take users word for it
        if not len(results) and add_non_gitcoin_users:
            profile_json = {}
            profile_json['id'] = -1
            profile_json['text'] = q
            profile_json['email'] = None
            profile_json['avatar_id'] = None
            profile_json['preferred_payout_address'] = None
            results.append(profile_json)
        data = json.dumps(results)
    else:
        raise Http404
    mimetype = 'application/json'
    return HttpResponse(data, mimetype)


def get_kudos(request):
    autocomplete_kudos = {
        'copy': "No results found.  Try these categories: ",
        'autocomplete': ['rare','common','ninja','soft skills','programming']
    }
    if request.is_ajax():
        q = request.GET.get('term')
        network = request.GET.get('network', None)
        eth_to_usd = convert_token_to_usdt('ETH')
        kudos_by_name = Token.objects.filter(name__icontains=q)
        kudos_by_desc = Token.objects.filter(description__icontains=q)
        kudos_by_tags = Token.objects.filter(tags__icontains=q)
        kudos_pks = (kudos_by_desc | kudos_by_name | kudos_by_tags).values_list('pk', flat=True)
        kudos = Token.objects.filter(pk__in=kudos_pks, hidden=False, num_clones_allowed__gt=0).order_by('name')
        is_staff = request.user.is_staff if request.user.is_authenticated else False
        if not is_staff:
            kudos = kudos.filter(send_enabled_for_non_gitcoin_admins=True)
        if network:
            kudos = kudos.filter(contract__network=network)
        results = []
        for token in kudos:
            kudos_json = {}
            kudos_json['id'] = token.id
            kudos_json['token_id'] = token.token_id
            kudos_json['name'] = token.name
            kudos_json['name_human'] = humanize_name(token.name)
            kudos_json['description'] = token.description
            kudos_json['image'] = token.image

            kudos_json['price_finney'] = token.price_finney / 1000
            kudos_json['price_usd'] = eth_to_usd * kudos_json['price_finney']
            kudos_json['price_usd_humanized'] = f"${round(kudos_json['price_usd'], 2)}"

            results.append(kudos_json)
        if not results:
            results = [autocomplete_kudos]
        data = json.dumps(results)
    else:
        raise Http404
    mimetype = 'application/json'
    return HttpResponse(data, mimetype)<|MERGE_RESOLUTION|>--- conflicted
+++ resolved
@@ -639,19 +639,6 @@
     }
     return TemplateResponse(request, 'dashboard/index.html', params)
 
-<<<<<<< HEAD
-=======
-def ethhack(request):
-    """Handle displaying ethhack landing page."""
-
-    title = str(_(" Eth Hackathon 2019"))
-    params = {
-        'title': title,
-        'meta_description': 'Ethereal Virtual Hackathon, power by Gitcoin and Microsoft',
-    }
-    return TemplateResponse(request, 'dashboard/hackathon/ethhack_2019.html', params)
-
->>>>>>> cdf9d053
 def accept_bounty(request):
     """Process the bounty.
 
@@ -813,10 +800,6 @@
     """
     from marketing.mails import share_bounty
 
-<<<<<<< HEAD
-    print (request.POST.getlist('usersId[]', []))
-=======
->>>>>>> cdf9d053
     emails = []
     user_ids = request.POST.getlist('usersId[]', [])
     url = request.POST.get('url', '')
