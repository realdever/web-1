# -*- coding: utf-8 -*-
'''
    Copyright (C) 2019 Gitcoin Core

    This program is free software: you can redistribute it and/or modify
    it under the terms of the GNU Affero General Public License as published
    by the Free Software Foundation, either version 3 of the License, or
    (at your option) any later version.

    This program is distributed in the hope that it will be useful,
    but WITHOUT ANY WARRANTY; without even the implied warranty of
    MERCHANTABILITY or FITNESS FOR A PARTICULAR PURPOSE. See the
    GNU Affero General Public License for more details.

    You should have received a copy of the GNU Affero General Public License
    along with this program. If not, see <http://www.gnu.org/licenses/>.

'''
from __future__ import print_function, unicode_literals

import json
import logging
import time

from django.conf import settings
from django.contrib import messages
from django.contrib.auth.models import User
from django.core import serializers
from django.core.exceptions import PermissionDenied
from django.core.paginator import Paginator
from django.http import Http404, HttpResponse, JsonResponse
from django.shortcuts import redirect
from django.template import loader
from django.template.response import TemplateResponse
from django.templatetags.static import static
from django.utils import timezone
from django.utils.text import slugify
from django.utils.translation import gettext_lazy as _
from django.views.decorators.clickjacking import xframe_options_exempt
from django.views.decorators.csrf import csrf_exempt
from django.views.decorators.http import require_GET, require_POST

from app.utils import clean_str, ellipses
from avatar.utils import get_avatar_context_for_user
from dashboard.utils import ProfileHiddenException, ProfileNotFoundException, get_bounty_from_invite_url, profile_helper
from economy.utils import convert_token_to_usdt
from eth_utils import to_checksum_address, to_normalized_address
from gas.utils import recommend_min_gas_price_to_confirm_in_time
from git.utils import get_auth_url, get_github_user_data, is_github_token_valid, search_users
from kudos.models import KudosTransfer, Token, Wallet
from kudos.utils import humanize_name
from marketing.mails import admin_contact_funder, bounty_uninterested
from marketing.mails import funder_payout_reminder as funder_payout_reminder_mail
from marketing.mails import new_reserved_issue, start_work_approved, start_work_new_applicant, start_work_rejected
from marketing.models import Keyword
from pytz import UTC
from ratelimit.decorators import ratelimit
from retail.helpers import get_ip
from web3 import HTTPProvider, Web3

from .helpers import get_bounty_data_for_activity, handle_bounty_views
from .models import (
    Activity, Bounty, BountyFulfillment, BountyInvites, CoinRedemption, CoinRedemptionRequest, FeedbackEntry, Interest,
    LabsResearch, Profile, ProfileSerializer, Subscription, Tool, ToolVote, UserAction,
)
from .notifications import (
    maybe_market_tip_to_email, maybe_market_tip_to_github, maybe_market_tip_to_slack, maybe_market_to_email,
    maybe_market_to_github, maybe_market_to_slack, maybe_market_to_twitter, maybe_market_to_user_discord,
    maybe_market_to_user_slack,
)
from .utils import (
    get_bounty, get_bounty_id, get_context, get_web3, has_tx_mined, record_user_action_on_interest, web3_process_bounty,
)

logger = logging.getLogger(__name__)

confirm_time_minutes_target = 4

# web3.py instance
w3 = Web3(HTTPProvider(settings.WEB3_HTTP_PROVIDER))


def record_user_action(user, event_name, instance):
    instance_class = instance.__class__.__name__.lower()
    kwargs = {
        'action': event_name,
        'metadata': {f'{instance_class}_pk': instance.pk},
    }

    if isinstance(user, User):
        kwargs['user'] = user
    elif isinstance(user, str):
        try:
            user = User.objects.get(username=user)
            kwargs['user'] = user
        except User.DoesNotExist:
            return

    if hasattr(user, 'profile'):
        kwargs['profile'] = user.profile

    try:
        UserAction.objects.create(**kwargs)
    except Exception as e:
        # TODO: sync_profile?
        logger.error(f"error in record_action: {e} - {event_name} - {instance}")


def record_bounty_activity(bounty, user, event_name, interest=None):
    """Creates Activity object.

    Args:
        bounty (dashboard.models.Bounty): Bounty
        user (string): User name
        event_name (string): Event name
        interest (dashboard.models.Interest): Interest

    Raises:
        None

    Returns:
        None
    """
    kwargs = {
        'activity_type': event_name,
        'bounty': bounty,
        'metadata': get_bounty_data_for_activity(bounty)
    }
    if isinstance(user, str):
        try:
            user = User.objects.get(username=user)
        except User.DoesNotExist:
            return

    if hasattr(user, 'profile'):
        kwargs['profile'] = user.profile
    else:
        return

    if event_name == 'worker_applied':
        kwargs['metadata']['approve_worker_url'] = bounty.approve_worker_url(user.profile)
        kwargs['metadata']['reject_worker_url'] = bounty.reject_worker_url(user.profile)
    if event_name in ['worker_approved', 'worker_rejected'] and interest:
        kwargs['metadata']['worker_handle'] = interest.profile.handle

    try:
        return Activity.objects.create(**kwargs)
    except Exception as e:
        logger.error(f"error in record_bounty_activity: {e} - {event_name} - {bounty} - {user}")


def helper_handle_access_token(request, access_token):
    # https://gist.github.com/owocki/614a18fbfec7a5ed87c97d37de70b110
    # interest API via token
    github_user_data = get_github_user_data(access_token)
    request.session['handle'] = github_user_data['login']
    profile = Profile.objects.filter(handle__iexact=request.session['handle']).first()
    request.session['profile_id'] = profile.pk


def create_new_interest_helper(bounty, user, issue_message):
    approval_required = bounty.permission_type == 'approval'
    acceptance_date = timezone.now() if not approval_required else None
    profile_id = user.profile.pk
    record_bounty_activity(bounty, user, 'start_work' if not approval_required else 'worker_applied')
    interest = Interest.objects.create(
        profile_id=profile_id,
        issue_message=issue_message,
        pending=approval_required,
        acceptance_date=acceptance_date,
    )
    bounty.interested.add(interest)
    record_user_action(user, 'start_work', interest)
    maybe_market_to_slack(bounty, 'start_work' if not approval_required else 'worker_applied')
    maybe_market_to_user_slack(bounty, 'start_work' if not approval_required else 'worker_applied')
    maybe_market_to_user_discord(bounty, 'start_work' if not approval_required else 'worker_applied')
    maybe_market_to_twitter(bounty, 'start_work' if not approval_required else 'worker_applied')
    return interest


@csrf_exempt
def gh_login(request):
    """Attempt to redirect the user to Github for authentication."""
    return redirect('social:begin', backend='github')


def get_interest_modal(request):
    bounty_id = request.GET.get('pk')
    if not bounty_id:
        raise Http404

    try:
        bounty = Bounty.objects.get(pk=bounty_id)
    except Bounty.DoesNotExist:
        raise Http404

    context = {
        'bounty': bounty,
        'active': 'get_interest_modal',
        'title': _('Add Interest'),
        'user_logged_in': request.user.is_authenticated,
        'login_link': '/login/github?next=' + request.GET.get('redirect', '/')
    }
    return TemplateResponse(request, 'addinterest.html', context)


@csrf_exempt
@require_POST
def new_interest(request, bounty_id):
    """Claim Work for a Bounty.

    :request method: POST

    Args:
        bounty_id (int): ID of the Bounty.

    Returns:
        dict: The success key with a boolean value and accompanying error.

    """
    profile_id = request.user.profile.pk if request.user.is_authenticated and hasattr(request.user, 'profile') else None

    access_token = request.GET.get('token')
    if access_token:
        helper_handle_access_token(request, access_token)
        github_user_data = get_github_user_data(access_token)
        profile = Profile.objects.prefetch_related('bounty_set') \
            .filter(handle=github_user_data['login']).first()
        profile_id = profile.pk
    else:
        profile = request.user.profile if profile_id else None

    if not profile_id:
        return JsonResponse(
            {'error': _('You must be authenticated via github to use this feature!')},
            status=401)

    try:
        bounty = Bounty.objects.get(pk=bounty_id)
    except Bounty.DoesNotExist:
        raise Http404

    if bounty.is_project_type_fulfilled:
        return JsonResponse({
            'error': _(f'There is already someone working on this bounty.'),
            'success': False},
            status=401)

    num_issues = profile.max_num_issues_start_work
    active_bounties = Bounty.objects.current().filter(idx_status__in=['open', 'started'])
    num_active = Interest.objects.filter(profile_id=profile_id, bounty__in=active_bounties).count()
    is_working_on_too_much_stuff = num_active >= num_issues
    if is_working_on_too_much_stuff:
        return JsonResponse({
            'error': _(f'You may only work on max of {num_issues} issues at once.'),
            'success': False},
            status=401)

    if profile.no_times_slashed_by_staff():
        return JsonResponse({
            'error': _('Because a staff member has had to remove you from a bounty in the past, you are unable to start'
                       'more work at this time. Please leave a message on slack if you feel this message is in error.'),
            'success': False},
            status=401)

    try:
        Interest.objects.get(profile_id=profile_id, bounty=bounty)
        return JsonResponse({
            'error': _('You have already started work on this bounty!'),
            'success': False},
            status=401)
    except Interest.DoesNotExist:
        issue_message = request.POST.get("issue_message")
        interest = create_new_interest_helper(bounty, request.user, issue_message)
        if interest.pending:
            start_work_new_applicant(interest, bounty)

    except Interest.MultipleObjectsReturned:
        bounty_ids = bounty.interested \
            .filter(profile_id=profile_id) \
            .values_list('id', flat=True) \
            .order_by('-created')[1:]

        Interest.objects.filter(pk__in=list(bounty_ids)).delete()

        return JsonResponse({
            'error': _('You have already started work on this bounty!'),
            'success': False},
            status=401)

    msg = _("You have started work.")
    approval_required = bounty.permission_type == 'approval'
    if approval_required:
        msg = _("You have applied to start work.  If approved, you will be notified via email.")

    return JsonResponse({
        'success': True,
        'profile': ProfileSerializer(interest.profile).data,
        'msg': msg,
    })


@csrf_exempt
@require_POST
def post_comment(request):
    profile_id = request.user.profile if request.user.is_authenticated and hasattr(request.user, 'profile') else None
    if profile_id is None:
        return JsonResponse({
            'success': False,
            'msg': '',
        })

    sbid = request.POST.get('standard_bounties_id')
    bountyObj = Bounty.objects.filter(standard_bounties_id=sbid).first()
    fbAmount = FeedbackEntry.objects.filter(sender_profile=profile_id, feedbackType=request.POST.get('review[reviewType]', 'approver'), bounty=bountyObj).count()
    if fbAmount > 0:
        return JsonResponse({
            'success': False,
            'msg': 'There is already a approval comment',
        })
    if request.POST.get('review[reviewType]','approver') == 'approver':
        receiver_profile = Profile.objects.filter(handle=request.POST.get('review[receiver]', '')).first()
    else:
        receiver_profile = bountyObj.bounty_owner_profile
    kwargs = {
        'bounty': bountyObj,
        'sender_profile': profile_id,
        'receiver_profile': receiver_profile,
        'rating': request.POST.get('review[rating]', '-1'),
        'comment': request.POST.get('review[comment]', 'No comment.'),
        'feedbackType': request.POST.get('review[reviewType]','approver')
    }

    feedback = FeedbackEntry.objects.create(**kwargs)
    feedback.save()
    return JsonResponse({
            'success': False,
            'msg': 'Finished.'
        })


@csrf_exempt
@require_POST
def remove_interest(request, bounty_id):
    """Unclaim work from the Bounty.

    Can only be called by someone who has started work

    :request method: POST

    post_id (int): ID of the Bounty.

    Returns:
        dict: The success key with a boolean value and accompanying error.

    """
    profile_id = request.user.profile.pk if request.user.is_authenticated and getattr(request.user, 'profile', None) else None

    access_token = request.GET.get('token')
    if access_token:
        helper_handle_access_token(request, access_token)
        github_user_data = get_github_user_data(access_token)
        profile = Profile.objects.filter(handle=github_user_data['login']).first()
        profile_id = profile.pk

    if not profile_id:
        return JsonResponse(
            {'error': _('You must be authenticated via github to use this feature!')},
            status=401)

    try:
        bounty = Bounty.objects.get(pk=bounty_id)
    except Bounty.DoesNotExist:
        return JsonResponse({'errors': ['Bounty doesn\'t exist!']},
                            status=401)

    try:
        interest = Interest.objects.get(profile_id=profile_id, bounty=bounty)
        record_user_action(request.user, 'stop_work', interest)
        record_bounty_activity(bounty, request.user, 'stop_work')
        bounty.interested.remove(interest)
        interest.delete()
        maybe_market_to_slack(bounty, 'stop_work')
        maybe_market_to_user_slack(bounty, 'stop_work')
        maybe_market_to_user_discord(bounty, 'stop_work')
        maybe_market_to_twitter(bounty, 'stop_work')
    except Interest.DoesNotExist:
        return JsonResponse({
            'errors': [_('You haven\'t expressed interest on this bounty.')],
            'success': False},
            status=401)
    except Interest.MultipleObjectsReturned:
        interest_ids = bounty.interested \
            .filter(
                profile_id=profile_id,
                bounty=bounty
            ).values_list('id', flat=True) \
            .order_by('-created')

        bounty.interested.remove(*interest_ids)
        Interest.objects.filter(pk__in=list(interest_ids)).delete()

    return JsonResponse({
        'success': True,
        'msg': _("You've stopped working on this, thanks for letting us know."),
    })


@csrf_exempt
@require_POST
def extend_expiration(request, bounty_id):
    """Extend expiration of the Bounty.

    Can only be called by funder or staff of the bounty.

    :request method: POST

    post_id (int): ID of the Bounty.

    Returns:
        dict: The success key with a boolean value and accompanying error.

    """
    user = request.user if request.user.is_authenticated else None

    if not user:
        return JsonResponse(
            {'error': _('You must be authenticated via github to use this feature!')},
            status=401)

    try:
        bounty = Bounty.objects.get(pk=bounty_id)
    except Bounty.DoesNotExist:
        return JsonResponse({'errors': ['Bounty doesn\'t exist!']},
                            status=401)

    is_funder = bounty.is_funder(user.username.lower()) if user else False
    if is_funder:
        deadline = round(int(request.POST.get('deadline')) / 1000)
        bounty.expires_date = timezone.make_aware(
            timezone.datetime.fromtimestamp(deadline),
            timezone=UTC)
        bounty.save()
        record_user_action(request.user, 'extend_expiration', bounty)
        record_bounty_activity(bounty, request.user, 'extend_expiration')

        return JsonResponse({
            'success': True,
            'msg': _("You've extended expiration of this issue."),
        })

    return JsonResponse({
        'error': _("You must be funder to extend expiration"),
    }, status=200)


@csrf_exempt
@require_POST
def cancel_reason(request):
    """Extend expiration of the Bounty.

    Can only be called by funder or staff of the bounty.

    :request method: POST

    Params:
        pk (int): ID of the Bounty.
        canceled_bounty_reason (string): STRING with cancel  reason

    Returns:
        dict: The success key with a boolean value and accompanying error.

    """
    print(request.POST.get('canceled_bounty_reason'))
    user = request.user if request.user.is_authenticated else None

    if not user:
        return JsonResponse(
            {'error': _('You must be authenticated via github to use this feature!')},
            status=401)

    try:
        bounty = Bounty.objects.get(pk=request.POST.get('pk'))
    except Bounty.DoesNotExist:
        return JsonResponse({'errors': ['Bounty doesn\'t exist!']},
                            status=401)

    is_funder = bounty.is_funder(user.username.lower()) if user else False
    if is_funder:
        canceled_bounty_reason = request.POST.get('canceled_bounty_reason', '')
        bounty.canceled_bounty_reason = canceled_bounty_reason
        bounty.save()

        return JsonResponse({
            'success': True,
            'msg': _("Cancel reason added."),
        })

    return JsonResponse({
        'error': _("You must be funder to add a reason"),
    }, status=200)


@require_POST
@csrf_exempt
def uninterested(request, bounty_id, profile_id):
    """Remove party from given bounty

    Can only be called by the bounty funder

    :request method: GET

    Args:
        bounty_id (int): ID of the Bounty
        profile_id (int): ID of the interested profile

    Params:
        slashed (str): if the user will be slashed or not

    Returns:
        dict: The success key with a boolean value and accompanying error.
    """
    try:
        bounty = Bounty.objects.get(pk=bounty_id)
    except Bounty.DoesNotExist:
        return JsonResponse({'errors': ['Bounty doesn\'t exist!']},
                            status=401)
    is_logged_in = request.user.is_authenticated
    is_funder = bounty.is_funder(request.user.username.lower())
    is_staff = request.user.is_staff
    is_moderator = request.user.profile.is_moderator if hasattr(request.user, 'profile') else False
    if not is_logged_in or (not is_funder and not is_staff and not is_moderator):
        return JsonResponse(
            {'error': 'Only bounty funders are allowed to remove users!'},
            status=401)

    slashed = request.POST.get('slashed')
    interest = None
    try:
        interest = Interest.objects.get(profile_id=profile_id, bounty=bounty)
        bounty.interested.remove(interest)
        maybe_market_to_slack(bounty, 'stop_work')
        maybe_market_to_user_slack(bounty, 'stop_work')
        maybe_market_to_user_discord(bounty, 'stop_work')
        if is_staff or is_moderator:
            event_name = "bounty_removed_slashed_by_staff" if slashed else "bounty_removed_by_staff"
        else:
            event_name = "bounty_removed_by_funder"
        record_user_action_on_interest(interest, event_name, None)
        record_bounty_activity(bounty, interest.profile.user, 'stop_work')
        interest.delete()
    except Interest.DoesNotExist:
        return JsonResponse({
            'errors': ['Party haven\'t expressed interest on this bounty.'],
            'success': False},
            status=401)
    except Interest.MultipleObjectsReturned:
        interest_ids = bounty.interested \
            .filter(
                profile_id=profile_id,
                bounty=bounty
            ).values_list('id', flat=True) \
            .order_by('-created')

        bounty.interested.remove(*interest_ids)
        Interest.objects.filter(pk__in=list(interest_ids)).delete()

    profile = Profile.objects.get(id=profile_id)
    if profile.user and profile.user.email and interest:
        bounty_uninterested(profile.user.email, bounty, interest)
    else:
        print("no email sent -- user was not found")

    return JsonResponse({
        'success': True,
        'msg': _("You've stopped working on this, thanks for letting us know."),
    })


def onboard_avatar(request):
    return redirect('/onboard/contributor?steps=avatar')


def onboard(request, flow):
    """Handle displaying the first time user experience flow."""
    if flow not in ['funder', 'contributor', 'profile']:
        raise Http404
    elif flow == 'funder':
        onboard_steps = ['github', 'metamask', 'avatar']
    elif flow == 'contributor':
        onboard_steps = ['github', 'metamask', 'avatar', 'skills', 'job']
    elif flow == 'profile':
        onboard_steps = ['avatar']

    profile = None
    if request.user.is_authenticated and getattr(request.user, 'profile', None):
        profile = request.user.profile

    steps = []
    if request.GET:
        steps = request.GET.get('steps', [])
        if steps:
            steps = steps.split(',')

    if (steps and 'github' not in steps) or 'github' not in onboard_steps:
        if not request.user.is_authenticated or request.user.is_authenticated and not getattr(
            request.user, 'profile', None
        ):
            login_redirect = redirect('/login/github?next=' + request.get_full_path())
            return login_redirect

    if request.GET.get('eth_address') and request.user.is_authenticated and getattr(request.user, 'profile', None):
        profile = request.user.profile
        eth_address = request.GET.get('eth_address')
        profile.preferred_payout_address = eth_address
        profile.save()
        return JsonResponse({'OK': True})

    params = {
        'title': _('Onboarding Flow'),
        'steps': steps or onboard_steps,
        'flow': flow,
        'profile': profile,
    }
    params.update(get_avatar_context_for_user(request.user))
    return TemplateResponse(request, 'ftux/onboard.html', params)


def users_directory(request):
    """Handle displaying users directory page."""

    # q = request.GET.get('q')
    order_by = request.GET.get('order_by', '-created_on')
    keyword = request.GET.get('keywords', False)
    # Only show the latest contract Kudos for the current network.
    query_kwargs = {

    }
    user_list = Profile.objects.all()
    # if q:
    #     user_list = user_list.keyword(q)

    users = user_list.order_by(order_by).cache()

    params = {
        'active': 'users',
        'title': 'Users',
        'meta_title': "",
        'meta_description': "",
        'users': users,
        'keywords': json.dumps([str(key) for key in Keyword.objects.all().values_list('keyword', flat=True)]),
    }
    return TemplateResponse(request, 'dashboard/users.html', params)


@require_GET
def users_fetch(request):
    """Handle displaying users."""
    # order_by = request.GET.get('order_by', '-created_on')
    # query_kwargs = {

    # }
    # user_list = Profile.objects.all()
    # users = user_list.order_by(order_by).cache()

    # params = {
    #     'active': 'users',
    #     'title': 'Users',
    #     'meta_title': "",
    #     'meta_description': "",
    #     'users': users,
    #     'keywords': json.dumps([str(key) for key in Keyword.objects.all().values_list('keyword', flat=True)]),
    # }


    limit = int(request.GET.get('limit', 10))
    page = int(request.GET.get('page', 1))
    order_by = request.GET.get('order_by', '-created_on')
    context = {}
    user_list = Profile.objects.all().order_by(order_by).cache()
    # all_notifs = Notification.objects.filter(to_user_id=request.user.id).order_by('-id')
    params = dict()
    paginator = Paginator(user_list, limit)
    users = paginator.get_page(page)
    # all_users = all_pages.page(page)
<<<<<<< HEAD
    for user in all_pages.page(page):
        print(user)
        profile_json = {}
        if user.avatar_baseavatar_related.exists():
            profile_json['avatar_id'] = user.avatar_baseavatar_related.first().pk
            profile_json['avatar_url'] = user.avatar_baseavatar_related.first().avatar_url
        profile_json = user.to_standard_dict()
        all_users.append(profile_json)
    # dumping and loading the json here quickly passes serialization issues - definitely can be a better solution 
    params['data'] = json.loads(json.dumps(all_users, default=str))
    params['has_next'] = all_pages.page(page).has_next()
    params['count'] = all_pages.count
    params['num_pages'] = all_pages.num_pages
    return JsonResponse(params, status=200, safe=False)
=======
    # for user in all_pages.page(page):
    #     print(user)
    #     profile_json = {}
    #     # if user.avatar_baseavatar_related.exists():
    #     #     profile_json['avatar_id'] = user.avatar_baseavatar_related.first().pk
    #     #     profile_json['avatar_url'] = user.avatar_baseavatar_related.first().avatar_url
    #     profile_json = user
    #     all_users.append(profile_json)
    # params['data'] = json.dumps(all_users)
    # params = serializers.serialize('json', users)
    usersas = list(users)
    params = serializers.serialize('json', usersas)
    # params['has_next'] = all_pages.page(page).has_next()
    # params['count'] = all_pages.count
    # params['num_pages'] = all_pages.num_pages
    # return JsonResponse(params, status=200, safe=False)
    return JsonResponse({'data': params, 'has_next': users.has_next()}, status=200, safe=False)

    # return HttpResponse(params, content_type='application/json')
>>>>>>> 90c8b2af


def dashboard(request):
    """Handle displaying the dashboard."""

    keyword = request.GET.get('keywords', False)
    title = keyword.title() + str(_(" Bounties ")) if keyword else str(_('Issue Explorer'))
    params = {
        'active': 'dashboard',
        'title': title,
        'meta_title': "Issue & Open Bug Bounty Explorer | Gitcoin",
        'meta_description': "Find open bug bounties & freelance development jobs including crypto bounty reward value in USD, expiration date and bounty age.",
        'keywords': json.dumps([str(key) for key in Keyword.objects.all().values_list('keyword', flat=True)]),
    }
    return TemplateResponse(request, 'dashboard/index.html', params)

def ethhack(request):
    """Handle displaying ethhack landing page."""

    title = str(_(" Eth Hackathon 2019"))
    params = {
        'title': title,
        'meta_description': 'Ethereal Virtual Hackathon, power by Gitcoin and Microsoft',
    }
    return TemplateResponse(request, 'dashboard/hackathon/ethhack_2019.html', params)

def accept_bounty(request):
    """Process the bounty.

    Args:
        pk (int): The primary key of the bounty to be accepted.

    Raises:
        Http404: The exception is raised if no associated Bounty is found.

    Returns:
        TemplateResponse: The accept bounty view.

    """
    bounty = handle_bounty_views(request)
    params = get_context(
        ref_object=bounty,
        user=request.user if request.user.is_authenticated else None,
        confirm_time_minutes_target=confirm_time_minutes_target,
        active='accept_bounty',
        title=_('Process Issue'),
    )
    params['open_fulfillments'] = bounty.fulfillments.filter(accepted=False)
    return TemplateResponse(request, 'process_bounty.html', params)


def contribute(request):
    """Contribute to the bounty.

    Args:
        pk (int): The primary key of the bounty to be accepted.

    Raises:
        Http404: The exception is raised if no associated Bounty is found.

    Returns:
        TemplateResponse: The accept bounty view.

    """
    bounty = handle_bounty_views(request)

    params = get_context(
        ref_object=bounty,
        user=request.user if request.user.is_authenticated else None,
        confirm_time_minutes_target=confirm_time_minutes_target,
        active='contribute_bounty',
        title=_('Contribute'),
    )
    return TemplateResponse(request, 'contribute_bounty.html', params)


def invoice(request):
    """invoice view.

    Args:
        pk (int): The primary key of the bounty to be accepted.

    Raises:
        Http404: The exception is raised if no associated Bounty is found.

    Returns:
        TemplateResponse: The invoice  view.

    """
    bounty = handle_bounty_views(request)

    # only allow invoice viewing if admin or iff bounty funder
    is_funder = bounty.is_funder(request.user.username)
    is_staff = request.user.is_staff
    has_view_privs = is_funder or is_staff
    if not has_view_privs:
        raise Http404

    params = get_context(
        ref_object=bounty,
        user=request.user if request.user.is_authenticated else None,
        confirm_time_minutes_target=confirm_time_minutes_target,
        active='invoice_view',
        title=_('Invoice'),
    )
    params['accepted_fulfillments'] = bounty.fulfillments.filter(accepted=True)
    params['tips'] = [
        tip for tip in bounty.tips.send_happy_path() if tip.username == request.user.username and tip.username
    ]
    params['total'] = bounty._val_usd_db if params['accepted_fulfillments'] else 0
    for tip in params['tips']:
        if tip.value_in_usdt:
            params['total'] += tip.value_in_usdt

    return TemplateResponse(request, 'bounty/invoice.html', params)


def social_contribution(request):
    """Social Contributuion to the bounty.

    Args:
        pk (int): The primary key of the bounty to be accepted.

    Raises:
        Http404: The exception is raised if no associated Bounty is found.

    Returns:
        TemplateResponse: The accept bounty view.

    """
    bounty = handle_bounty_views(request)
    promo_text = str(_("Check out this bounty that pays out ")) + f"{bounty.get_value_true} {bounty.token_name} {bounty.url}"
    for keyword in bounty.keywords_list:
        promo_text += f" #{keyword}"

    params = get_context(
        ref_object=bounty,
        user=request.user if request.user.is_authenticated else None,
        confirm_time_minutes_target=confirm_time_minutes_target,
        active='social_contribute',
        title=_('Social Contribute'),
    )
    params['promo_text'] = promo_text
    return TemplateResponse(request, 'social_contribution.html', params)


def social_contribution_modal(request):
    # TODO: will be changed to the new share
    """Social Contributuion to the bounty.

    Args:
        pk (int): The primary key of the bounty to be accepted.

    Raises:
        Http404: The exception is raised if no associated Bounty is found.

    Returns:
        TemplateResponse: The accept bounty view.

    """
    from .utils import get_bounty_invite_url
    bounty = handle_bounty_views(request)

    params = get_context(
        ref_object=bounty,
        user=request.user if request.user.is_authenticated else None,
        confirm_time_minutes_target=confirm_time_minutes_target,
        active='social_contribute',
        title=_('Social Contribute'),
    )
    params['invite_url'] = f'{settings.BASE_URL}issue/{get_bounty_invite_url(request.user.username, bounty.pk)}'
    promo_text = str(_("Check out this bounty that pays out ")) + f"{bounty.get_value_true} {bounty.token_name} {params['invite_url']}"
    for keyword in bounty.keywords_list:
        promo_text += f" #{keyword}"
    params['promo_text'] = promo_text
    return TemplateResponse(request, 'social_contribution_modal.html', params)

@csrf_exempt
@require_POST
def social_contribution_email(request):
    """Social Contribution Email

    Returns:
        JsonResponse: Success in sending email.
    """
    from marketing.mails import share_bounty

    emails = []
    user_ids = request.POST.getlist('usersId[]', [])
    url = request.POST.get('url', '')
    inviter = request.user if request.user.is_authenticated else None
    bounty = Bounty.objects.current().get(github_url=url)
    for user_id in user_ids:
        profile = Profile.objects.get(id=int(user_id))
        bounty_invite = BountyInvites.objects.create(
            status='pending'
        )
        bounty_invite.bounty.add(bounty)
        bounty_invite.inviter.add(inviter)
        bounty_invite.invitee.add(profile.user)
        emails.append(profile.email)

    msg = request.POST.get('msg', '')
    try:
        share_bounty(emails, msg, request.user.profile)
        response = {
            'status': 200,
            'msg': 'email_sent',
        }
    except Exception as e:
        logging.exception(e)
        response = {
            'status': 500,
            'msg': 'Email not sent',
        }
    return JsonResponse(response)


def payout_bounty(request):
    """Payout the bounty.

    Args:
        pk (int): The primary key of the bounty to be accepted.

    Raises:
        Http404: The exception is raised if no associated Bounty is found.

    Returns:
        TemplateResponse: The accept bounty view.

    """
    bounty = handle_bounty_views(request)

    params = get_context(
        ref_object=bounty,
        user=request.user if request.user.is_authenticated else None,
        confirm_time_minutes_target=confirm_time_minutes_target,
        active='payout_bounty',
        title=_('Payout'),
    )
    return TemplateResponse(request, 'payout_bounty.html', params)


def bulk_payout_bounty(request):
    """Payout the bounty.

    Args:
        pk (int): The primary key of the bounty to be accepted.

    Raises:
        Http404: The exception is raised if no associated Bounty is found.

    Returns:
        TemplateResponse: The accept bounty view.

    """
    bounty = handle_bounty_views(request)

    params = get_context(
        ref_object=bounty,
        user=request.user if request.user.is_authenticated else None,
        confirm_time_minutes_target=confirm_time_minutes_target,
        active='payout_bounty',
        title=_('Advanced Payout'),
    )

    return TemplateResponse(request, 'bulk_payout_bounty.html', params)


@require_GET
def fulfill_bounty(request):
    """Fulfill a bounty.

    Parameters:
        pk (int): The primary key of the Bounty.
        standard_bounties_id (int): The standard bounties ID of the Bounty.
        network (str): The network of the Bounty.
        githubUsername (str): The Github Username of the referenced user.

    Raises:
        Http404: The exception is raised if no associated Bounty is found.

    Returns:
        TemplateResponse: The fulfill bounty view.

    """
    bounty = handle_bounty_views(request)
    if not bounty.has_started_work(request.user.username):
        raise PermissionDenied
    params = get_context(
        ref_object=bounty,
        github_username=request.GET.get('githubUsername'),
        user=request.user if request.user.is_authenticated else None,
        confirm_time_minutes_target=confirm_time_minutes_target,
        active='fulfill_bounty',
        title=_('Submit Work'),
    )
    return TemplateResponse(request, 'bounty/fulfill.html', params)


def increase_bounty(request):
    """Increase a bounty as the funder.

    Args:
        pk (int): The primary key of the bounty to be increased.

    Raises:
        Http404: The exception is raised if no associated Bounty is found.

    Returns:
        TemplateResponse: The increase bounty view.

    """
    bounty = handle_bounty_views(request)
    user = request.user if request.user.is_authenticated else None
    is_funder = bounty.is_funder(user.username.lower()) if user else False

    params = get_context(
        ref_object=bounty,
        user=user,
        confirm_time_minutes_target=confirm_time_minutes_target,
        active='increase_bounty',
        title=_('Increase Bounty'),
    )

    params['is_funder'] = json.dumps(is_funder)

    return TemplateResponse(request, 'bounty/increase.html', params)


def cancel_bounty(request):
    """Kill an expired bounty.

    Args:
        pk (int): The primary key of the bounty to be cancelled.

    Raises:
        Http404: The exception is raised if no associated Bounty is found.

    Returns:
        TemplateResponse: The cancel bounty view.

    """
    bounty = handle_bounty_views(request)
    params = get_context(
        ref_object=bounty,
        user=request.user if request.user.is_authenticated else None,
        confirm_time_minutes_target=confirm_time_minutes_target,
        active='kill_bounty',
        title=_('Cancel Bounty'),
    )
    return TemplateResponse(request, 'bounty/kill.html', params)


def helper_handle_admin_override_and_hide(request, bounty):
    admin_override_and_hide = request.GET.get('admin_override_and_hide', False)
    if admin_override_and_hide:
        is_moderator = request.user.profile.is_moderator if hasattr(request.user, 'profile') else False
        if getattr(request.user, 'profile', None) and is_moderator or request.user.is_staff:
            bounty.admin_override_and_hide = True
            bounty.save()
            messages.success(request, _('Bounty is now hidden'))
        else:
            messages.warning(request, _('Only moderators may do this.'))


def helper_handle_admin_contact_funder(request, bounty):
    admin_contact_funder_txt = request.GET.get('admin_contact_funder', False)
    if admin_contact_funder_txt:
        is_staff = request.user.is_staff
        is_moderator = request.user.profile.is_moderator if hasattr(request.user, 'profile') else False
        if is_staff or is_moderator:
            # contact funder
            admin_contact_funder(bounty, admin_contact_funder_txt, request.user)
            messages.success(request, _(f'Bounty message has been sent'))
        else:
            messages.warning(request, _('Only moderators or the funder of this bounty may do this.'))


def helper_handle_mark_as_remarket_ready(request, bounty):
    admin_mark_as_remarket_ready = request.GET.get('admin_toggle_as_remarket_ready', False)
    if admin_mark_as_remarket_ready:
        is_staff = request.user.is_staff
        is_moderator = request.user.profile.is_moderator if hasattr(request.user, 'profile') else False
        if is_staff or is_moderator:
            bounty.admin_mark_as_remarket_ready = not bounty.admin_mark_as_remarket_ready
            bounty.save()
            if bounty.admin_mark_as_remarket_ready:
                messages.success(request, _(f'Bounty is now remarket ready'))
            else:
                messages.success(request, _(f'Bounty is now NOT remarket ready'))
        else:
            messages.warning(request, _('Only moderators or the funder of this bounty may do this.'))


def helper_handle_suspend_auto_approval(request, bounty):
    suspend_auto_approval = request.GET.get('suspend_auto_approval', False)
    if suspend_auto_approval:
        is_staff = request.user.is_staff
        is_moderator = request.user.profile.is_moderator if hasattr(request.user, 'profile') else False
        if is_staff or is_moderator:
            bounty.admin_override_suspend_auto_approval = True
            bounty.save()
            messages.success(request, _(f'Bounty auto approvals are now suspended'))
        else:
            messages.warning(request, _('Only moderators or the funder of this bounty may do this.'))


def helper_handle_override_status(request, bounty):
    admin_override_satatus = request.GET.get('admin_override_satatus', False)
    if admin_override_satatus:
        is_staff = request.user.is_staff
        if is_staff:
            valid_statuses = [ele[0] for ele in Bounty.STATUS_CHOICES]
            valid_statuses = valid_statuses + [""]
            valid_statuses_str = ",".join(valid_statuses)
            if admin_override_satatus not in valid_statuses:
                messages.warning(request, str(
                    _('Not a valid status choice.  Please choose a valid status (no quotes): ')) + valid_statuses_str)
            else:
                bounty.override_status = admin_override_satatus
                bounty.save()
                messages.success(request, _(f'Status updated to "{admin_override_satatus}" '))
        else:
            messages.warning(request, _('Only staff or the funder of this bounty may do this.'))


def helper_handle_snooze(request, bounty):
    snooze_days = int(request.GET.get('snooze', 0))
    if snooze_days:
        is_funder = bounty.is_funder(request.user.username.lower())
        is_staff = request.user.is_staff
        is_moderator = request.user.profile.is_moderator if hasattr(request.user, 'profile') else False
        if is_funder or is_staff or is_moderator:
            bounty.snooze_warnings_for_days = snooze_days
            bounty.save()
            messages.success(request, _(f'Warning messages have been snoozed for {snooze_days} days'))
        else:
            messages.warning(request, _('Only moderators or the funder of this bounty may do this.'))


def helper_handle_approvals(request, bounty):
    mutate_worker_action = request.GET.get('mutate_worker_action', None)
    mutate_worker_action_past_tense = 'approved' if mutate_worker_action == 'approve' else 'rejected'
    worker = request.GET.get('worker', None)

    if mutate_worker_action:
        if not request.user.is_authenticated:
            messages.warning(request, _('You must be logged in to approve or reject worker submissions. Please login and try again.'))
            return

        if not worker:
            messages.warning(request, _('You must provide the worker\'s username in order to approve or reject them.'))
            return

        is_funder = bounty.is_funder(request.user.username.lower())
        is_staff = request.user.is_staff
        if is_funder or is_staff:
            pending_interests = bounty.interested.select_related('profile').filter(profile__handle=worker, pending=True)
            # Check whether or not there are pending interests.
            if not pending_interests.exists():
                messages.warning(
                    request,
                    _('This worker does not exist or is not in a pending state. Perhaps they were already approved or rejected? Please check your link and try again.'))
                return
            interest = pending_interests.first()

            if mutate_worker_action == 'approve':
                interest.pending = False
                interest.acceptance_date = timezone.now()
                interest.save()

                start_work_approved(interest, bounty)

                maybe_market_to_github(bounty, 'work_started', profile_pairs=bounty.profile_pairs)
                maybe_market_to_slack(bounty, 'worker_approved')
                maybe_market_to_user_slack(bounty, 'worker_approved')
                maybe_market_to_twitter(bounty, 'worker_approved')
                record_bounty_activity(bounty, request.user, 'worker_approved', interest)
            else:
                start_work_rejected(interest, bounty)

                record_bounty_activity(bounty, request.user, 'worker_rejected', interest)
                bounty.interested.remove(interest)
                interest.delete()

                maybe_market_to_slack(bounty, 'worker_rejected')
                maybe_market_to_user_slack(bounty, 'worker_rejected')
                maybe_market_to_twitter(bounty, 'worker_rejected')

            messages.success(request, _(f'{worker} has been {mutate_worker_action_past_tense}'))
        else:
            messages.warning(request, _('Only the funder of this bounty may perform this action.'))


def bounty_invite_url(request, invitecode):
    """Decode the bounty details and redirect to correct bounty

    Args:
        invitecode (str): Unique invite code with bounty details and handle

    Returns:
        django.template.response.TemplateResponse: The Bounty details template response.
    """
    decoded_data = get_bounty_from_invite_url(invitecode)
    bounty = Bounty.objects.current().filter(pk=decoded_data['bounty']).first()
    inviter = User.objects.filter(username=decoded_data['inviter']).first()
    bounty_invite = BountyInvites.objects.filter(
        bounty=bounty,
        inviter=inviter,
        invitee=request.user
    ).first()
    if bounty_invite:
        bounty_invite.status = 'accepted'
        bounty_invite.save()
    else:
        bounty_invite = BountyInvites.objects.create(
            status='accepted'
        )
        bounty_invite.bounty.add(bounty)
        bounty_invite.inviter.add(inviter)
        bounty_invite.invitee.add(request.user)
    return redirect('/funding/details/?url=' + bounty.github_url)



def bounty_details(request, ghuser='', ghrepo='', ghissue=0, stdbounties_id=None):
    """Display the bounty details.

    Args:
        ghuser (str): The Github user. Defaults to an empty string.
        ghrepo (str): The Github repository. Defaults to an empty string.
        ghissue (int): The Github issue number. Defaults to: 0.

    Raises:
        Exception: The exception is raised for any exceptions in the main query block.

    Returns:
        django.template.response.TemplateResponse: The Bounty details template response.

    """
    from .utils import clean_bounty_url
    is_user_authenticated = request.user.is_authenticated
    request_url = clean_bounty_url(request.GET.get('url', ''))
    if is_user_authenticated and hasattr(request.user, 'profile'):
        _access_token = request.user.profile.get_access_token()
    else:
        _access_token = request.session.get('access_token')
    issue_url = 'https://github.com/' + ghuser + '/' + ghrepo + '/issues/' + ghissue if ghissue else request_url

    # try the /pulls url if it doesn't exist in /issues
    try:
        assert Bounty.objects.current().filter(github_url=issue_url).exists()
    except Exception:
        issue_url = 'https://github.com/' + ghuser + '/' + ghrepo + '/pull/' + ghissue if ghissue else request_url

    params = {
        'issueURL': issue_url,
        'title': _('Issue Details'),
        'card_title': _('Funded Issue Details | Gitcoin'),
        'avatar_url': static('v2/images/helmet.png'),
        'active': 'bounty_details',
        'is_github_token_valid': is_github_token_valid(_access_token),
        'github_auth_url': get_auth_url(request.path),
        "newsletter_headline": _("Be the first to know about new funded issues."),
        'is_staff': request.user.is_staff,
        'is_moderator': request.user.profile.is_moderator if hasattr(request.user, 'profile') else False,
    }
    if issue_url:
        try:
            bounties = Bounty.objects.current().filter(github_url=issue_url)
            stdbounties_id = clean_str(stdbounties_id)
            if stdbounties_id and stdbounties_id.isdigit():
                bounties = bounties.filter(standard_bounties_id=stdbounties_id)
            if bounties:
                bounty = bounties.order_by('-pk').first()
                if bounties.count() > 1 and bounties.filter(network='mainnet').count() > 1:
                    bounty = bounties.filter(network='mainnet').order_by('-pk').first()
                # Currently its not finding anyting in the database
                if bounty.title and bounty.org_name:
                    params['card_title'] = f'{bounty.title} | {bounty.org_name} Funded Issue Detail | Gitcoin'
                    params['title'] = params['card_title']
                    params['card_desc'] = ellipses(bounty.issue_description_text, 255)

                params['bounty_pk'] = bounty.pk
                params['network'] = bounty.network
                params['stdbounties_id'] = bounty.standard_bounties_id if not stdbounties_id else stdbounties_id
                params['interested_profiles'] = bounty.interested.select_related('profile').all()
                params['avatar_url'] = bounty.get_avatar_url(True)

                helper_handle_snooze(request, bounty)
                helper_handle_approvals(request, bounty)
                helper_handle_admin_override_and_hide(request, bounty)
                helper_handle_suspend_auto_approval(request, bounty)
                helper_handle_mark_as_remarket_ready(request, bounty)
                helper_handle_admin_contact_funder(request, bounty)
                helper_handle_override_status(request, bounty)
        except Bounty.DoesNotExist:
            pass
        except Exception as e:
            logger.error(e)

    return TemplateResponse(request, 'bounty/details.html', params)


def funder_payout_reminder_modal(request, bounty_network, stdbounties_id):
    bounty = Bounty.objects.current().filter(network=bounty_network, standard_bounties_id=stdbounties_id).first()

    context = {
        'bounty': bounty,
        'active': 'funder_payout_reminder_modal',
        'title': _('Send Payout Reminder')
    }
    return TemplateResponse(request, 'funder_payout_reminder_modal.html', context)


@csrf_exempt
def funder_payout_reminder(request, bounty_network, stdbounties_id):
    if not request.user.is_authenticated:
        return JsonResponse(
            {'error': 'You must be authenticated via github to use this feature!'},
            status=401)

    if hasattr(request.user, 'profile'):
        access_token = request.user.profile.get_access_token()
    else:
        access_token = request.session.get('access_token')
    github_user_data = get_github_user_data(access_token)

    try:
        bounty = Bounty.objects.current().filter(network=bounty_network, standard_bounties_id=stdbounties_id).first()
    except Bounty.DoesNotExist:
        raise Http404

    has_fulfilled = bounty.fulfillments.filter(fulfiller_github_username=github_user_data['login']).count()
    if has_fulfilled == 0:
        return JsonResponse({
            'success': False,
          },
          status=403)

    #  410 Gone Indicates that the resource requested is no longer available and will not be available again.
    if bounty.funder_last_messaged_on:
        return JsonResponse({
            'success': False,
          },
          status=410)

    user = request.user
    funder_payout_reminder_mail(to_email=bounty.bounty_owner_email, bounty=bounty, github_username=user, live=True)
    bounty.funder_last_messaged_on = timezone.now()
    bounty.save()
    return JsonResponse({
          'success': True
        },
        status=200)


def quickstart(request):
    """Display quickstart guide."""
    return TemplateResponse(request, 'quickstart.html', {})


def profile_keywords(request, handle):
    """Display profile keywords.

    Args:
        handle (str): The profile handle.

    """
    try:
        profile = profile_helper(handle, True)
    except (ProfileNotFoundException, ProfileHiddenException):
        raise Http404

    response = {
        'status': 200,
        'keywords': profile.keywords,
    }
    return JsonResponse(response)


@require_POST
def profile_job_opportunity(request, handle):
    """ Save profile job opportunity.

    Args:
        handle (str): The profile handle.
    """
    try:
        profile = profile_helper(handle, True)
        profile.job_search_status = request.POST.get('job_search_status', None)
        profile.show_job_status = request.POST.get('show_job_status', None) == 'true'
        profile.job_type = request.POST.get('job_type', None)
        profile.remote = request.POST.get('remote', None) == 'on'
        profile.job_salary = float(request.POST.get('job_salary', '0').replace(',', ''))
        profile.job_location = json.loads(request.POST.get('locations'))
        profile.linkedin_url = request.POST.get('linkedin_url', None)
        profile.resume = request.FILES.get('job_cv', None)
        profile.save()
    except (ProfileNotFoundException, ProfileHiddenException):
        raise Http404

    response = {
        'status': 200,
        'message': 'Job search status saved'
    }
    return JsonResponse(response)


def profile_filter_activities(activities, activity_name):
    """A helper function to filter a ActivityQuerySet.

    Args:
        activities (ActivityQuerySet): The ActivityQuerySet.
        activity_name (str): The activity_type to filter.

    Returns:
        ActivityQuerySet: The filtered results.

    """
    if not activity_name or activity_name == 'all':
        return activities
    if activity_name == 'start_work':
        return activities.filter(activity_type__in=['start_work', 'worker_approved'])
    return activities.filter(activity_type=activity_name)


def profile(request, handle):
    """Display profile details.

    Args:
        handle (str): The profile handle.

    Variables:
        context (dict): The template context to be used for template rendering.
        profile (dashboard.models.Profile): The Profile object to be used.
        status (int): The status code of the response.

    Returns:
        TemplateResponse: The profile templated view.

    """
    status = 200
    order_by = request.GET.get('order_by', '-modified_on')
    owned_kudos = None
    sent_kudos = None
    handle = handle.replace("@", "")

    try:
        if not handle and not request.user.is_authenticated:
            return redirect('funder_bounties')

        if not handle:
            handle = request.user.username
            profile = getattr(request.user, 'profile', None)
            if not profile:
                profile = profile_helper(handle)
        else:
            if handle.endswith('/'):
                handle = handle[:-1]
            profile = profile_helper(handle, current_user=request.user)

        activity_tabs = [
            ('all', _('All Activity')),
            ('new_bounty', _('Bounties Funded')),
            ('start_work', _('Work Started')),
            ('work_submitted', _('Work Submitted')),
            ('work_done', _('Bounties Completed')),
            ('new_tip', _('Tips Sent')),
            ('receive_tip', _('Tips Received')),
        ]
        page = request.GET.get('p', None)

        if page:
            page = int(page)
            activity_type = request.GET.get('a', '')
            all_activities = profile.get_bounty_and_tip_activities()
            paginator = Paginator(profile_filter_activities(all_activities, activity_type), 10)

            if page > paginator.num_pages:
                return HttpResponse(status=204)

            context = {}
            context['activities'] = paginator.get_page(page)

            return TemplateResponse(request, 'profiles/profile_activities.html', context, status=status)

        context = profile.to_dict(tips=False)
        all_activities = context.get('activities')
        context['is_my_profile'] = request.user.is_authenticated and request.user.username.lower() == handle.lower()
        tabs = []

        for tab, name in activity_tabs:
            activities = profile_filter_activities(all_activities, tab)
            activities_count = activities.count()

            if activities_count == 0:
                continue

            paginator = Paginator(activities, 10)

            obj = {'id': tab,
                   'name': name,
                   'objects': paginator.get_page(1),
                   'count': activities_count,
                   'type': 'activity'
                   }
            tabs.append(obj)

            context['tabs'] = tabs

    except (Http404, ProfileHiddenException, ProfileNotFoundException):
        status = 404
        context = {
            'hidden': True,
            'profile': {
                'handle': handle,
                'avatar_url': f"/dynamic/avatar/Self",
                'data': {
                    'name': f"@{handle}",
                },
            },
        }
        return TemplateResponse(request, 'profiles/profile.html', context, status=status)

    context['preferred_payout_address'] = profile.preferred_payout_address

    owned_kudos = profile.get_my_kudos.order_by('id', order_by)
    sent_kudos = profile.get_sent_kudos.order_by('id', order_by)
    kudos_limit = 8
    context['kudos'] = owned_kudos[0:kudos_limit]
    context['sent_kudos'] = sent_kudos[0:kudos_limit]
    context['kudos_count'] = owned_kudos.count()
    context['sent_kudos_count'] = sent_kudos.count()
    context['verification'] = profile.get_my_verified_check

    currently_working_bounties = Bounty.objects.current().filter(interested__profile=profile).filter(interested__status='okay') \
        .filter(interested__pending=False).filter(idx_status__in=Bounty.WORK_IN_PROGRESS_STATUSES)
    currently_working_bounties_count = currently_working_bounties.count()
    if currently_working_bounties_count > 0:
        obj = {'id': 'currently_working',
               'name': _('Currently Working'),
               'objects': Paginator(currently_working_bounties, 10).get_page(1),
               'count': currently_working_bounties_count,
               'type': 'bounty'
               }
        if 'tabs' not in context:
            context['tabs'] = []
        context['tabs'].append(obj)

    if request.method == 'POST' and request.is_ajax():
        # Update profile address data when new preferred address is sent
        validated = request.user.is_authenticated and request.user.username.lower() == profile.handle.lower()
        if validated and request.POST.get('address'):
            address = request.POST.get('address')
            profile.preferred_payout_address = address
            profile.save()
            msg = {
                'status': 200,
                'msg': _('Success!'),
                'wallets': [profile.preferred_payout_address, ],
            }

            return JsonResponse(msg, status=msg.get('status', 200))
    return TemplateResponse(request, 'profiles/profile.html', context, status=status)


@csrf_exempt
def lazy_load_kudos(request):
    page = request.POST.get('page', 1)
    context = {}
    datarequest = request.POST.get('request')
    order_by = request.GET.get('order_by', '-modified_on')
    limit = int(request.GET.get('limit', 8))
    handle = request.POST.get('handle')

    if handle:
        try:
            profile = Profile.objects.get(handle=handle)
            if datarequest == 'mykudos':
                key = 'kudos'
                context[key] = profile.get_my_kudos.order_by('id', order_by)
            else:
                key = 'sent_kudos'
                context[key] = profile.get_sent_kudos.order_by('id', order_by)
        except Profile.DoesNotExist:
            pass

    paginator = Paginator(context[key], limit)
    kudos = paginator.get_page(page)
    html_context = {}
    html_context[key] = kudos
    html_context['kudos_data'] = key
    kudos_html = loader.render_to_string('shared/kudos_card_profile.html', html_context)
    return JsonResponse({'kudos_html': kudos_html, 'has_next': kudos.has_next()})


@csrf_exempt
@ratelimit(key='ip', rate='5/m', method=ratelimit.UNSAFE, block=True)
def get_quickstart_video(request):
    """Show quickstart video."""
    context = {
        'active': 'video',
        'title': _('Quickstart Video'),
    }
    return TemplateResponse(request, 'quickstart_video.html', context)


@csrf_exempt
@ratelimit(key='ip', rate='5/m', method=ratelimit.UNSAFE, block=True)
def extend_issue_deadline(request):
    """Show quickstart video."""
    bounty = Bounty.objects.get(pk=request.GET.get("pk"))
    print(bounty)
    context = {
        'active': 'extend_issue_deadline',
        'title': _('Extend Expiration'),
        'bounty': bounty,
        'user_logged_in': request.user.is_authenticated,
        'login_link': '/login/github?next=' + request.GET.get('redirect', '/')
    }
    return TemplateResponse(request, 'extend_issue_deadline.html', context)


@require_POST
@csrf_exempt
@ratelimit(key='ip', rate='5/s', method=ratelimit.UNSAFE, block=True)
def sync_web3(request):
    """Sync up web3 with the database.

    This function has a few different uses.  It is typically called from the
    front end using the javascript `sync_web3` function.  The `issueURL` is
    passed in first, followed optionally by a `bountydetails` argument.

    Returns:
        JsonResponse: The JSON response following the web3 sync.

    """
    # setup
    result = {
        'status': '400',
        'msg': "bad request"
    }

    issue_url = request.POST.get('url')
    txid = request.POST.get('txid')
    network = request.POST.get('network')

    if issue_url and txid and network:
        # confirm txid has mined
        print('* confirming tx has mined')
        if not has_tx_mined(txid, network):
            result = {
                'status': '400',
                'msg': 'tx has not mined yet'
            }
        else:

            # get bounty id
            print('* getting bounty id')
            bounty_id = get_bounty_id(issue_url, network)
            if not bounty_id:
                result = {
                    'status': '400',
                    'msg': 'could not find bounty id'
                }
            else:
                # get/process bounty
                print('* getting bounty')
                bounty = get_bounty(bounty_id, network)
                print('* processing bounty')
                did_change = False
                max_tries_attempted = False
                counter = 0
                url = None
                while not did_change and not max_tries_attempted:
                    did_change, _, new_bounty = web3_process_bounty(bounty)
                    if not did_change:
                        print("RETRYING")
                        time.sleep(3)
                        counter += 1
                        max_tries_attempted = counter > 3
                    if new_bounty:
                        url = new_bounty.url
                result = {
                    'status': '200',
                    'msg': "success",
                    'did_change': did_change,
                    'url': url,
                }

    return JsonResponse(result, status=result['status'])


# LEGAL
@xframe_options_exempt
def terms(request):
    context = {
        'title': _('Terms of Use'),
    }
    return TemplateResponse(request, 'legal/terms.html', context)


def privacy(request):
    return TemplateResponse(request, 'legal/privacy.html', {})


def cookie(request):
    return TemplateResponse(request, 'legal/privacy.html', {})


def prirp(request):
    return TemplateResponse(request, 'legal/privacy.html', {})


def apitos(request):
    return TemplateResponse(request, 'legal/privacy.html', {})


def toolbox(request):
    access_token = request.GET.get('token')
    if access_token and is_github_token_valid(access_token):
        helper_handle_access_token(request, access_token)

    tools = Tool.objects.prefetch_related('votes').all()

    actors = [{
        "title": _("Basics"),
        "description": _("Accelerate your dev workflow with Gitcoin\'s incentivization tools."),
        "tools": tools.filter(category=Tool.CAT_BASIC)
    }, {
        "title": _("Community"),
        "description": _("Friendship, mentorship, and community are all part of the process."),
        "tools": tools.filter(category=Tool.CAT_COMMUNITY)
    }, {
        "title": _("Gas Tools"),
        "description": _("Paying Gas is a part of using Ethereum.  It's much easier with our suite of gas tools."),
        "tools": tools.filter(category=Tool.GAS_TOOLS)
    }, {
        "title": _("Developer Tools"),
        "description": _("Gitcoin is a platform that's built using Gitcoin.  Purdy cool, huh? "),
        "tools": tools.filter(category=Tool.CAT_BUILD)
    }, {
        "title": _("Tools in Alpha"),
        "description": _("These fresh new tools are looking for someone to test ride them!"),
        "tools": tools.filter(category=Tool.CAT_ALPHA)
    }, {
        "title": _("Just for Fun"),
        "description": _("Some tools that the community built *just because* they should exist."),
        "tools": tools.filter(category=Tool.CAT_FOR_FUN)
    }, {
        "title": _("Advanced"),
        "description": _("Take your OSS game to the next level!"),
        "tools": tools.filter(category=Tool.CAT_ADVANCED)
    }, {
        "title": _("Roadmap"),
        "description": _("These ideas have been floating around the community.  They'll be BUIDLt sooner if you help BUIDL them :)"),
        "tools": tools.filter(category=Tool.CAT_COMING_SOON)
    }, {
        "title": _("Retired Tools"),
        "description": _("These are tools that we've sunsetted.  Pour one out for them 🍻"),
        "tools": tools.filter(category=Tool.CAT_RETIRED)
    }]

    # setup slug
    for key in range(0, len(actors)):
        actors[key]['slug'] = slugify(actors[key]['title'])

    profile_up_votes_tool_ids = ''
    profile_down_votes_tool_ids = ''
    profile_id = request.user.profile.pk if request.user.is_authenticated and hasattr(request.user, 'profile') else None

    if profile_id:
        ups = list(request.user.profile.votes.filter(value=1).values_list('tool', flat=True))
        profile_up_votes_tool_ids = ','.join(str(x) for x in ups)
        downs = list(request.user.profile.votes.filter(value=-1).values_list('tool', flat=True))
        profile_down_votes_tool_ids = ','.join(str(x) for x in downs)

    context = {
        "active": "tools",
        'title': _("Tools"),
        'card_title': _("Community Tools"),
        'avatar_url': static('v2/images/tools/api.jpg'),
        "card_desc": _("Accelerate your dev workflow with Gitcoin\'s incentivization tools."),
        'actors': actors,
        'newsletter_headline': _("Don't Miss New Tools!"),
        'profile_up_votes_tool_ids': profile_up_votes_tool_ids,
        'profile_down_votes_tool_ids': profile_down_votes_tool_ids
    }
    return TemplateResponse(request, 'toolbox.html', context)


def labs(request):
    labs = LabsResearch.objects.all()
    tools = Tool.objects.prefetch_related('votes').filter(category=Tool.CAT_ALPHA)

    socials = [{
        "name": _("GitHub Repo"),
        "link": "https://github.com/gitcoinco/labs/",
        "class": "fab fa-github fa-2x"
    }, {
        "name": _("Slack"),
        "link": "https://gitcoin.co/slack",
        "class": "fab fa-slack fa-2x"
    }, {
        "name": _("Contact the Team"),
        "link": "mailto:founders@gitcoin.co",
        "class": "fa fa-envelope fa-2x"
    }]

    context = {
        'active': "labs",
        'title': _("Labs"),
        'card_desc': _("Gitcoin Labs provides advanced tools for busy developers"),
        'avatar_url': 'https://c.gitcoin.co/labs/Articles-Announcing_Gitcoin_Labs.png',
        'tools': tools,
        'labs': labs,
        'socials': socials
    }
    return TemplateResponse(request, 'labs.html', context)


@csrf_exempt
@require_POST
def vote_tool_up(request, tool_id):
    profile_id = request.user.profile.pk if request.user.is_authenticated and hasattr(request.user, 'profile') else None
    if not profile_id:
        return JsonResponse(
            {'error': 'You must be authenticated via github to use this feature!'},
            status=401)

    tool = Tool.objects.get(pk=tool_id)
    score_delta = 0
    try:
        vote = ToolVote.objects.get(profile_id=profile_id, tool=tool)
        if vote.value == 1:
            vote.delete()
            score_delta = -1
        if vote.value == -1:
            vote.value = 1
            vote.save()
            score_delta = 2
    except ToolVote.DoesNotExist:
        vote = ToolVote.objects.create(profile_id=profile_id, value=1)
        tool.votes.add(vote)
        score_delta = 1
    return JsonResponse({'success': True, 'score_delta': score_delta})


@csrf_exempt
@require_POST
def vote_tool_down(request, tool_id):
    profile_id = request.user.profile.pk if request.user.is_authenticated and hasattr(request.user, 'profile') else None
    if not profile_id:
        return JsonResponse(
            {'error': 'You must be authenticated via github to use this feature!'},
            status=401)

    tool = Tool.objects.get(pk=tool_id)
    score_delta = 0
    try:
        vote = ToolVote.objects.get(profile_id=profile_id, tool=tool)
        if vote.value == -1:
            vote.delete()
            score_delta = 1
        if vote.value == 1:
            vote.value = -1
            vote.save()
            score_delta = -2
    except ToolVote.DoesNotExist:
        vote = ToolVote.objects.create(profile_id=profile_id, value=-1)
        tool.votes.add(vote)
        score_delta = -1
    return JsonResponse({'success': True, 'score_delta': score_delta})


@csrf_exempt
@ratelimit(key='ip', rate='5/m', method=ratelimit.UNSAFE, block=True)
def redeem_coin(request, shortcode):
    if request.body:
        status = 'OK'

        body_unicode = request.body.decode('utf-8')
        body = json.loads(body_unicode)
        address = body['address']

        try:
            coin = CoinRedemption.objects.get(shortcode=shortcode)
            address = Web3.toChecksumAddress(address)

            if hasattr(coin, 'coinredemptionrequest'):
                status = 'error'
                message = 'Bad request'
            else:
                abi = json.loads('[{"constant":true,"inputs":[],"name":"mintingFinished","outputs":[{"name":"","type":"bool"}],"payable":false,"stateMutability":"view","type":"function"},{"constant":true,"inputs":[],"name":"name","outputs":[{"name":"","type":"string"}],"payable":false,"stateMutability":"view","type":"function"},{"constant":false,"inputs":[{"name":"_spender","type":"address"},{"name":"_value","type":"uint256"}],"name":"approve","outputs":[{"name":"","type":"bool"}],"payable":false,"stateMutability":"nonpayable","type":"function"},{"constant":true,"inputs":[],"name":"totalSupply","outputs":[{"name":"","type":"uint256"}],"payable":false,"stateMutability":"view","type":"function"},{"constant":false,"inputs":[{"name":"_from","type":"address"},{"name":"_to","type":"address"},{"name":"_value","type":"uint256"}],"name":"transferFrom","outputs":[{"name":"","type":"bool"}],"payable":false,"stateMutability":"nonpayable","type":"function"},{"constant":true,"inputs":[],"name":"decimals","outputs":[{"name":"","type":"uint8"}],"payable":false,"stateMutability":"view","type":"function"},{"constant":false,"inputs":[{"name":"_to","type":"address"},{"name":"_amount","type":"uint256"}],"name":"mint","outputs":[{"name":"","type":"bool"}],"payable":false,"stateMutability":"nonpayable","type":"function"},{"constant":true,"inputs":[],"name":"version","outputs":[{"name":"","type":"string"}],"payable":false,"stateMutability":"view","type":"function"},{"constant":false,"inputs":[{"name":"_spender","type":"address"},{"name":"_subtractedValue","type":"uint256"}],"name":"decreaseApproval","outputs":[{"name":"","type":"bool"}],"payable":false,"stateMutability":"nonpayable","type":"function"},{"constant":true,"inputs":[{"name":"_owner","type":"address"}],"name":"balanceOf","outputs":[{"name":"balance","type":"uint256"}],"payable":false,"stateMutability":"view","type":"function"},{"constant":false,"inputs":[],"name":"finishMinting","outputs":[{"name":"","type":"bool"}],"payable":false,"stateMutability":"nonpayable","type":"function"},{"constant":true,"inputs":[],"name":"owner","outputs":[{"name":"","type":"address"}],"payable":false,"stateMutability":"view","type":"function"},{"constant":true,"inputs":[],"name":"symbol","outputs":[{"name":"","type":"string"}],"payable":false,"stateMutability":"view","type":"function"},{"constant":false,"inputs":[{"name":"_to","type":"address"},{"name":"_value","type":"uint256"}],"name":"transfer","outputs":[{"name":"","type":"bool"}],"payable":false,"stateMutability":"nonpayable","type":"function"},{"constant":false,"inputs":[{"name":"_spender","type":"address"},{"name":"_addedValue","type":"uint256"}],"name":"increaseApproval","outputs":[{"name":"","type":"bool"}],"payable":false,"stateMutability":"nonpayable","type":"function"},{"constant":true,"inputs":[{"name":"_owner","type":"address"},{"name":"_spender","type":"address"}],"name":"allowance","outputs":[{"name":"","type":"uint256"}],"payable":false,"stateMutability":"view","type":"function"},{"constant":false,"inputs":[{"name":"newOwner","type":"address"}],"name":"transferOwnership","outputs":[],"payable":false,"stateMutability":"nonpayable","type":"function"},{"payable":false,"stateMutability":"nonpayable","type":"fallback"},{"anonymous":false,"inputs":[{"indexed":true,"name":"to","type":"address"},{"indexed":false,"name":"amount","type":"uint256"}],"name":"Mint","type":"event"},{"anonymous":false,"inputs":[],"name":"MintFinished","type":"event"},{"anonymous":false,"inputs":[{"indexed":true,"name":"previousOwner","type":"address"},{"indexed":true,"name":"newOwner","type":"address"}],"name":"OwnershipTransferred","type":"event"},{"anonymous":false,"inputs":[{"indexed":true,"name":"owner","type":"address"},{"indexed":true,"name":"spender","type":"address"},{"indexed":false,"name":"value","type":"uint256"}],"name":"Approval","type":"event"},{"anonymous":false,"inputs":[{"indexed":true,"name":"from","type":"address"},{"indexed":true,"name":"to","type":"address"},{"indexed":false,"name":"value","type":"uint256"}],"name":"Transfer","type":"event"}]')

                # Instantiate Colorado Coin contract
                contract = w3.eth.contract(coin.contract_address, abi=abi)

                tx = contract.functions.transfer(address, coin.amount * 10**18).buildTransaction({
                    'nonce': w3.eth.getTransactionCount(settings.COLO_ACCOUNT_ADDRESS),
                    'gas': 100000,
                    'gasPrice': recommend_min_gas_price_to_confirm_in_time(5) * 10**9
                })

                signed = w3.eth.account.signTransaction(tx, settings.COLO_ACCOUNT_PRIVATE_KEY)
                transaction_id = w3.eth.sendRawTransaction(signed.rawTransaction).hex()

                CoinRedemptionRequest.objects.create(
                    coin_redemption=coin,
                    ip=get_ip(request),
                    sent_on=timezone.now(),
                    txid=transaction_id,
                    txaddress=address
                )

                message = transaction_id
        except CoinRedemption.DoesNotExist:
            status = 'error'
            message = _('Bad request')
        except Exception as e:
            status = 'error'
            message = str(e)

        # http response
        response = {
            'status': status,
            'message': message,
        }

        return JsonResponse(response)

    try:
        coin = CoinRedemption.objects.get(shortcode=shortcode)

        params = {
            'class': 'redeem',
            'title': _('Coin Redemption'),
            'coin_status': _('PENDING')
        }

        try:
            coin_redeem_request = CoinRedemptionRequest.objects.get(coin_redemption=coin)
            params['colo_txid'] = coin_redeem_request.txid
        except CoinRedemptionRequest.DoesNotExist:
            params['coin_status'] = _('INITIAL')

        return TemplateResponse(request, 'yge/redeem_coin.html', params)
    except CoinRedemption.DoesNotExist:
        raise Http404


def new_bounty(request):
    """Create a new bounty."""
    from .utils import clean_bounty_url
    bounty_params = {
        'newsletter_headline': _('Be the first to know about new funded issues.'),
        'issueURL': clean_bounty_url(request.GET.get('source') or request.GET.get('url', '')),
        'amount': request.GET.get('amount'),
    }

    params = get_context(
        user=request.user if request.user.is_authenticated else None,
        confirm_time_minutes_target=confirm_time_minutes_target,
        active='submit_bounty',
        title=_('Create Funded Issue'),
        update=bounty_params,
    )
    return TemplateResponse(request, 'bounty/new.html', params)


@csrf_exempt
@ratelimit(key='ip', rate='5/m', method=ratelimit.UNSAFE, block=True)
def change_bounty(request, bounty_id):
    user = request.user if request.user.is_authenticated else None

    if not user:
        if request.body:
            return JsonResponse(
                {'error': _('You must be authenticated via github to use this feature!')},
                status=401)
        else:
            return redirect('/login/github?next=' + request.get_full_path())

    try:
        bounty_id = int(bounty_id)
        bounty = Bounty.objects.get(pk=bounty_id)
    except:
        if request.body:
            return JsonResponse({'error': _('Bounty doesn\'t exist!')}, status=404)
        else:
            raise Http404

    keys = ['experience_level', 'project_length', 'bounty_type', 'featuring_date',
            'permission_type', 'project_type', 'reserved_for_user_handle', 'is_featured']

    if request.body:
        can_change = (bounty.status in Bounty.OPEN_STATUSES) or \
                (bounty.can_submit_after_expiration_date and bounty.status is 'expired')
        if not can_change:
            return JsonResponse({
                'error': _('The bounty can not be changed anymore.')
            }, status=405)

        is_funder = bounty.is_funder(user.username.lower()) if user else False
        is_staff = request.user.is_staff if user else False
        if not is_funder and not is_staff:
            return JsonResponse({
                'error': _('You are not authorized to change the bounty.')
            }, status=401)

        try:
            params = json.loads(request.body)
        except Exception:
            return JsonResponse({'error': 'Invalid JSON.'}, status=400)

        bounty_changed = False
        new_reservation = False
        for key in keys:
            value = params.get(key, 0)
            if key == 'featuring_date':
                value = timezone.make_aware(
                    timezone.datetime.fromtimestamp(int(value)),
                    timezone=UTC)
            old_value = getattr(bounty, key)
            if value != old_value:
                setattr(bounty, key, value)
                bounty_changed = True
                if key == 'reserved_for_user_handle' and value:
                    new_reservation = True

        if not bounty_changed:
            return JsonResponse({
                'success': True,
                'msg': _('Bounty details are unchanged.'),
                'url': bounty.absolute_url,
            })

        bounty.save()
        record_bounty_activity(bounty, user, 'bounty_changed')
        record_user_action(user, 'bounty_changed', bounty)

        maybe_market_to_email(bounty, 'bounty_changed')
        maybe_market_to_slack(bounty, 'bounty_changed')
        maybe_market_to_user_slack(bounty, 'bounty_changed')
        maybe_market_to_user_discord(bounty, 'bounty_changed')

        # notify a user that a bounty has been reserved for them
        if new_reservation and bounty.bounty_reserved_for_user:
            new_reserved_issue('founders@gitcoin.co', bounty.bounty_reserved_for_user, bounty)

        return JsonResponse({
            'success': True,
            'msg': _('You successfully changed bounty details.'),
            'url': bounty.absolute_url,
        })

    result = {}
    for key in keys:
        result[key] = getattr(bounty, key)
    del result['featuring_date']

    params = {
        'title': _('Change Bounty Details'),
        'pk': bounty.pk,
        'result': json.dumps(result)
    }
    return TemplateResponse(request, 'bounty/change.html', params)


def get_users(request):
    token = request.GET.get('token', None)
    add_non_gitcoin_users = not request.GET.get('suppress_non_gitcoiners', None)

    if request.is_ajax():
        q = request.GET.get('term')
        profiles = Profile.objects.filter(handle__icontains=q)
        results = []
        # try gitcoin
        for user in profiles:
            profile_json = {}
            profile_json['id'] = user.id
            profile_json['text'] = user.handle
            profile_json['email'] = user.email
            if user.avatar_baseavatar_related.exists():
                profile_json['avatar_id'] = user.avatar_baseavatar_related.first().pk
                profile_json['avatar_url'] = user.avatar_baseavatar_related.first().avatar_url
            profile_json['preferred_payout_address'] = user.preferred_payout_address
            results.append(profile_json)
        # try github
        if not len(results) and add_non_gitcoin_users:
            search_results = search_users(q, token=token)
            for result in search_results:
                profile_json = {}
                profile_json['id'] = -1
                profile_json['text'] = result.login
                profile_json['email'] = None
                profile_json['avatar_id'] = None
                profile_json['avatar_url'] = result.avatar_url
                profile_json['preferred_payout_address'] = None
                # dont dupe github profiles and gitcoin profiles in user search
                if profile_json['text'].lower() not in [p['text'].lower() for p in profiles]:
                    results.append(profile_json)
        # just take users word for it
        if not len(results) and add_non_gitcoin_users:
            profile_json = {}
            profile_json['id'] = -1
            profile_json['text'] = q
            profile_json['email'] = None
            profile_json['avatar_id'] = None
            profile_json['preferred_payout_address'] = None
            results.append(profile_json)
        data = json.dumps(results)
    else:
        raise Http404
    mimetype = 'application/json'
    return HttpResponse(data, mimetype)


def get_kudos(request):
    autocomplete_kudos = {
        'copy': "No results found.  Try these categories: ",
        'autocomplete': ['rare','common','ninja','soft skills','programming']
    }
    if request.is_ajax():
        q = request.GET.get('term')
        network = request.GET.get('network', None)
        eth_to_usd = convert_token_to_usdt('ETH')
        kudos_by_name = Token.objects.filter(name__icontains=q)
        kudos_by_desc = Token.objects.filter(description__icontains=q)
        kudos_by_tags = Token.objects.filter(tags__icontains=q)
        kudos_pks = (kudos_by_desc | kudos_by_name | kudos_by_tags).values_list('pk', flat=True)
        kudos = Token.objects.filter(pk__in=kudos_pks, hidden=False, num_clones_allowed__gt=0).order_by('name')
        is_staff = request.user.is_staff if request.user.is_authenticated else False
        if not is_staff:
            kudos = kudos.filter(send_enabled_for_non_gitcoin_admins=True)
        if network:
            kudos = kudos.filter(contract__network=network)
        results = []
        for token in kudos:
            kudos_json = {}
            kudos_json['id'] = token.id
            kudos_json['token_id'] = token.token_id
            kudos_json['name'] = token.name
            kudos_json['name_human'] = humanize_name(token.name)
            kudos_json['description'] = token.description
            kudos_json['image'] = token.image

            kudos_json['price_finney'] = token.price_finney / 1000
            kudos_json['price_usd'] = eth_to_usd * kudos_json['price_finney']
            kudos_json['price_usd_humanized'] = f"${round(kudos_json['price_usd'], 2)}"

            results.append(kudos_json)
        if not results:
            results = [autocomplete_kudos]
        data = json.dumps(results)
    else:
        raise Http404
    mimetype = 'application/json'
    return HttpResponse(data, mimetype)<|MERGE_RESOLUTION|>--- conflicted
+++ resolved
@@ -683,7 +683,6 @@
     paginator = Paginator(user_list, limit)
     users = paginator.get_page(page)
     # all_users = all_pages.page(page)
-<<<<<<< HEAD
     for user in all_pages.page(page):
         print(user)
         profile_json = {}
@@ -692,33 +691,12 @@
             profile_json['avatar_url'] = user.avatar_baseavatar_related.first().avatar_url
         profile_json = user.to_standard_dict()
         all_users.append(profile_json)
-    # dumping and loading the json here quickly passes serialization issues - definitely can be a better solution 
+    # dumping and loading the json here quickly passes serialization issues - definitely can be a better solution
     params['data'] = json.loads(json.dumps(all_users, default=str))
     params['has_next'] = all_pages.page(page).has_next()
     params['count'] = all_pages.count
     params['num_pages'] = all_pages.num_pages
     return JsonResponse(params, status=200, safe=False)
-=======
-    # for user in all_pages.page(page):
-    #     print(user)
-    #     profile_json = {}
-    #     # if user.avatar_baseavatar_related.exists():
-    #     #     profile_json['avatar_id'] = user.avatar_baseavatar_related.first().pk
-    #     #     profile_json['avatar_url'] = user.avatar_baseavatar_related.first().avatar_url
-    #     profile_json = user
-    #     all_users.append(profile_json)
-    # params['data'] = json.dumps(all_users)
-    # params = serializers.serialize('json', users)
-    usersas = list(users)
-    params = serializers.serialize('json', usersas)
-    # params['has_next'] = all_pages.page(page).has_next()
-    # params['count'] = all_pages.count
-    # params['num_pages'] = all_pages.num_pages
-    # return JsonResponse(params, status=200, safe=False)
-    return JsonResponse({'data': params, 'has_next': users.has_next()}, status=200, safe=False)
-
-    # return HttpResponse(params, content_type='application/json')
->>>>>>> 90c8b2af
 
 
 def dashboard(request):
