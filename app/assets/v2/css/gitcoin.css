--- conflicted
+++ resolved
@@ -957,8 +957,6 @@
   cursor: pointer;
 }
 
-<<<<<<< HEAD
-=======
 .info-box {
   background: rgba(62, 0, 255, 0.05);
   border: 1px solid rgba(62, 0, 255, 0.5);
@@ -984,7 +982,6 @@
   z-index: 100;
 }
 
->>>>>>> 684a5805
 .svg-animated-logo {
   height: 42px;
   max-width: 100%;
