--- conflicted
+++ resolved
@@ -47,15 +47,11 @@
   position: relative;
   min-height: 450px;
 }
-<<<<<<< HEAD
-  
-=======
 
 .profile-header.basic {
   min-height: 250px;
 }
 
->>>>>>> 87c34c9c
 .profile-header__handle {
   padding-top: 0.8rem;
   margin-bottom: 0;
