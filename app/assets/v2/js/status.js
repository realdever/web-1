--- conflicted
+++ resolved
@@ -250,7 +250,6 @@
     $('#textarea').focus();
   }
 
-<<<<<<< HEAD
   $('#btn_gif').click(function(e) {
     e.preventDefault();
     closeBackgroundDropdown(e);
@@ -297,10 +296,6 @@
     }
   });
   // handle shift button
-=======
-
-  // handle poll button
->>>>>>> 4c0f802a
   $('body').on('click', '#poll-button', function(e) {
     e.preventDefault();
     deselectGif(e);
@@ -373,7 +368,7 @@
         $('#char_count').text(len + '/' + max_len);
       }
     };
-    
+
     update_max_len();
     localStorage.setItem(lskey, $(this).val());
     if ($(this).val().trim().length > max_len) {
@@ -405,15 +400,11 @@
     data.append('data', the_message);
     data.append('what', $('#status [name=what]').val());
     data.append('tab', getParam('tab'));
-<<<<<<< HEAD
-
-=======
     if ($('#video_container').length) {
       data.append('has_video', $('#video_container').length);
       data.append('video_gfx', $('#video_container').data('gfx'));
     }
-    
->>>>>>> 4c0f802a
+
     message.val('');
     localStorage.setItem(lskey, '');
     data.append(
