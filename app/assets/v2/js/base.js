--- conflicted
+++ resolved
@@ -284,6 +284,9 @@
     const urls = [
       {
         url: '/hackathon/onboard'
+      },
+      {
+        url: '/profile'
       }
     ];
 
@@ -295,24 +298,7 @@
         return true;
       });
     };
-    let do_redirect = document.URL.indexOf('/profile/') == -1;
-
-    if (do_redirect) {
-      if (response.persona === 'persona_is_funder') {
-        if (checkUrl(urls, document.location.href)) {
-          window.location = '/onboard/funder';
-        } else {
-          return _alert(gettext('Thanks, you can read the guide <a href="/how/funder">here.</a>'), 'info');
-        }
-
-<<<<<<< HEAD
-      } else if (response.persona === 'persona_is_hunter') {
-        if (checkUrl(urls, document.location.href)) {
-          window.location = '/onboard/contributor';
-        } else {
-          return _alert(gettext('Thanks, you can read the guide <a href="/how/contributor">here.</a>'), 'info');
-        }
-=======
+
     if (response.persona === 'persona_is_funder') {
       if (checkUrlRedirect(urls, document.location.href)) {
         window.location = '/onboard/funder';
@@ -325,10 +311,8 @@
         window.location = '/onboard/contributor';
       } else {
         return _alert(gettext('Thanks, you can read the guide <a href="/how/contributor">here.</a>'), 'info');
->>>>>>> b0019d2b
       }
     }
 
-
   });
 };