/* eslint-disable no-loop-func */

var filters = [
  'experience_level',
  'project_length',
  'bounty_type',
  'bounty_filter',
  'moderation_filter',
  'network',
  'idx_status',
  'project_type',
  'permission_type',
  'misc',
  'applicants'
];
var local_storage_keys = JSON.parse(JSON.stringify(filters));

local_storage_keys.push('keywords');
local_storage_keys.push('org');

results_limit = 10;

if (document.hackathon) {
  let hackathon_orgs = [];

  $('[name=org]').each(function() {
    hackathon_orgs.push($(this).val());
  });

  const org = getURLParams('org');

  hackathon_orgs.includes(org) ?
    $(`#${org}`).prop('checked', true) :
    $(`#${hackathon_orgs[0]}`).prop('checked', true);

}

var localStorage;

var explorer = { };

try {
  localStorage = window.localStorage;
} catch (e) {
  localStorage = {};
}

function scrollSlider(element, cardSize) {
  const arrowLeft = $('#arrowLeft');
  const arrowRight = $('#arrowRight');

  arrowLeft.on('click', function() {
    element[0].scrollBy({left: -cardSize, behavior: 'smooth'});
  });
  arrowRight.on('click', function() {
    element[0].scrollBy({left: cardSize, behavior: 'smooth'});
  });

  element.on('scroll mouseenter', function() {
    if (this.clientWidth === (this.scrollWidth - this.scrollLeft)) {
      arrowRight.hide();
    } else {
      arrowRight.show();
    }

    if (this.scrollLeft < 10) {
      arrowLeft.hide();
    } else {
      arrowLeft.show();
    }
  });
}

scrollSlider($('#featured-card-container'), 288);

function debounce(func, wait, immediate) {
  var timeout;

  return function() {
    var context = this;
    var args = arguments;
    var later = function() {
      timeout = null;
      if (!immediate)
        func.apply(context, args);
    };
    var callNow = immediate && !timeout;

    clearTimeout(timeout);
    timeout = setTimeout(later, wait);
    if (callNow)
      func.apply(context, args);
  };
}

const scrub = value => value.replace(/[!@#$%^&*(),.?":{}|<>]+/g, '');

/**
 * Fetches all filters options from the URI
 */
var getActiveFilters = function() {

  if (window.location.search) {
    resetFilters();
  }
  let _filters = filters.slice();

  _filters.push('keywords', 'order_by', 'org');
  if (document.hackathon) {
    resetFilters(true);
    filters.push('org');
  }
  _filters.forEach(filter => {
    if (getParam(filter)) {
      localStorage[filter] = getParam(filter).replace(/^,|,\s*$/g, '');
    }
  });
};

/**
 * Build URI based on selected filter
 */
var buildURI = function(custom_filters) {
  let uri = '';
  let _filters = [];

  if (custom_filters) {
    _filters = custom_filters;
  } else {
    _filters = filters.slice();
    _filters.push('keywords', 'order_by', 'org');
  }

  _filters.forEach((filter) => {
    if (localStorage[filter] &&
      localStorage[filter] != 'any') {
      uri += (filter + '=' + localStorage[filter] + '&');
    }
  });

  return uri.slice(0, -1);
};

/**
 * Updates localStorage with selected filters
 */
var save_sidebar_latest = function() {
  localStorage['order_by'] = $('#sort_option').val();

  filters.forEach((filter) => {
    localStorage[filter] = '';
    if (filter === 'applicants') {
      localStorage[filter] = $('#applicants_box').val();
    } else {
      $('input[name="' + filter + '"]:checked').each(function() {
        localStorage[filter] += $(this).val() + ',';
      });
    }

    localStorage[filter] = localStorage[filter].replace(/^,|,\s*$/g, '');
  });
};

// saves search information default
const set_sidebar_defaults = () => {
  const q = getParam('q');
  const org = getParam('org');
  const applicants = getParam('applicants');

  if (q) {
    const keywords = decodeURIComponent(q).replace(/^,|\s|,\s*$/g, '');

    if (localStorage['keywords']) {
      keywords.split(',').forEach(function(v, k) {
        if (localStorage['keywords'].indexOf(v) === -1) {
          localStorage['keywords'] += ',' + v;
        }
      });
    } else {
      localStorage['keywords'] = keywords;
    }
  }

  if (org) {
    if (localStorage['org']) {
      org.split(',').forEach(function(value) {
        if (localStorage['org'].indexOf(value) === -1) {
          localStorage['org'] += ',' + value;
        }
      });
    } else {
      localStorage['org'] = org;
    }
  }

  if (applicants) {
    if (localStorage['applicants']) {
      localStorage['applicants'] = applicants;
    }
  }
  getActiveFilters();

  if (localStorage['order_by']) {
    $('#sort_option').val(localStorage['order_by']);
    $('#sort_option').selectmenu().selectmenu('refresh');
  }

  filters.forEach((filter) => {
    if (localStorage[filter]) {
      if (filter === 'applicants') {
        $('#applicants_box').val(localStorage[filter]).trigger('change.select2');
      }

      localStorage[filter].split(',').forEach(function(val) {
        $('input[name="' + filter + '"][value="' + val + '"]').prop('checked', true);
      });

      if ($('input[name="' + filter + '"][value!=any]:checked').length > 0)
        $('input[name="' + filter + '"][value=any]').prop('checked', false);
    }
  });
};

var toggleAny = function(event) {
  if (!event)
    return;
  var key = event.target.name;
  var anyOption = $('input[name="' + key + '"][value=any]');

  // Selects option 'any' when no filter is applied
  if ($('input[name="' + key + '"]:checked').length === 0) {
    anyOption.prop('checked', true);
    return;
  }
  if (event.target.value === 'any') {
    // Deselect other filters when 'any' is selected
    $('input[name="' + key + '"][value!=any]').prop('checked', false);
  } else {
    // Deselect option 'any' when another filter is selected
    anyOption.prop('checked', false);
  }
};

var addTechStackKeywordFilters = function(value) {
  if (localStorage['keywords']) {
    const keywords = localStorage['keywords'];
    const new_value = ',' + value;

    if (keywords === value ||
        keywords.indexOf(new_value) !== -1 ||
        keywords.indexOf(value + ',') !== -1) {

      return;
    }
    localStorage['keywords'] = keywords + new_value;
  } else {
    localStorage['keywords'] = value;
  }
  $('.filter-tags').append('<a class="filter-tag keywords"><span>' + scrub(value) + '</span>' +
    '<i class="fas fa-times" onclick="removeFilter(\'keywords\', \'' + scrub(value) + '\')"></i></a>');
};

var addTechStackOrgFilters = function(value) {
  if (localStorage['org']) {
    const org = localStorage['org'];
    const new_value = ',' + value;

    if (org === value ||
        org.indexOf(new_value) !== -1 ||
        org.indexOf(value + ',') !== -1) {

      return;
    }
    localStorage['org'] = org + new_value;
  } else {
    localStorage['org'] = value;
  }

  $('.filter-tags').append('<a class="filter-tag keywords"><span>' + scrub(value) + '</span>' +
    '<i class="fas fa-times" onclick="removeFilter(\'org\', \'' + scrub(value) + '\')"></i></a>');
};

var getFilters = function() {
  var _filters = [];

  filters.forEach((filter) => {
    $.each($('input[name="' + filter + '"]:checked'), function() {
      if ($(this).attr('val-ui')) {
        _filters.push('<a class="filter-tag ' + filter + '"><span>' + $(this).attr('val-ui') + '</span>' +
          '<i class="fas fa-times" onclick="removeFilter(\'' + filter + '\', \'' + $(this).attr('value') + '\')"></i></a>');
      }
    });
  });

  if (localStorage['keywords']) {
    localStorage['keywords'].split(',').forEach(function(v, k) {
      _filters.push('<a class="filter-tag keywords"><span>' + scrub(v) + '</span>' +
        '<i class="fas fa-times" onclick="removeFilter(\'keywords\', \'' + scrub(v) + '\')"></i></a>');
    });
  }

  if (localStorage['org']) {
    localStorage['org'].split(',').forEach(function(v, k) {
      _filters.push('<a class="filter-tag keywords"><span>' + scrub(v) + '</span>' +
        '<i class="fas fa-times" onclick="removeFilter(\'org\', \'' + scrub(v) + '\')"></i></a>');
    });
  }

  $('.filter-tags').html(_filters);
};

var removeFilter = function(key, value) {
  if (key !== 'keywords' && key !== 'org') {
    $('input[name="' + key + '"][value="' + value + '"]').prop('checked', false);
  } else {
    localStorage[key] = localStorage[key].replace(value, '').replace(',,', ',');

    // Removing the start and last comma to avoid empty element when splitting with comma
    localStorage[key] = localStorage[key].replace(/^,|,\s*$/g, '');
  }

  reset_offset();
  refreshBounties(null, 0, false);
};

var get_search_URI = function(offset, order) {
  var uri = '/api/v0.1/bounties/slim/?';
  var keywords = '';
  var org = '';

  filters.forEach((filter) => {
    var active_filters = [];

    $.each ($('input[name="' + filter + '"]:checked'), function() {
      if ($(this).val()) {
        active_filters.push($(this).val());
      }
    });

    var val = active_filters.toString();

    if ((filter === 'bounty_filter') && val) {
      var values = val.split(',');

      values.forEach(function(_value) {
        var _key;

        if (_value === 'createdByMe') {
          _key = 'bounty_owner_github_username';
          _value = document.contxt.github_handle;
        } else if (_value === 'startedByMe') {
          _key = 'interested_github_username';
          _value = document.contxt.github_handle;
        } else if (_value === 'fulfilledByMe') {
          _key = 'fulfiller_github_username';
          _value = document.contxt.github_handle;
        } else if (_value === 'reservedForMe') {
          _key = 'reserved_for_user_handle';
          _value = document.contxt.github_handle;
        }

        if (_value !== 'any') {
          if (!uri.endsWith('?'))
            uri += '&';
          uri += _key + '=' + _value;
        }
      });

      // TODO: Check if value myself is needed for coinbase
      if (val === 'fulfilledByMe') {
        filter = 'bounty_owner_address';
        val = 'myself';
      }
    }
    if (filter === 'applicants') {
      val = $('#applicants_box').val();
    }

    if (val && val !== 'any' &&
      filter !== 'bounty_filter' &&
      filter !== 'bounty_owner_address') {
      if (!uri.endsWith('?'))
        uri += '&';
      uri += filter + '=' + val;
    }
  });

  if (localStorage['keywords']) {
    localStorage['keywords'].split(',').forEach(function(v, pos, arr) {
      keywords += v;
      if (arr.length > pos + 1) {
        keywords += ',';
      }
    });
  }

  if (keywords) {
    uri += '&keywords=' + keywords;
  }

  if (localStorage['org']) {
    localStorage['org'].split(',').forEach(function(v, pos, arr) {
      org += v;
      if (arr.length > pos + 1) {
        org += ',';
      }
    });
  }

  if (org) {
    uri += '&org=' + org;
  }
  let order_by;

  if (order) {
    order_by = order;
  } else {
    order_by = localStorage['order_by'];
  }

  if (document.hackathon) {
    uri += `&event_tag=${document.hackathon}`;
  }

  if (typeof order_by !== 'undefined') {
    uri += '&order_by=' + order_by;
  }

  uri += '&offset=' + offset;
  uri += '&limit=' + results_limit;

  return uri;
};

var trigger_scroll = debounce(function() {
  var scrollPos = $(document).scrollTop();
  var last_active_bounty = $('.bounty_row.result:last-child');

  if (last_active_bounty.length == 0) {
    return;
  }

  var window_height = $(window).height();
  var have_painted_all_bounties = false;// TODO
  var buffer = 500;
  var get_more = !have_painted_all_bounties && ((last_active_bounty.offset().top) < (scrollPos + buffer + window_height));

  if (get_more && !document.done_loading_results) {

    // move loading indicator
    var loading_html = $('.loading_img').clone().wrap('<p>').parent().html();

    $('.loading_img').remove();
    $('#bounties').append(loading_html);
    $('.loading_img').css('display', 'block');

    document.offset = parseInt(document.offset) + parseInt(results_limit);
    refreshBounties(null, document.offset, true);
  }
}, 200);

$(window).scroll(trigger_scroll);
$('body').bind('touchmove', trigger_scroll);

var reset_offset = function() {
  document.done_loading_results = false;
  document.offset = 0;
};

let organizations = [];

var refreshBounties = function(event, offset, append) {
<<<<<<< HEAD

=======
>>>>>>> 52e7b734
  // Allow search for freeform text
  var searchInput = $('#keywords')[0];
  var orgInput = $('#org')[0];

  $('#results-count span.num').html('<i class="fas fa-spinner fa-spin"></i>');
  if (searchInput && searchInput.value.length > 0) {
    addTechStackKeywordFilters(searchInput.value.trim());
    searchInput.value = '';
    searchInput.blur();
    $('.close-icon').hide();
  }

  if (!document.hackathon) {
    if (orgInput.value.length > 0) {
      addTechStackOrgFilters(orgInput.value.trim());
      orgInput.value = '';
      orgInput.blur();
      $('.close-icon').hide();
    }

    save_sidebar_latest();
    toggleAny(event);
    getFilters();
    window.history.pushState('', '', window.location.pathname + '?' + buildURI());
  } else {
    toggleAny(event);

    const org = $("input[name='org']:checked").val();

    localStorage['org'] = org === 'any' ? '' : org;
    localStorage['order_by'] = $('#sort_option').val();
    window.history.pushState('', '', window.location.pathname + '?' + buildURI(['org']));
  }

  if (!append) {
    $('.nonefound').css('display', 'none');
    $('.loading').css('display', 'block');
    $('.bounty_row').remove();
  }

  const uri = get_search_URI(offset);
  const uriFeatured = get_search_URI(offset, '-featuring_date');
  let bountiesURI;
  let featuredBountiesURI;

  if (!uri.endsWith('?')) {
    bountiesURI = uri;
    featuredBountiesURI = uriFeatured + '&';
  }
  // bountiesURI += '';
  featuredBountiesURI += 'is_featured=True';

  // Abort pending request if any subsequent request
  if (explorer.bounties_request && explorer.bounties_request.readyState !== 4) {
    explorer.bounties_request.abort();
  }

  explorer.bounties_request = $.get(bountiesURI, function(results, x) {
    results = sanitizeAPIResults(results);

    if (results.length === 0 && !append) {
      if (localStorage['referrer'] === 'onboard' && !document.hackathon) {
        $('.no-results').removeClass('hidden');
        $('#dashboard-content').addClass('hidden');
      } else {
        $('.nonefound').css('display', 'block');
      }
    }

    document.last_bounty_rendered = 0;

    var html = renderBountyRowsFromResults(results, true);

    if (html) {
      $('#bounties').append(html);
    }

    document.done_loading_results = results.length < results_limit;

    $('div.bounty_row.result').each(function() {
      var href = $(this).attr('href');

      if (typeof $(this).changeElementType !== 'undefined') {
        $(this).changeElementType('a'); // hack so that users can right click on the element
      }

      $(this).attr('href', href);
    });

    if (localStorage['referrer'] === 'onboard') {
      $('.bounty_row').each(function(index) {
        if (index > 2)
          $(this).addClass('hidden');
      });
    }

    $('#results-count span.num').html(offset + results.length);
    if (results.length == results_limit) {
      $('#results-count span.plus').html('+');
    } else {
      $('#results-count span.plus').html('');
    }
  }).fail(function() {
    if (explorer.bounties_request.readyState !== 0)
      _alert({ message: gettext('got an error. please try again, or contact support@gitcoin.co') }, 'error');
  }).always(function() {
    $('.loading').css('display', 'none');
  });

  explorer.bounties_request = $.get(featuredBountiesURI, function(results, x) {
    results = sanitizeAPIResults(results);

    if (results.length === 0 && !append) {
      $('.featured-bounties').hide();
      if (localStorage['referrer'] === 'onboard') {
        $('.no-results').removeClass('hidden');
        $('#dashboard-content').addClass('hidden');
      } else {
        $('.nonefound').css('display', 'none');
      }
    }

    var html = renderFeaturedBountiesFromResults(results, true);

    if (html) {
      $('.featured-bounties').show();
      $('#featured-card-container').html(html);
    }
  }).fail(function() {
    if (explorer.bounties_request.readyState !== 0)
      _alert({ message: gettext('got an error. please try again, or contact support@gitcoin.co') }, 'error');
  }).always(function() {
    $('.loading').css('display', 'none');
  });
};

window.addEventListener('load', function() {
  set_sidebar_defaults();
  reset_offset();
  refreshBounties(null, 0, false);
});

/**
 * removed all filters from the sidebar search
 * resetKeyword : boolean
 */
var resetFilters = function(resetKeyword) {
  filters.forEach((filter) => {
    var tag = ($('input[name="' + filter + '"][value]'));

    for (var j = 0; j < tag.length; j++) {
      if (tag[j].value == 'any')
        $('input[name="' + filter + '"][value="any"]').prop('checked', true);
      else
        $('input[name="' + filter + '"][value="' + tag[j].value + '"]').prop('checked', false);
    }

    if (resetKeyword && filter === 'applicants' && !document.hackathon) {
      $('#applicants_box').val('ALL').trigger('change.select2');
    } else if (resetKeyword && filter === 'applicants' && document.hackathon) {
      localStorage.setItem(filter, '');
    }

    // Defaults to mainnet on clear filters to make it less confusing
    $('input[name="network"][value="mainnet"]').prop('checked', true);
  });

  if (resetKeyword && localStorage['keywords']) {
    localStorage['keywords'].split(',').forEach(function(v, k) {
      removeFilter('keywords', v);
    });
  }

  if (resetKeyword && localStorage['org'] && !document.hackathon) {
    localStorage['org'].split(',').forEach(function(v, k) {
      removeFilter('org', v);
    });
  }
};

(function() {
  if (localStorage['referrer'] === 'onboard' && !document.hackathon) {
    $('#sidebar_container').addClass('invisible');
    $('#dashboard-title').addClass('hidden');
    $('#onboard-dashboard').removeClass('hidden');
    $('#onboard-footer').removeClass('hidden');
    resetFilters(true);
    $('input[name=idx_status][value=open]').prop('checked', true);
    $('.search-area input[type=text]').text(getURLParams('q'));

    $('#onboard-alert').on('click', function(e) {

      if (!$('.no-results').hasClass('hidden'))
        $('.nonefound').css('display', 'block');

      $('.bounty_row').each(function(index) {
        $(this).removeClass('hidden');
      });

      $('#onboard-dashboard').addClass('hidden');
      $('#onboard-footer').addClass('hidden');
      $('#sidebar_container').removeClass('invisible');
      $('#dashboard-title').removeClass('hidden');
      $('#dashboard-content').removeClass('hidden');

      localStorage['referrer'] = '';
      e.preventDefault();
    });
  } else {
    $('#dashboard-content').removeClass('hidden');
    $('#onboard-dashboard').addClass('hidden');
    $('#onboard-footer').addClass('hidden');
    $('#sidebar_container').removeClass('invisible');
    $('#dashboard-title').removeClass('hidden');
  }
})();

$(document).ready(function() {

  $('.js-select2').each(function() {
    $(this).select2({
      minimumResultsForSearch: Infinity
    });
  });

  $('#expand').on('click', () => {
    $('#expand').hide();
    $('#minimize').show();
    $('#sidebar_container form').css({
      'height': 'auto',
      'display': 'inherit'
    });
  });

  $('#minimize').on('click', () => {
    $('#minimize').hide();
    $('#expand').show();
    $('#sidebar_container form').css({
      'height': 0,
      'display': 'none'
    });
  });

  // Sort select menu
  $('#sort_option').selectmenu({
    select: function(event, ui) {
      reset_offset();
      refreshBounties(null, 0, false);
      event.preventDefault();
    }
  });

  // TODO: DRY
  function split(val) {
    return val.split(/,\s*/);
  }

  function extractLast(term) {
    return split(term).pop();
  }

  // Handle search input clear
  $('.close-icon')
    .on('click', function(e) {
      e.preventDefault();
      $('#keywords').val('');
      $(this).hide();
    });

  $('#keywords')
    .on('input', function() {
      if ($(this).val()) {
        $('.close-icon').show();
      } else {
        $('.close-icon').hide();
      }
    })
    // don't navigate away from the field on tab when selecting an item
    .on('keydown', function(event) {
      if (event.keyCode === $.ui.keyCode.TAB && $(this).autocomplete('instance').menu.active) {
        event.preventDefault();
      }
    })
    .autocomplete({
      minLength: 0,
      source: function(request, response) {
        // delegate back to autocomplete, but extract the last term
        response($.ui.autocomplete.filter(document.keywords, extractLast(request.term)));
      },
      focus: function() {
        // prevent value inserted on focus
        return false;
      },
      select: function(event, ui) {
        var terms = split(this.value);

        $('.close-icon').hide();

        // remove the current input
        terms.pop();

        // add the selected item
        terms.push(ui.item.value);

        // add placeholder to get the comma-and-space at the end
        terms.push('');

        this.value = '';

        addTechStackKeywordFilters(ui.item.value);

        return false;
      }
    });

  // sidebar clear
  $('.dashboard #clear').on('click', function(e) {
    e.preventDefault();
    resetFilters(true);
    reset_offset();
    refreshBounties(null, 0, false);
  });

  // search bar
  $('#sidebar_container').delegate('#new_search', 'click', function(e) {
    reset_offset();
    refreshBounties(null, 0, false);
    e.preventDefault();
  });

  $('.search-area input[type=text]').keypress(function(e) {
    if (e.which == 13) {
      reset_offset();
      refreshBounties(null, 0, false);
      e.preventDefault();
    }
  });

  $(`
    .sidebar_search input[type=radio], .sidebar_search input[type=checkbox],
    .sidebar_search .js-select2, #org
  `).change(function(e) {
    reset_offset();
    refreshBounties(null, 0, false);
    e.preventDefault();
  });
});<|MERGE_RESOLUTION|>--- conflicted
+++ resolved
@@ -470,10 +470,7 @@
 let organizations = [];
 
 var refreshBounties = function(event, offset, append) {
-<<<<<<< HEAD
-
-=======
->>>>>>> 52e7b734
+
   // Allow search for freeform text
   var searchInput = $('#keywords')[0];
   var orgInput = $('#org')[0];
