--- conflicted
+++ resolved
@@ -1,384 +1,341 @@
-// helper functions
-var sidebar_keys = [ 'experience_level', 'project_length', 'bounty_type', 'bounty_filter', 'idx_status', 'network' ];
+//helper functions
+var sidebar_keys = ['experience_level', 'project_length', 'bounty_type', 'bounty_filter', 'idx_status', 'network'];
 
 var localStorage;
-
 try {
-  localStorage = window.localStorage;
+    localStorage = window.localStorage;
 } catch (e) {
-  localStorage = {};
+    localStorage = {};
 }
 
-// sets search information default
-var save_sidebar_latest = function() {
-
-  localStorage['keywords'] = $('#keywords').val();
-  localStorage['sort'] = $('.sort_option.selected').data('key');
-  localStorage['sort_direction'] = $('.sort_option.selected').data('direction');
-
-  for (var i = 0; i < sidebar_keys.length; i++) {
-    var key = sidebar_keys[i];
-    var val = $('input[name=' + key + ']:checked').val();
-
-    localStorage[key] = val;
-  }
-
-};
-
-// saves search information default
-var set_sidebar_defaults = function() {
-  var q = getParam('q');
-
-  if (q) {
-    $('#keywords').val(q);
-  } else if (localStorage['keywords']) {
-    $('#keywords').val(localStorage['keywords']);
-  }
-  if (localStorage['sort']) {
-    $('.sort_option').removeClass('selected');
-    var ele = $('.sort_option[data-key=' + localStorage['sort'] + ']');
-
-    ele.addClass('selected');
-    ele.data('direction', localStorage['sort_direction']);
-  }
-
-  for (var i = 0; i < sidebar_keys.length; i++) {
-    var key = sidebar_keys[i];
-
-    if (localStorage[key]) {
-      $('input[name=' + key + '][value=' + localStorage[key] + ']').prop('checked', true);
-    }
-  }
-
-};
-
-var set_modifiers_sentence = function() {
-  var _modifiers = [];
-
-  for (var i = 0; i < sidebar_keys.length; i++) {
-    var key = sidebar_keys[i];
-    var val = $('input[name=' + key + ']:checked').attr('val-ui');
-
-    if (val != '') {
-      _modifiers.push(val);
-    }
-  }
-  var sentence = _modifiers.join(' ') + ' Funded Issues';
-  var keywords = $('#keywords').val();
-  var plural = 's';
-
-  if (keywords.split(',').length == 2) {
-    plural = '';
-  }
-  if (keywords) {
-    var encoded_keywords = encodeURIComponent(keywords.split(',').join(' ')).split('%20').join(' ');
-
-    sentence += ' w. keyword' + plural + ' ' + encoded_keywords;
-  }
-
-
-  $('#modifiers').html(sentence);
-};
-
-var get_search_URI = function() {
-  var uri = '/api/v0.1/bounties/?';
-  var keywords = $('#keywords').val();
-
-  if (keywords) {
-    uri += '&raw_data=' + keywords;
-  }
-  for (var i = 0; i < sidebar_keys.length; i++) {
-    var key = sidebar_keys[i];
-    var val = $('input[name=' + key + ']:checked').val();
-
-    // special casing. TODO: clean this up
-    if (key == 'bounty_filter') {
-      if (val == 'myself') {
-        key = 'bounty_owner_address';
-      } else if (val == 'watched') {
-        key = 'github_url';
-        val = interested_list();
-      }
-    }
-    if (val != 'any') {
-      uri += '&' + key + '=' + val;
-    }
-  }
-  if (typeof web3 != 'undefined' && web3.eth.coinbase) {
-    uri += '&coinbase=' + web3.eth.coinbase;
-  } else {
-    uri += '&coinbase=unknown';
-  }
-
-  var selected_option = $('.sort_option.selected');
-  var direction = selected_option.data('direction');
-  var order_by = selected_option.data('key');
-
-  if (order_by) {
-    uri += '&order_by=' + (direction == '-' ? direction : '') + order_by;
-  }
-
-  return uri;
-};
-
-var process_stats = function(results) {
-  var num = results.length;
-  var worth_usdt = 0;
-  var worth_eth = 0;
-  var currencies_to_value = {};
-  var token;
-
-  for (var i = 0; i < results.length; i++) {
-    var result = results[i];
-
-    worth_usdt += result['value_in_usdt'];
-    worth_eth += result['value_in_eth'];
-    token = result['token_name'];
-
-    if (token != 'ETH') {
-      if (!currencies_to_value[token]) {
-        currencies_to_value[token] = 0;
-      }
-      currencies_to_value[token] += result['value_true'];
-    }
-  }
-  worth_usdt = worth_usdt.toFixed(2);
-  worth_eth = (worth_eth / Math.pow(10, 18)).toFixed(2);
-  var stats = '' + num + ' worth ' + worth_usdt + ' USD, ' + worth_eth + ' ETH';
-
-  for (token in currencies_to_value) {
-    if (Object.prototype.hasOwnProperty.call(currencies_to_value, token)) {
-      stats += ', ' + currencies_to_value[token].toFixed(2) + ' ' + token;
-    }
-  }
-  $('#stats').html('(' + stats + ')');
-};
-
-var refreshBounties = function() {
-
-  // manage state
-  var keywords = $('#keywords').val();
-  var title = 'Issue Explorer | Gitcoin';
-
-  if (keywords) {
-    title = keywords + ' | ' + title;
-  }
-  var currentState = history.state;
-
-  window.history.replaceState(currentState, title, '/explorer?q=' + keywords);
-
-  save_sidebar_latest();
-  set_modifiers_sentence();
-  $('.nonefound').css('display', 'none');
-  $('.loading').css('display', 'block');
-  $('.bounty_row').remove();
-
-  // filter
-  var uri = get_search_URI();
-
-  // analytics
-  var params = {
-    uri: uri
-  };
-
-  mixpanel.track('Refresh Bounties', params);
-
-
-  // order
-  $.get(uri, function(results) {
-    results = sanitizeAPIResults(results);
-    if (results.length == 0) {
-      $('.nonefound').css('display', 'block');
-    }
-    for (var i = 0; i < results.length; i++) {
-      // setup
-      var result = results[i];
-      var related_token_details = tokenAddressToDetails(result['token_address']);
-      var decimals = 18;
-
-      if (related_token_details && related_token_details.decimals) {
-        decimals = related_token_details.decimals;
-      }
-      var divisor = Math.pow(10, decimals);
-
-      result['rounded_amount'] = Math.round(result['value_in_token'] / divisor * 100) / 100;
-      var is_expired = new Date(result['expires_date']) < new Date() && !result['is_open'];
-
-      // setup args to go into template
-      if (typeof web3 != 'undefined' && web3.eth.coinbase == result['bounty_owner_address']) {
-        result['my_bounty'] = '<a class="btn font-smaller-2 btn-sm btn-outline-dark" role="button" href="#">mine</span></a>';
-      } else if (result['fulfiller_address'] != '0x0000000000000000000000000000000000000000') {
-        result['my_bounty'] = '<a class="btn font-smaller-2 btn-sm btn-outline-dark" role="button" href="#">' + result['status'] + '</span></a>';
-      }
-      if (result['web3_type'] == 'legacy_gitcoin') {
-        result.action = '/legacy/funding/details?url=' + result.github_url;
-      } else {
-        result.action = '/funding/details?url=' + result.github_url;
-      }
-      result['title'] = result['title'] ? result['title'] : result['github_url'];
-      result['p'] = timeDifference(new Date(), new Date(result['created_on'])) + ' - ' + (result['project_length'] ? result['project_length'] : 'Unknown Length') + ' - ' + (result['bounty_type'] ? result['bounty_type'] : 'Unknown Type') + ' - ' + (result['experience_level'] ? result['experience_level'] : 'Unknown Experience Level') + (is_expired ? ' - (Expired)' : '');
-      result['watch'] = 'Watch';
-
-      // render the template
-      var tmpl = $.templates('#result');
-      var html = tmpl.render(result);
-
-      $('#bounties').append(html);
-    }
-    $('.bounty_row.result').each(function() {
-      var href = $(this).attr('href');
-
-      if (typeof $(this).changeElementType !== 'undefined') {
-        $(this).changeElementType('a'); // hack so that users can right click on the element
-      }
-      $(this).attr('href', href);
-    });
-    process_stats(results);
-  }).fail(function() {
-    _alert('got an error. please try again, or contact support@gitcoin.co');
-  }).always(function() {
-    $('.loading').css('display', 'none');
-  });
+//sets search information default
+var save_sidebar_latest = function(){
+
+    localStorage['keywords'] = $("#keywords").val();
+    localStorage['sort'] = $('.sort_option.selected').data('key');
+    localStorage['sort_direction'] = $('.sort_option.selected').data('direction');
+
+    for(var i=0;i<sidebar_keys.length;i++){
+        var key = sidebar_keys[i];
+        var val = $("input[name="+key+"]:checked").val();
+        localStorage[key] = val;
+    }
+
+};
+
+//saves search information default
+var set_sidebar_defaults = function(){
+    var q = getParam('q');
+    if(q){
+        $("#keywords").val(q);
+    } else if(localStorage['keywords']){
+        $("#keywords").val(localStorage['keywords']);
+    }
+    if(localStorage['sort']){
+        $('.sort_option').removeClass('selected');
+        var ele = $('.sort_option[data-key='+localStorage['sort']+']');
+        ele.addClass('selected');
+        ele.data('direction', localStorage['sort_direction']);
+    }
+
+    for(var i=0;i<sidebar_keys.length;i++){
+        var key = sidebar_keys[i];
+        if(localStorage[key]){
+            $("input[name="+key+"][value="+localStorage[key]+"]").prop('checked', true);
+        }
+    }
+
+};
+
+var set_modifiers_sentence = function(){
+    var _modifiers = [];
+    for(var i=0;i<sidebar_keys.length;i++){
+        var key = sidebar_keys[i];
+        var val = $("input[name="+key+"]:checked").attr('val-ui');
+        if(val != ''){
+            _modifiers.push(val);
+        }
+    };
+    var sentence = _modifiers.join(" ") + " Funded Issues";
+    var keywords = $("#keywords").val();
+    var plural = 's';
+    if(keywords.split(',').length == 2){
+        plural = '';
+    }
+    if(keywords){
+        var encoded_keywords = encodeURIComponent(keywords.split(',').join(" ")).split('%20').join(" ");
+        sentence += ' w. keyword'+plural+' ' + encoded_keywords;
+    }
+
+
+    $("#modifiers").html(sentence);
+};
+
+var get_search_URI = function(){
+    var uri = '/api/v0.1/bounties/?';
+    var keywords = $("#keywords").val();
+    if(keywords){
+        uri += '&raw_data='+keywords;
+    }
+    for(var i=0;i<sidebar_keys.length;i++){
+        var key = sidebar_keys[i];
+        var val = $("input[name="+key+"]:checked").val()
+
+        //special casing. TODO: clean this up
+        if(key == 'bounty_filter'){
+            if(val=='myself') {
+                key='bounty_owner_address';
+            } else if(val == 'watched'){
+                key='github_url';
+                val = interested_list();
+            }
+        }
+        if(val!='any'){
+            uri += '&'+key+'='+val;
+        }
+    }
+    if(typeof web3 != 'undefined' && web3.eth.coinbase){
+        uri += '&coinbase='+web3.eth.coinbase;
+    } else {
+        uri += '&coinbase=unknown';
+    }
+
+    var selected_option = $('.sort_option.selected');
+    var direction = selected_option.data('direction');
+    var order_by = selected_option.data('key');
+    if(order_by){
+        uri += '&order_by='+(direction == "-" ? direction : "")+order_by;
+    }
+
+    return uri;
+};
+
+var process_stats = function(results){
+    var num = results.length;
+    var worth_usdt = 0;
+    var worth_eth = 0;
+    var currencies_to_value = {};
+    for(var i = 0; i<results.length; i++){
+        var result = results[i];
+        worth_usdt += result['value_in_usdt'];
+        worth_eth += result['value_in_eth'];
+        var token = result['token_name']
+        if(token != 'ETH'){
+            if(!currencies_to_value[token]){
+                currencies_to_value[token] = 0
+            }
+            currencies_to_value[token] += result['value_true'];
+        }
+    }
+    worth_usdt = worth_usdt.toFixed(2);
+    worth_eth = (worth_eth / Math.pow(10, 18 )).toFixed(2);
+    var stats = "" + num + " worth " + worth_usdt + " USD, " + worth_eth + " ETH";
+    for(var token in currencies_to_value){
+        stats += ", " + currencies_to_value[token].toFixed(2) + " " + token;
+    }
+    $("#stats").html("("+stats+")");
+}
+
+var refreshBounties = function(){
+
+    //manage state
+    var keywords = $("#keywords").val();
+    var title = 'Issue Explorer | Gitcoin';
+    if(keywords){
+        title = keywords + " | " + title;
+    }
+    var currentState = history.state;
+    window.history.replaceState(currentState, title, '/explorer?q='+keywords);
+
+    save_sidebar_latest();
+    set_modifiers_sentence();
+    $('.nonefound').css('display', 'none');
+    $('.loading').css('display', 'block');
+    $('.bounty_row').remove();
+
+    //filter
+    var uri = get_search_URI();
+
+    //analytics
+    var params = {
+        uri : uri,
+    }
+    mixpanel.track("Refresh Bounties", params);
+
+
+    //order
+    $.get(uri, function(results){
+        results = sanitizeAPIResults(results);
+        if(results.length==0){
+            $(".nonefound").css('display','block');
+        }
+        for(var i = 0; i<results.length; i++){
+                //setup
+                var result = results[i];
+                var related_token_details = tokenAddressToDetails(result['token_address'])
+                var decimals = 18;
+                if(related_token_details && related_token_details.decimals){
+                    decimals = related_token_details.decimals;
+                }
+                var divisor = Math.pow( 10, decimals );
+                result['rounded_amount'] = Math.round(result['value_in_token'] / divisor * 100) / 100;
+                var is_expired = new Date(result['expires_date']) < new Date() && !result['is_open'];
+
+                //setup args to go into template
+                if(typeof web3 != 'undefined' && web3.eth.coinbase == result['bounty_owner_address']){
+                    result['my_bounty'] = '<a class="btn font-smaller-2 btn-sm btn-outline-dark" role="button" href="#">mine</span></a>';
+                } else if(result['fulfiller_address'] != '0x0000000000000000000000000000000000000000'){
+                    result['my_bounty'] = '<a class="btn font-smaller-2 btn-sm btn-outline-dark" role="button" href="#">'+result['status']+'</span></a>';
+                }
+                if (result['web3_type'] == 'legacy_gitcoin') {
+                    result.action = '/legacy/funding/details?url=' + result.github_url;
+                } else {
+                    result.action = '/funding/details?url=' + result.github_url;
+                }
+                result['title'] = result['title'] ? result['title'] : result['github_url'];
+                result['p'] = timeDifference(new Date(), new Date(result['created_on']))+' - '+(result['project_length'] ? result['project_length'] : "Unknown Length")+' - '+(result['bounty_type'] ? result['bounty_type'] : "Unknown Type")+' - '+(result['experience_level'] ? result['experience_level'] : "Unknown Experience Level") + ( is_expired ? " - (Expired)" : "");
+                result['watch'] = 'Watch';
+
+                //render the template
+                var tmpl = $.templates("#result");
+                var html = tmpl.render(result);
+
+                $("#bounties").append(html);
+        }
+        $(".bounty_row.result").each(function(){
+            var href = $(this).attr('href');
+            if (typeof $(this).changeElementType !== "undefined") {
+              $(this).changeElementType('a'); // hack so that users can right click on the element
+            }
+            $(this).attr('href', href);
+        })
+        process_stats(results);
+    }).fail(function(){
+        _alert('got an error. please try again, or contact support@gitcoin.co');
+    }).always(function(){
+        $('.loading').css('display', 'none');
+    });
 };
 
 window.addEventListener('load', function() {
-  set_sidebar_defaults();
-  refreshBounties();
+    set_sidebar_defaults();
+    refreshBounties();
 });
 
 var getNextDayOfWeek = function(date, dayOfWeek) {
-  var resultDate = new Date(date.getTime());
-
-  resultDate.setDate(date.getDate() + (7 + dayOfWeek - date.getDay() - 1) % 7 + 1);
-  return resultDate;
-};
-
-$(document).ready(function() {
-
-  // TODO: DRY
-  function split(val) {
-    return val.split(/,\s*/);
-  }
-  function extractLast(term) {
-    return split(term).pop();
-  }
-  $('#keywords')
-  // don't navigate away from the field on tab when selecting an item
-    .on('keydown', function(event) {
-      if (event.keyCode === $.ui.keyCode.TAB &&
-            $(this).autocomplete('instance').menu.active) {
-        event.preventDefault();
-      }
-    })
-    .autocomplete({
-      minLength: 0,
-      source: function(request, response) {
-        // delegate back to autocomplete, but extract the last term
-        response($.ui.autocomplete.filter(
-          document.keywords, extractLast(request.term)));
-      },
-      focus: function() {
-        // prevent value inserted on focus
-        return false;
-      },
-      select: function(event, ui) {
-        var terms = split(this.value);
-        // remove the current input
-
-        terms.pop();
-        // add the selected item
-        terms.push(ui.item.value);
-        // add placeholder to get the comma-and-space at the end
-        terms.push('');
-        this.value = terms.join(', ');
-        return false;
-      }
-    });
-
-  // sidebar clear
-  $('.dashboard #clear').click(function(e) {
-    for (var i = 0; i < sidebar_keys.length; i++) {
-      var key = sidebar_keys[i];
-      var val = $('input[name=' + key + '][value=any]').prop('checked', true);
-    }
-    refreshBounties();
-    e.preventDefault();
-  });
-
-  // search bar
-  $('#bounties').delegate('#new_search', 'click', function(e) {
-    refreshBounties();
-    e.preventDefault();
-  });
-
-  $('.search-area input[type=text]').keypress(function(e) {
-    if (e.which == 13) {
-      refreshBounties();
-      e.preventDefault();
-    }
-  });
-
-  // sidebar filters
-  $('.sidebar_search input[type=radio], .sidebar_search label').change(function(e) {
-    refreshBounties();
-    e.preventDefault();
-  });
-
-  // sort direction
-  $('#bounties').delegate('.sort_option', 'click', function(e) {
-    if ($(this).hasClass('selected')) {
-      if ($(this).data('direction') == '-') {
-        $(this).data('direction', '+');
-      } else {
-        $(this).data('direction', '-');
-      }
-    }
-    $('.sort_option').removeClass('selected');
-    $(this).addClass('selected');
-    setTimeout(function() {
-      refreshBounties();
-    }, 10);
-    e.preventDefault();
-  });
-
-  // email subscribe functionality
-  $('.save_search').click(function(e) {
-    e.preventDefault();
-    $('#save').remove();
-    var url = '/sync/search_save';
-
-    setTimeout(function() {
-      $.get(url, function(newHTML) {
-        $(newHTML).appendTo('body').modal();
-        $('#save').append("<input type=hidden name=raw_data value='" + get_search_URI() + "'>");
-        $('#save_email').focus();
+        var resultDate = new Date(date.getTime());
+        resultDate.setDate(date.getDate() + (7 + dayOfWeek - date.getDay() - 1) % 7 +1);
+        return resultDate;
+    }
+
+$(document).ready(function(){
+
+    // TODO: DRY
+    function split( val ) {
+      return val.split( /,\s*/ );
+    }
+    function extractLast( term ) {
+      return split( term ).pop();
+    }
+    $( "#keywords" )
+      // don't navigate away from the field on tab when selecting an item
+      .on( "keydown", function( event ) {
+        if ( event.keyCode === $.ui.keyCode.TAB &&
+            $( this ).autocomplete( "instance" ).menu.active ) {
+          event.preventDefault();
+        }
+      })
+      .autocomplete({
+        minLength: 0,
+        source: function( request, response ) {
+          // delegate back to autocomplete, but extract the last term
+          response( $.ui.autocomplete.filter(
+            document.keywords, extractLast( request.term ) ) );
+        },
+        focus: function() {
+          // prevent value inserted on focus
+          return false;
+        },
+        select: function( event, ui ) {
+          var terms = split( this.value );
+          // remove the current input
+          terms.pop();
+          // add the selected item
+          terms.push( ui.item.value );
+          // add placeholder to get the comma-and-space at the end
+          terms.push( "" );
+          this.value = terms.join( ", " );
+          return false;
+        }
       });
-    }, 300);
-  });
-
-  var emailSubscribe = function() {
-    var email = $('#save input[type=email]').val();
-    var raw_data = $('#save input[type=hidden]').val();
-    var is_validated = validateEmail(email);
-
-    if (!is_validated) {
-      _alert({ message: 'Please enter a valid email address.' });
-    } else {
-      var url = '/sync/search_save';
-
-      $.post(url, {
-        email: email,
-        raw_data: raw_data
-      }, function(response) {
-        var status = response['status'];
-
-        if (status == 200) {
-          _alert({ title: "You're in!", message: 'Keep an eye on your inbox for the next funding listing.'}, 'success');
-          $.modal.close();
+
+    //sidebar clear
+    $(".dashboard #clear").click(function(e){
+        for(var i=0;i<sidebar_keys.length;i++){
+            var key = sidebar_keys[i];
+            var val = $("input[name="+key+"][value=any]").prop("checked", true);
+        };
+        refreshBounties();
+        e.preventDefault();
+    });
+
+    //search bar
+    $("#bounties").delegate('#new_search','click',function(e){
+        refreshBounties();
+        e.preventDefault();
+    });
+
+    $(".search-area input[type=text]").keypress(function(e){
+        if(e.which == 13) {
+            refreshBounties();
+            e.preventDefault();
+        }
+    });
+
+    //sidebar filters
+    $('.sidebar_search input[type=radio], .sidebar_search label').change(function(e){
+        refreshBounties();
+        e.preventDefault();
+    });
+
+    //sort direction
+    $("#bounties").delegate('.sort_option','click',function(e){
+        if($(this).hasClass('selected')){
+            if($(this).data('direction') == '-'){
+                $(this).data('direction', '+')
+            } else {
+                $(this).data('direction', '-');
+            }
+        }
+        $('.sort_option').removeClass('selected');
+        $(this).addClass('selected');
+        setTimeout(function(){
+            refreshBounties();
+        },10);
+        e.preventDefault();
+    });
+
+    //email subscribe functionality
+    $(".save_search").click(function(e){
+        e.preventDefault();
+        $("#save").remove();
+        var url = '/sync/search_save';
+        setTimeout(function(){
+            $.get(url, function(newHTML){
+                $(newHTML).appendTo('body').modal();
+                $("#save").append("<input type=hidden name=raw_data value='"+get_search_URI()+"'>")
+                $('#save_email').focus();
+            });
+        },300);
+    });
+
+    var emailSubscribe = function(){
+        var email = $("#save input[type=email]").val();
+        var raw_data = $("#save input[type=hidden]").val();
+        var is_validated = validateEmail(email);
+        if(!is_validated){
+             _alert({ message: "Please enter a valid email address." });
         } else {
-<<<<<<< HEAD
-          _alert({ message: response['msg']});
-=======
             var url = '/sync/search_save';
             $.post(url, {
                 email: email,
@@ -392,22 +349,19 @@
                      _alert({ message: response['msg']});
                 }
             });
->>>>>>> 573812e0
-        }
-      });
-    }
-  };
-
-  $('body').delegate('#save input[type=email]', 'keypress', function(e) {
-    if (e.which == 13) {
-      emailSubscribe();
-      e.preventDefault();
-    }
-  });
-  $('body').delegate('#save a.btn-darkBlue', 'click', function(e) {
-    emailSubscribe();
-    e.preventDefault();
-  });
+        }
+    }
+
+    $("body").delegate("#save input[type=email]", 'keypress', function(e){
+        if(e.which == 13) {
+            emailSubscribe();
+            e.preventDefault();
+        }
+    });
+    $("body").delegate("#save a.btn-darkBlue", 'click', function(e){
+        emailSubscribe();
+        e.preventDefault();
+    });
 
 
 });