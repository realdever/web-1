--- conflicted
+++ resolved
@@ -491,7 +491,6 @@
       }
 
       var do_bounty = function(callback) {
-<<<<<<< HEAD
         const fee = Number((Number(data.amount) / FEE_PERCENTAGE).toFixed(4));
         const to_address = '0x00De4B13153673BCAE2616b67bf822500d325Fc3';
         const gas_price = web3.toHex($('#gasPrice').val() * Math.pow(10, 9));
@@ -538,7 +537,9 @@
             }
           );
         }
-=======
+      };
+
+      const uploadNDA = function() {
         const formData = new FormData();
 
         formData.append('docs', $('#issueNDA')[0].files[0]);
@@ -554,15 +555,12 @@
 
         $.ajax(settings).done(function(response) {
           _alert(response.message, 'info');
-          // sync db
-          // Add data to IPFS and kick off all the callbacks.
-          ipfsBounty.payload.issuer.address = account;
           ipfsBounty.payload.unsigned_nda = response.bounty_doc_id;
           ipfs.addJson(ipfsBounty, newIpfsCallback);
         }).fail(function(error) {
-          _alert(error, 'error');
+          _alert('Unable to upload NDA. ', 'error');
+          console.log('NDA error:', error);
         });
->>>>>>> 5ca2520a
       };
 
       const payFeaturedBounty = function() {
@@ -592,11 +590,12 @@
         });
       };
 
-      if (data.featuredBounty) {
-        payFeaturedBounty();
-      } else {
-        do_bounty();
-      }
+      if ($('#issueNDA')[0].files[0]) {
+        uploadNDA();
+        if (data.featuredBounty) payFeaturedBounty();
+        else do_bounty();
+      } else if (data.featuredBounty) payFeaturedBounty();
+      else do_bounty();
     }
   });
 });
@@ -644,7 +643,6 @@
 getAmountEstimate(usdFeaturedPrice, 'ETH', (amountEstimate) => {
   ethFeaturedPrice = amountEstimate['value'];
   $('.featured-price-eth').text(`+${amountEstimate['value']} ETH`);
-<<<<<<< HEAD
   $('#summary-feature-amount').text(`${amountEstimate['value']}`);
 });
 
@@ -677,9 +675,7 @@
   $('#fee-amount').html(bountyFee);
   $('#fee-token').html(bountyToken);
   $('#summary-total-amount').html(total);
-=======
-});
-
+};
 
 let isPrivateRepo = false;
 let params = (new URL(document.location)).searchParams;
@@ -691,7 +687,6 @@
   $('#no-issue-banner').hide();
   $('#issue-details, #issue-details-edit').show();
   $('#sync-issue').removeClass('disabled');
-  // $('.js-submit').removeClass('disabled');
   $('#last-synced, #edit-issue, #sync-issue, #title--text').hide();
 
   $('#admin_override_suspend_auto_approval').prop('checked', false);
@@ -744,5 +739,4 @@
     setPublicForm();
   }
   window.history.replaceState({}, '', location.pathname + '?' + params);
->>>>>>> 5ca2520a
 };