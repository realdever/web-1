/* eslint-disable no-console */
var _truthy = function(val) {
  if (!val) {
    return false;
  }
  if (val == '0x0000000000000000000000000000000000000000') {
    return false;
  }
  return true;
};
var address_ize = function(key, val, result) {
  if (!_truthy(val)) {
    return [ null, null ];
  }
  return [ key, '<a target=new href=https://etherscan.io/address/' + val + '>' + val + '</a>' ];
};
var gitcoin_ize = function(key, val, result) {
  if (!_truthy(val)) {
    return [ null, null ];
  }
  return [ key, '<a target=new href=https://gitcoin.co/profile/' + val + '>@' + val.replace('@', '') + '</a>' ];
};
var email_ize = function(key, val, result) {
  if (!_truthy(val)) {
    return [ null, null ];
  }
  return [ key, '<a href=mailto:' + val + '>' + val + '</a>' ];
};
var hide_if_empty = function(key, val, result) {
  if (!_truthy(val)) {
    return [ null, null ];
  }
  return [ key, val ];
};
var unknown_if_empty = function(key, val, result) {
  if (!_truthy(val)) {
    return [ key, 'Unknown' ];
  }
  return [ key, val ];
};
var link_ize = function(key, val, result) {
  if (!_truthy(val)) {
    return [ null, null ];
  }
  return [ key, '<a taget=new href=' + val + '>' + val + '</a>' ];
};

// rows in the 'about' page
var rows = [
  'avatar_url',
  'title',
  'github_url',
  'value_in_token',
  'value_in_eth',
  'value_in_usdt',
  'token_value_in_usdt',
  'web3_created',
  'status',
  'bounty_owner_address',
  'bounty_owner_email',
  'issue_description',
  'bounty_owner_github_username',
  'fulfillments',
  'experience_level',
  'project_length',
  'bounty_type',
  'expires_date'
];
var heads = {
  'avatar_url': 'Issue',
  'value_in_token': 'Issue Funding Info',
  'bounty_owner_address': 'Funder',
  'fulfiller_address': 'Submitter',
  'experience_level': 'Meta'
};
var callbacks = {
  'github_url': link_ize,
  'value_in_token': function(key, val, result) {
    return [ 'amount', Math.round((parseInt(val) / Math.pow(10, document.decimals)) * 1000) / 1000 + ' ' + result['token_name'] ];
  },
  'avatar_url': function(key, val, result) {
    return [ 'avatar', '<a href="/profile/' + result['org_name'] + '"><img class=avatar src="' + val + '"></a>' ];
  },
  'status': function(key, val, result) {
    var ui_status = val;

    if (ui_status == 'open') {
      ui_status = '<span style="color: #47913e;">open</span>';
    }
    if (ui_status == 'started') {
      ui_status = '<span style="color: #3e00ff;">work started</span>';
    }
    if (ui_status == 'submitted') {
      ui_status = '<span style="color: #3e00ff;">work submitted</span>';
    }
    if (ui_status == 'done') {
      ui_status = '<span style="color: #0d023b;">done</span>';
    }
    if (ui_status == 'cancelled') {
      ui_status = '<span style="color: #f9006c;">cancelled</span>';
    }
    return [ 'status', ui_status ];
  },
  'issue_description': function(key, val, result) {
    var converter = new showdown.Converter();
    var max_len = 1000;

    val = val.replace(/script/ig, 'scr_i_pt');
    var ui_body = val;

    if (ui_body.length > max_len) {
      ui_body = ui_body.substring(0, max_len) + '... <a target=new href="' + result['github_url'] + '">See More</a> ';
    }
    ui_body = converter.makeHtml(ui_body);

    return [ 'issue_description', ui_body ];
  },
  'bounty_owner_address': address_ize,
  'bounty_owner_email': email_ize,
  'experience_level': unknown_if_empty,
  'project_length': unknown_if_empty,
  'bounty_type': unknown_if_empty,
  'bounty_owner_github_username': gitcoin_ize,
  'value_in_eth': function(key, val, result) {
    if (result['token_name'] == 'ETH' || val == null) {
      return [ null, null ];
    }
    return [ 'Amount (ETH)', Math.round((parseInt(val) / Math.pow(10, 18)) * 1000) / 1000 ];
  },
  'value_in_usdt': function(key, val, result) {
    if (val == null) {
      return [ null, null ];
    }
    return [ 'Amount_usd', val ];
  },
  'token_value_in_usdt': function(key, val, result) {
    if (val == null) {
      $('#value_in_usdt_wrapper').addClass('hidden');
      return [ null, null ];
    }
    return [ 'Token_amount_usd', '$' + val + '/' + result['token_name'] ];
  },
  'web3_created': function(key, val, result) {
    return [ 'updated', timeDifference(new Date(result['now']), new Date(result['created_on'])) ];
  },
  'expires_date': function(key, val, result) {
    var label = 'expires';

    expires_date = new Date(val);
    now = new Date(result['now']);
    var response = timeDifference(now, expires_date);

    if (new Date(val) < new Date()) {
      label = 'expired';
      if (result['is_open']) {
        response = "<span title='This issue is past its expiration date, but it is still active.  Check with the submitter to see if they still want to see it fulfilled.'>" + response + '</span>';
      }
    }
    return [ label, response ];
  }

};

var isBountyOwner = function(result) {
  var bountyAddress = result['bounty_owner_address'];

  return (typeof web3 != 'undefined' && (web3.eth.coinbase == bountyAddress));
};

var update_title = function() {
  document.original_title_text = $('title').text();
  setInterval(function() {
    if (document.prepend_title == '(...)') {
      document.prepend_title = '(*..)';
    } else if (document.prepend_title == '(*..)') {
      document.prepend_title = '(.*.)';
    } else if (document.prepend_title == '(.*.)') {
      document.prepend_title = '(..*)';
    } else {
      document.prepend_title = '(...)';
    }
    $('title').text(document.prepend_title + ' ' + document.original_title_text);
  }, 2000);
};

var showWarningMessage = function(txid) {

  update_title();

  if (typeof txid != 'undefined' && txid.indexOf('0x') != -1) {
    clearInterval(interval);
    var link_url = etherscan_tx_url(txid);

    $('#pending_changes').attr('href', link_url);
    $('#transaction_url').attr('href', link_url);
  }

  $('.left-rails').hide();
  $('#bounty_details').hide();
  $('#bounty_detail').hide();

  $('.transaction-status').show();
  $('.waiting_room_entertainment').show();

  var radioButtons = $('.sidebar_search input');

  for (var i = radioButtons.length - 1; i >= 0; i--) {
    radioButtons[i].disabled = true;
  }

  var secondsBetweenQuoteChanges = 30;

  waitingRoomEntertainment();
  var interval = setInterval(waitingRoomEntertainment, secondsBetweenQuoteChanges * 1000);
};

var wait_for_tx_to_mine_and_then_ping_server = function() {
  console.log('checking for updates');
  if (typeof document.pendingIssueMetadata != 'undefined') {
    var txid = document.pendingIssueMetadata['txid'];

    console.log('waiting for web3 to be available');
    callFunctionWhenweb3Available(function() {
      console.log('waiting for tx to be mined');
      callFunctionWhenTransactionMined(txid, function() {
        console.log('tx mined');
        var data = {
          url: document.issueURL,
          txid: txid,
          network: document.web3network
        };
        var error = function(response) {
          // refresh upon error
          document.location.href = document.location.href;
        };
        var success = function(response) {
          if (response.status == '200') {
            console.log('success from sync/web', response);

            // clear local data
            localStorage[document.issueURL] = '';
            document.location.href = document.location.href;
          } else {
            console.log('error from sync/web', response);
            error(response);
          }
        };

        console.log('syncing gitcoin with web3');
        var uri = '/sync/web3/';

        $.ajax({
          type: 'POST',
          url: uri,
          data: data,
          success: success,
          error: error,
          dataType: 'json'
        });
      });
    });
  }
};

var attach_work_actions = function() {
  $('body').delegate('a[href="/interested"], a[href="/uninterested"]', 'click', function(e) {
    e.preventDefault();
    if ($(this).attr('href') == '/interested') {
      $(this).attr('href', '/uninterested');
      $(this).find('span').text('Stop Work');
      add_interest(document.result['pk']);
    } else {
      $(this).attr('href', '/interested');
      $(this).find('span').text('Start Work');
      remove_interest(document.result['pk']);
    }
  });
};

var build_detail_page = function(result) {

  // setup
  var decimals = 18;
  var related_token_details = tokenAddressToDetails(result['token_address']);

  if (related_token_details && related_token_details.decimals) {
    decimals = related_token_details.decimals;
  }
  document.decimals = decimals;
  $('#bounty_details').css('display', 'flex');

  // title
  result['title'] = result['title'] ? result['title'] : result['github_url'];
  result['title'] = result['network'] != 'mainnet' ? '(' + result['network'] + ') ' + result['title'] : result['title'];
  $('.title').html('Funded Issue Details: ' + result['title']);

  // insert table onto page
  for (var j = 0; j < rows.length; j++) {
    var key = rows[j];
    var head = null;
    var val = result[key];

    if (heads[key]) {
      head = heads[key];
    }
    if (callbacks[key]) {
      _result = callbacks[key](key, val, result);
      val = _result[1];
    }
    var entry = {
      'head': head,
      'key': key,
      'val': val
    };
    var id = '#' + key;

    if ($(id).length) {
      $(id).html(val);
    }
  }

};

<<<<<<< HEAD
var do_actions = function(result){
    
    // helper vars
    var is_legacy = result['web3_type'] == "legacy_gitcoin";
    var is_date_expired = (new Date(result['now']) > new Date(result['expires_date']));
    var is_status_expired = result['status']=='expired';
    var is_status_done = result['status']=='done';

    // Find interest information
    pull_interest_list(result['pk'], function(is_interested){

    // which actions should we show?
    var show_start_stop_work = result['status']=='open' || result['status']=='started' || result['status']=='submitted';
    var show_github_link = result['github_url'].substring(0,4) == 'http';
    var show_submit_work = true;
    var show_kill_bounty = !is_status_done && !is_status_expired;
    var kill_bounty_enabled = isBountyOwner(result);
    var submit_work_enabled = !isBountyOwner(result);
    var start_stop_work_enabled = !isBountyOwner(result);
    if(is_legacy){
        show_start_stop_work = false;
        show_github_link = true;
        show_submit_work = false;
        show_kill_bounty = true;
    }
=======
var do_actions = function(result) {

// Find interest information
  pull_interest_list(result['pk'], function(is_interested) {
>>>>>>> 73d7ffa1

    // actions
    var actions = [];
<<<<<<< HEAD
    if(show_github_link){

        var github_url = result['github_url'];

        // hack to get around the renamed repo for piper's work.  can't change the data layer since blockchain is immutable
        github_url = github_url.replace('pipermerriam/web3.py','ethereum/web3.py');
        github_url = github_url.replace('ethereum/browser-solidity','ethereum/remix-ide');

        if(result['github_comments']){
            var entry_comment = {
              href: github_url,
              text: result['github_comments'],
              target: 'new',
              parent: 'right_actions',
              color: 'github-comment'
            };
            actions.push(entry_comment);
        }
=======
    var enabled;
>>>>>>> 73d7ffa1

    if (result['github_url'].substring(0, 4) == 'http') {

      var github_url = result['github_url'];

<<<<<<< HEAD
    if(show_start_stop_work){

        // is enabled
        var enabled = start_stop_work_enabled
        var interestEntry = {
            href: is_interested ? '/uninterested' : '/interested',
            text: is_interested ? 'Stop Work' : 'Start Work',
            parent: 'right_actions',
            color: enabled ? 'darkBlue' : 'darkGrey',
            extraClass: enabled ? '' : 'disabled',
            title: enabled ? 'Start Work in an issue to let the issue funder know that youre starting work on this issue.' : 'Can only be performed if you are not the funder.',
        }
        actions.push(interestEntry);
=======
      // hack to get around the renamed repo for piper's work.  can't change the data layer since blockchain is immutable
      github_url = github_url.replace('pipermerriam/web3.py', 'ethereum/web3.py');
      github_url = github_url.replace('ethereum/browser-solidity', 'ethereum/remix-ide');

      if (result['github_comments']) {
        var entryComment = {
          href: github_url,
          text: result['github_comments'],
          target: 'new',
          parent: 'right_actions',
          color: 'github-comment'
        };

        actions.push(entryComment);
      }
>>>>>>> 73d7ffa1

      var entryGithub = {
        href: github_url,
        text: 'View on Github',
        target: 'new',
        parent: 'right_actions',
        color: 'darkBlue',
        title: 'Github is where the issue scope lives.  Its also a great place to collaborate with, and get to know, other developers (and sometimes even the repo maintainer themselves!).'
      };

      actions.push(entryGithub);
    }
    var can_submit_after_expiration_date = result['can_submit_after_expiration_date'];
    var is_still_on_happy_path = result['status'] == 'open' || result['status'] == 'started' || result['status'] == 'submitted' || (can_submit_after_expiration_date && result['status'] == 'expired');

<<<<<<< HEAD
    if (show_submit_work){
        // is enabled
        var enabled = submit_work_enabled
        var entry = {
            href: '/funding/fulfill?source='+result['github_url'],
            text: 'Submit Work',
            parent: 'right_actions',
            color: enabled ? 'darkBlue' : 'darkGrey',
            extraClass: enabled ? '' : 'disabled',
            title: enabled ? 'Use Submit Work when you FINISH work on a bounty. ' : 'Can only be performed if you are not the funder.',
        }
        actions.push(entry);
    }

    if(show_kill_bounty){
        var enabled = kill_bounty_enabled;
        var entry = {
            href: '/funding/kill?source='+result['github_url'],
            text: 'Kill Bounty',
            parent: 'right_actions',
            color: enabled ? 'darkBlue' : 'darkGrey',
            extraClass: enabled ? '' : 'disabled',
            title: enabled ? '' : 'Can only be performed if you are the funder.',
        }
        actions.push(entry);
=======
    if (is_still_on_happy_path) {

      // is enabled
      enabled = !isBountyOwner(result);
      var entryInterest = {
        href: is_interested ? '/uninterested' : '/interested',
        text: is_interested ? 'Stop Work' : 'Start Work',
        parent: 'right_actions',
        color: enabled ? 'darkBlue' : 'darkGrey',
        extraClass: enabled ? '' : 'disabled',
        title: enabled ? 'Start Work in an issue to let the issue funder know that youre starting work on this issue.' : 'Can only be performed if you are not the funder.'
      };

      actions.push(entryInterest);

      // is enabled
      enabled = !isBountyOwner(result);
      var entrySubmitWork = {
        href: '/funding/fulfill?source=' + result['github_url'],
        text: 'Submit Work',
        parent: 'right_actions',
        color: enabled ? 'darkBlue' : 'darkGrey',
        extraClass: enabled ? '' : 'disabled',
        title: enabled ? 'Use Submit Work when you FINISH work on a bounty. ' : 'Can only be performed if you are not the funder.'
      };

      actions.push(entrySubmitWork);

    }

    var is_date_expired = (new Date(result['now']) > new Date(result['expires_date']));
    var is_status_expired = result['status'] == 'expired';
    var is_status_done = result['status'] == 'done';
    var can_be_killed = !is_status_done && !is_status_expired;

    if (can_be_killed) {
      enabled = isBountyOwner(result);
      var entryKillBounty = {
        href: '/funding/kill?source=' + result['github_url'],
        text: 'Kill Bounty',
        parent: 'right_actions',
        color: enabled ? 'darkBlue' : 'darkGrey',
        extraClass: enabled ? '' : 'disabled',
        title: enabled ? '' : 'Can only be performed if you are the funder.'
      };

      actions.push(entryKillBounty);
>>>>>>> 73d7ffa1
    }

    render_actions(actions);

  });
};

var render_actions = function(actions) {
  for (var l = 0; l < actions.length; l++) {
    var target = actions[l]['parent'];
    var tmpl = $.templates('#action');
    var html = tmpl.render(actions[l]);

    $('#' + target).append(html);
  }
};

var pull_bounty_from_api = function() {
  var uri = '/actions/api/v0.1/bounties/?github_url=' + document.issueURL;

  $.get(uri, function(results) {
    results = sanitizeAPIResults(results);
    var nonefound = true;
    // potentially make this a lot faster by only pulling the specific issue required

    for (var i = 0; i < results.length; i++) {
      var result = results[i];
      // if the result from the database matches the one in question.

      if (normalizeURL(result['github_url']) == normalizeURL(document.issueURL)) {
        nonefound = false;

        build_detail_page(result);

        do_actions(result);

        render_fulfillments(result);

        // cleanup
        document.result = result;
        return;
      }
    }
    if (nonefound) {
      $('#primary_view').css('display', 'none');
      // is there a pending issue or not?
      $('.nonefound').css('display', 'block');
    }
  }).fail(function() {
    _alert('got an error. please try again, or contact support@gitcoin.co');
    $('#primary_view').css('display', 'none');
  }).always(function() {
    $('.loading').css('display', 'none');
  });
};

var render_fulfillments = function(result) {
  var submissions;
  // Add submitter list and accept buttons

  if (result['status'] == 'submitted') {
    var enabled = isBountyOwner(result);

    fulfillers = [];
    submissions = result.fulfillments;

    $.each(submissions, function(index, value) {
      var acceptButton = {
        href: '/funding/process?source=' + result['github_url'] + '&id=' + value.fulfillment_id,
        text: 'Accept Submission',
        color: enabled ? 'darkBlue' : 'darkGrey',
        extraClass: enabled ? '' : 'disabled',
        title: enabled ? 'This will payout the bounty to the submitter.' : 'Can only be performed if you are the funder.'
      };

      var submission = {
        'fulfiller': value,
        'button': acceptButton
      };

      submission['fulfiller']['created_on'] = timeDifference(new Date(), new Date(submission['fulfiller']['created_on']));
      var submitter_tmpl = $.templates('#submission');
      var submitter_html = submitter_tmpl.render(submission);

      $('#submission_list').append(submitter_html);
    });
  } else if (result['status'] == 'done') {
    fulfillers = [];
    submissions = result.fulfillments;

    $.each(submissions, function(index, value) {
      var accepted = value.accepted;
      var acceptedButton = {
        href: '',
        text: accepted ? 'Accepted' : 'Not Accepted',
        color: accepted ? 'darkBlue' : 'darkGrey',
        extraClass: accepted ? '' : 'disabled',
        title: accepted ? 'This submisson has been accepted.' : 'This submission has not been accepted.'
      };

      var submission = {
        'fulfiller': value,
        'button': acceptedButton
      };

      var submitter_tmpl = $.templates('#submission');
      var submitter_html = submitter_tmpl.render(submission);

      $('#submission_list').append(submitter_html);
    });
  } else {
    submitter_html = 'No one has submitted work yet.';
    $('#submission_list').html(submitter_html);
  }
};

var main = function() {
  setTimeout(function() {
    // setup
    attach_work_actions();

    // pull issue URL
    if (typeof document.issueURL == 'undefined') {
      document.issueURL = getParam('url');
    }
    $('#submitsolicitation a').attr('href', '/funding/new/?source=' + document.issueURL);

    // if theres a pending submission for this issue, show the warning message
    // if not, pull the data from the API
    var isPending = false;

    if (localStorage[document.issueURL]) {
      // validate pending issue metadata
      document.pendingIssueMetadata = JSON.parse(localStorage[document.issueURL]);
      if (typeof document.pendingIssueMetadata != 'undefined' && typeof document.pendingIssueMetadata['timestamp'] != 'undefined') {
        // validate that the pending tx is within the last little while
        var then = parseInt(document.pendingIssueMetadata['timestamp']);
        var now = timestamp();
        var acceptableTimeDeltaSeconds = 60 * 60; // 1 hour
        var isWithinAcceptableTimeRange = (now - then) < acceptableTimeDeltaSeconds;

        if (isWithinAcceptableTimeRange) {
          // update from web3
          var txid = document.pendingIssueMetadata['txid'];

          showWarningMessage(txid);
          wait_for_tx_to_mine_and_then_ping_server();
          isPending = true;
        }
      }
    }
    // show the actual bounty page
    if (!isPending) {
      pull_bounty_from_api();
    }

  }, 100);
};

window.addEventListener('load', function() {
  main();
});<|MERGE_RESOLUTION|>--- conflicted
+++ resolved
@@ -1,327 +1,313 @@
-/* eslint-disable no-console */
-var _truthy = function(val) {
-  if (!val) {
-    return false;
-  }
-  if (val == '0x0000000000000000000000000000000000000000') {
-    return false;
-  }
-  return true;
+var _truthy = function(val){
+    if(!val){
+        return false;
+    }
+    if(val=='0x0000000000000000000000000000000000000000'){
+        return false;
+    }
+    return true;
+}
+var address_ize = function(key, val, result){
+        if(!_truthy(val)){
+            return [null, null]
+        }
+        return [ key, "<a target=new href=https://etherscan.io/address/"+val+">"+val+"</a>"];
+    };
+var gitcoin_ize = function(key, val, result){
+        if(!_truthy(val)){
+            return [null, null]
+        }
+        return [ key, "<a target=new href=https://gitcoin.co/profile/"+val+">@"+val.replace('@','')+"</a>"];
+    };
+var email_ize = function(key, val, result){
+        if(!_truthy(val)){
+            return [null, null]
+        }
+        return [ key, "<a href=mailto:"+val+">"+val+"</a>"];
+    };
+var hide_if_empty = function(key, val, result){
+        if(!_truthy(val)){
+            return [null, null]
+        }
+        return [ key, val];
+    };
+var unknown_if_empty = function(key, val, result){
+        if(!_truthy(val)){
+            return [key, 'Unknown']
+        }
+        return [ key, val];
+    };
+var link_ize = function(key, val, result){
+        if(!_truthy(val)){
+            return [null, null]
+        }
+        return [ key, "<a taget=new href="+val+">"+val+"</a>"];
+    };
+
+//rows in the 'about' page
+var rows = [
+    'avatar_url',
+    'title',
+    'github_url',
+    'value_in_token',
+    'value_in_eth',
+    'value_in_usdt',
+    'token_value_in_usdt',
+    'web3_created',
+    'status',
+    'bounty_owner_address',
+    'bounty_owner_email',
+    'issue_description',
+    'bounty_owner_github_username',
+    'fulfillments',
+    'experience_level',
+    'project_length',
+    'bounty_type',
+    'expires_date',
+]
+var heads = {
+    'avatar_url': 'Issue',
+    'value_in_token': 'Issue Funding Info',
+    'bounty_owner_address': 'Funder',
+    'fulfiller_address': 'Submitter',
+    'experience_level': 'Meta',
+}
+var callbacks = {
+    'github_url': link_ize,
+    'value_in_token': function(key, val, result){
+        return [ 'amount', Math.round((parseInt(val) / Math.pow(10, document.decimals)) * 1000) / 1000 + " " + result['token_name']];
+    },
+    'avatar_url': function(key, val, result){
+        return [ 'avatar', '<a href="/profile/'+result['org_name']+'"><img class=avatar src="'+val+'"></a>'];
+    },
+    'status': function(key, val, result){
+        var ui_status = val;
+        if(ui_status=='open'){
+            ui_status = '<span style="color: #47913e;">open</span>';
+        }
+        if(ui_status=='started'){
+            ui_status = '<span style="color: #3e00ff;">work started</span>';
+        }
+        if(ui_status=='submitted'){
+            ui_status = '<span style="color: #3e00ff;">work submitted</span>';
+        }
+        if(ui_status=='done'){
+            ui_status = '<span style="color: #0d023b;">done</span>';
+        }
+        if(ui_status=='cancelled'){
+            ui_status = '<span style="color: #f9006c;">cancelled</span>';
+        }
+        return [ 'status', ui_status];
+    },
+    'issue_description': function(key, val, result){
+        var converter = new showdown.Converter();
+        var max_len = 1000;
+        val = val.replace(/script/ig,'scr_i_pt');
+        var ui_body = val;
+        if(ui_body.length > max_len){
+            ui_body = ui_body.substring(0, max_len) + '... <a target=new href="'+result['github_url']+'">See More</a> '
+        }
+        ui_body = converter.makeHtml(ui_body);
+
+        return [ 'issue_description', ui_body];
+    },
+    'bounty_owner_address': address_ize,
+    'bounty_owner_email': email_ize,
+    'experience_level': unknown_if_empty,
+    'project_length': unknown_if_empty,
+    'bounty_type': unknown_if_empty,
+    'bounty_owner_github_username': gitcoin_ize,
+    'value_in_eth': function(key, val, result){
+        if(result['token_name'] == 'ETH' || val == null){
+            return [null, null];
+        }
+        return [ "Amount (ETH)" , Math.round((parseInt(val) / 10**18) * 1000) / 1000];
+    },
+    'value_in_usdt': function(key, val, result){
+        if(val == null){
+            return [null, null];
+        }
+        return [ "Amount_usd" , val];
+    },
+    'token_value_in_usdt': function(key, val, result){
+        if(val == null){
+            $('#value_in_usdt_wrapper').addClass('hidden');
+            return [null, null];
+        }
+        return [ "Token_amount_usd" , "$" + val + "/" + result['token_name']];
+    },
+    'web3_created': function(key, val, result){
+        return [ "updated" , timeDifference(new Date(result['now']), new Date(result['created_on']))];
+    },
+    'expires_date': function(key, val, result){
+        var label = "expires";
+        expires_date = new Date(val);
+        now = new Date(result['now']);
+        var response = timeDifference(now, expires_date);
+        if( new Date(val) < new Date()){
+            label = "expired";
+            if(result['is_open']){
+                response = "<span title='This issue is past its expiration date, but it is still active.  Check with the submitter to see if they still want to see it fulfilled.'>"+response+"</span>";
+            }
+        }
+        return [ label , response];
+    },
+
+}
+
+var isBountyOwner = function(result) {
+    var bountyAddress = result['bounty_owner_address']
+    return (typeof web3 != 'undefined' && (web3.eth.coinbase == bountyAddress))
+}
+
+var update_title = function(){
+    document.original_title_text = $('title').text();
+    setInterval(function(){
+        if(document.prepend_title == '(...)'){
+            document.prepend_title = '(*..)';
+        }
+        else if(document.prepend_title == '(*..)'){
+            document.prepend_title = '(.*.)';
+        }
+        else if(document.prepend_title == '(.*.)'){
+            document.prepend_title = '(..*)';
+        } else {
+            document.prepend_title = '(...)';
+        }
+        $('title').text(document.prepend_title + ' ' + document.original_title_text);
+    },2000);
+}
+
+var showWarningMessage = function (txid) {
+    
+    update_title();
+
+    if (typeof txid != 'undefined' && txid.indexOf('0x') != -1) {
+        clearInterval(interval);
+        var link_url = etherscan_tx_url(txid);
+        $('#pending_changes').attr("href", link_url);
+        $('#transaction_url').attr("href", link_url);
+    }
+
+    $(".left-rails").hide();
+    $("#bounty_details").hide();
+    $("#bounty_detail").hide();
+
+    $(".transaction-status").show();
+    $(".waiting_room_entertainment").show();
+
+    var radioButtons = $(".sidebar_search input");
+
+    for (var i = radioButtons.length - 1; i >= 0; i--) {
+        radioButtons[i].disabled = true;
+    }
+
+    var secondsBetweenQuoteChanges = 30;
+    waitingRoomEntertainment();
+    var interval = setInterval(waitingRoomEntertainment, secondsBetweenQuoteChanges * 1000);
 };
-var address_ize = function(key, val, result) {
-  if (!_truthy(val)) {
-    return [ null, null ];
-  }
-  return [ key, '<a target=new href=https://etherscan.io/address/' + val + '>' + val + '</a>' ];
+
+var wait_for_tx_to_mine_and_then_ping_server = function(){
+    console.log('checking for updates');
+    if(typeof document.pendingIssueMetadata != 'undefined'){
+        var txid = document.pendingIssueMetadata['txid'];
+        console.log('waiting for web3 to be available');
+        callFunctionWhenweb3Available(function(){
+            console.log('waiting for tx to be mined');
+            callFunctionWhenTransactionMined(txid,function(){
+                console.log('tx mined');
+                var data = {
+                    url: document.issueURL,
+                    txid: txid,
+                    network: document.web3network,
+                }
+                var error = function(response){
+                    //refresh upon error
+                    document.location.href = document.location.href;
+                }
+                var success = function(response){
+                    if(response.status == "200"){
+                        console.log("success from sync/web", response);
+
+                        // clear local data
+                        localStorage[document.issueURL] = "";
+                        document.location.href = document.location.href;
+                    } else {
+                        console.log("error from sync/web", response);
+                        error(response);
+                    }
+                }
+                console.log('syncing gitcoin with web3');
+                var uri = "/sync/web3/"
+                $.ajax({
+                  type: "POST",
+                  url: uri,
+                  data: data,
+                  success: success,
+                  error: error,
+                  dataType: 'json'
+                });
+            });
+        });
+    }
 };
-var gitcoin_ize = function(key, val, result) {
-  if (!_truthy(val)) {
-    return [ null, null ];
-  }
-  return [ key, '<a target=new href=https://gitcoin.co/profile/' + val + '>@' + val.replace('@', '') + '</a>' ];
+
+var attach_work_actions = function(){
+        $("body").delegate('a[href="/interested"], a[href="/uninterested"]', 'click', function (e) {
+        e.preventDefault();
+        if ($(this).attr('href') == '/interested') {
+            $(this).attr('href', '/uninterested');
+            $(this).find('span').text('Stop Work');
+            add_interest(document.result['pk']);
+        } else {
+            $(this).attr('href', '/interested');
+            $(this).find('span').text('Start Work');
+            remove_interest(document.result['pk']);
+        }
+    });
+}
+
+var build_detail_page = function(result){
+
+    //setup
+    var decimals = 18;
+    var related_token_details = tokenAddressToDetails(result['token_address'])
+    if(related_token_details && related_token_details.decimals){
+        decimals = related_token_details.decimals;
+    }
+    document.decimals = decimals;
+    $("#bounty_details").css('display','flex');
+
+    // title
+    result['title'] = result['title'] ? result['title'] : result['github_url'];
+    result['title'] = result['network'] != 'mainnet' ? "(" + result['network'] + ") " + result['title'] : result['title'];
+    $('.title').html("Funded Issue Details: " + result['title']);
+
+    //insert table onto page
+    for(var j=0; j< rows.length; j++){
+        var key = rows[j];
+        var head = null;
+        var val = result[key];
+        if(heads[key]){
+            head = heads[key];
+        }
+        if(callbacks[key]){
+            _result = callbacks[key](key, val, result);
+            val = _result[1];
+        }
+        var entry = {
+            'head': head,
+            'key': key,
+            'val': val,
+        }
+        var id = '#' + key;
+        if($(id).length){
+            $(id).html(val);
+        }
+    }
+
 };
-var email_ize = function(key, val, result) {
-  if (!_truthy(val)) {
-    return [ null, null ];
-  }
-  return [ key, '<a href=mailto:' + val + '>' + val + '</a>' ];
-};
-var hide_if_empty = function(key, val, result) {
-  if (!_truthy(val)) {
-    return [ null, null ];
-  }
-  return [ key, val ];
-};
-var unknown_if_empty = function(key, val, result) {
-  if (!_truthy(val)) {
-    return [ key, 'Unknown' ];
-  }
-  return [ key, val ];
-};
-var link_ize = function(key, val, result) {
-  if (!_truthy(val)) {
-    return [ null, null ];
-  }
-  return [ key, '<a taget=new href=' + val + '>' + val + '</a>' ];
-};
-
-// rows in the 'about' page
-var rows = [
-  'avatar_url',
-  'title',
-  'github_url',
-  'value_in_token',
-  'value_in_eth',
-  'value_in_usdt',
-  'token_value_in_usdt',
-  'web3_created',
-  'status',
-  'bounty_owner_address',
-  'bounty_owner_email',
-  'issue_description',
-  'bounty_owner_github_username',
-  'fulfillments',
-  'experience_level',
-  'project_length',
-  'bounty_type',
-  'expires_date'
-];
-var heads = {
-  'avatar_url': 'Issue',
-  'value_in_token': 'Issue Funding Info',
-  'bounty_owner_address': 'Funder',
-  'fulfiller_address': 'Submitter',
-  'experience_level': 'Meta'
-};
-var callbacks = {
-  'github_url': link_ize,
-  'value_in_token': function(key, val, result) {
-    return [ 'amount', Math.round((parseInt(val) / Math.pow(10, document.decimals)) * 1000) / 1000 + ' ' + result['token_name'] ];
-  },
-  'avatar_url': function(key, val, result) {
-    return [ 'avatar', '<a href="/profile/' + result['org_name'] + '"><img class=avatar src="' + val + '"></a>' ];
-  },
-  'status': function(key, val, result) {
-    var ui_status = val;
-
-    if (ui_status == 'open') {
-      ui_status = '<span style="color: #47913e;">open</span>';
-    }
-    if (ui_status == 'started') {
-      ui_status = '<span style="color: #3e00ff;">work started</span>';
-    }
-    if (ui_status == 'submitted') {
-      ui_status = '<span style="color: #3e00ff;">work submitted</span>';
-    }
-    if (ui_status == 'done') {
-      ui_status = '<span style="color: #0d023b;">done</span>';
-    }
-    if (ui_status == 'cancelled') {
-      ui_status = '<span style="color: #f9006c;">cancelled</span>';
-    }
-    return [ 'status', ui_status ];
-  },
-  'issue_description': function(key, val, result) {
-    var converter = new showdown.Converter();
-    var max_len = 1000;
-
-    val = val.replace(/script/ig, 'scr_i_pt');
-    var ui_body = val;
-
-    if (ui_body.length > max_len) {
-      ui_body = ui_body.substring(0, max_len) + '... <a target=new href="' + result['github_url'] + '">See More</a> ';
-    }
-    ui_body = converter.makeHtml(ui_body);
-
-    return [ 'issue_description', ui_body ];
-  },
-  'bounty_owner_address': address_ize,
-  'bounty_owner_email': email_ize,
-  'experience_level': unknown_if_empty,
-  'project_length': unknown_if_empty,
-  'bounty_type': unknown_if_empty,
-  'bounty_owner_github_username': gitcoin_ize,
-  'value_in_eth': function(key, val, result) {
-    if (result['token_name'] == 'ETH' || val == null) {
-      return [ null, null ];
-    }
-    return [ 'Amount (ETH)', Math.round((parseInt(val) / Math.pow(10, 18)) * 1000) / 1000 ];
-  },
-  'value_in_usdt': function(key, val, result) {
-    if (val == null) {
-      return [ null, null ];
-    }
-    return [ 'Amount_usd', val ];
-  },
-  'token_value_in_usdt': function(key, val, result) {
-    if (val == null) {
-      $('#value_in_usdt_wrapper').addClass('hidden');
-      return [ null, null ];
-    }
-    return [ 'Token_amount_usd', '$' + val + '/' + result['token_name'] ];
-  },
-  'web3_created': function(key, val, result) {
-    return [ 'updated', timeDifference(new Date(result['now']), new Date(result['created_on'])) ];
-  },
-  'expires_date': function(key, val, result) {
-    var label = 'expires';
-
-    expires_date = new Date(val);
-    now = new Date(result['now']);
-    var response = timeDifference(now, expires_date);
-
-    if (new Date(val) < new Date()) {
-      label = 'expired';
-      if (result['is_open']) {
-        response = "<span title='This issue is past its expiration date, but it is still active.  Check with the submitter to see if they still want to see it fulfilled.'>" + response + '</span>';
-      }
-    }
-    return [ label, response ];
-  }
-
-};
-
-var isBountyOwner = function(result) {
-  var bountyAddress = result['bounty_owner_address'];
-
-  return (typeof web3 != 'undefined' && (web3.eth.coinbase == bountyAddress));
-};
-
-var update_title = function() {
-  document.original_title_text = $('title').text();
-  setInterval(function() {
-    if (document.prepend_title == '(...)') {
-      document.prepend_title = '(*..)';
-    } else if (document.prepend_title == '(*..)') {
-      document.prepend_title = '(.*.)';
-    } else if (document.prepend_title == '(.*.)') {
-      document.prepend_title = '(..*)';
-    } else {
-      document.prepend_title = '(...)';
-    }
-    $('title').text(document.prepend_title + ' ' + document.original_title_text);
-  }, 2000);
-};
-
-var showWarningMessage = function(txid) {
-
-  update_title();
-
-  if (typeof txid != 'undefined' && txid.indexOf('0x') != -1) {
-    clearInterval(interval);
-    var link_url = etherscan_tx_url(txid);
-
-    $('#pending_changes').attr('href', link_url);
-    $('#transaction_url').attr('href', link_url);
-  }
-
-  $('.left-rails').hide();
-  $('#bounty_details').hide();
-  $('#bounty_detail').hide();
-
-  $('.transaction-status').show();
-  $('.waiting_room_entertainment').show();
-
-  var radioButtons = $('.sidebar_search input');
-
-  for (var i = radioButtons.length - 1; i >= 0; i--) {
-    radioButtons[i].disabled = true;
-  }
-
-  var secondsBetweenQuoteChanges = 30;
-
-  waitingRoomEntertainment();
-  var interval = setInterval(waitingRoomEntertainment, secondsBetweenQuoteChanges * 1000);
-};
-
-var wait_for_tx_to_mine_and_then_ping_server = function() {
-  console.log('checking for updates');
-  if (typeof document.pendingIssueMetadata != 'undefined') {
-    var txid = document.pendingIssueMetadata['txid'];
-
-    console.log('waiting for web3 to be available');
-    callFunctionWhenweb3Available(function() {
-      console.log('waiting for tx to be mined');
-      callFunctionWhenTransactionMined(txid, function() {
-        console.log('tx mined');
-        var data = {
-          url: document.issueURL,
-          txid: txid,
-          network: document.web3network
-        };
-        var error = function(response) {
-          // refresh upon error
-          document.location.href = document.location.href;
-        };
-        var success = function(response) {
-          if (response.status == '200') {
-            console.log('success from sync/web', response);
-
-            // clear local data
-            localStorage[document.issueURL] = '';
-            document.location.href = document.location.href;
-          } else {
-            console.log('error from sync/web', response);
-            error(response);
-          }
-        };
-
-        console.log('syncing gitcoin with web3');
-        var uri = '/sync/web3/';
-
-        $.ajax({
-          type: 'POST',
-          url: uri,
-          data: data,
-          success: success,
-          error: error,
-          dataType: 'json'
-        });
-      });
-    });
-  }
-};
-
-var attach_work_actions = function() {
-  $('body').delegate('a[href="/interested"], a[href="/uninterested"]', 'click', function(e) {
-    e.preventDefault();
-    if ($(this).attr('href') == '/interested') {
-      $(this).attr('href', '/uninterested');
-      $(this).find('span').text('Stop Work');
-      add_interest(document.result['pk']);
-    } else {
-      $(this).attr('href', '/interested');
-      $(this).find('span').text('Start Work');
-      remove_interest(document.result['pk']);
-    }
-  });
-};
-
-var build_detail_page = function(result) {
-
-  // setup
-  var decimals = 18;
-  var related_token_details = tokenAddressToDetails(result['token_address']);
-
-  if (related_token_details && related_token_details.decimals) {
-    decimals = related_token_details.decimals;
-  }
-  document.decimals = decimals;
-  $('#bounty_details').css('display', 'flex');
-
-  // title
-  result['title'] = result['title'] ? result['title'] : result['github_url'];
-  result['title'] = result['network'] != 'mainnet' ? '(' + result['network'] + ') ' + result['title'] : result['title'];
-  $('.title').html('Funded Issue Details: ' + result['title']);
-
-  // insert table onto page
-  for (var j = 0; j < rows.length; j++) {
-    var key = rows[j];
-    var head = null;
-    var val = result[key];
-
-    if (heads[key]) {
-      head = heads[key];
-    }
-    if (callbacks[key]) {
-      _result = callbacks[key](key, val, result);
-      val = _result[1];
-    }
-    var entry = {
-      'head': head,
-      'key': key,
-      'val': val
-    };
-    var id = '#' + key;
-
-    if ($(id).length) {
-      $(id).html(val);
-    }
-  }
-
-};
-
-<<<<<<< HEAD
+
 var do_actions = function(result){
     
     // helper vars
@@ -329,12 +315,14 @@
     var is_date_expired = (new Date(result['now']) > new Date(result['expires_date']));
     var is_status_expired = result['status']=='expired';
     var is_status_done = result['status']=='done';
+    var can_submit_after_expiration_date = result['can_submit_after_expiration_date'];
+    var is_still_on_happy_path = result['status'] == 'open' || result['status'] == 'started' || result['status'] == 'submitted' || (can_submit_after_expiration_date && result['status'] == 'expired');
 
     // Find interest information
     pull_interest_list(result['pk'], function(is_interested){
 
     // which actions should we show?
-    var show_start_stop_work = result['status']=='open' || result['status']=='started' || result['status']=='submitted';
+    var show_start_stop_work = is_still_on_happy_path;
     var show_github_link = result['github_url'].substring(0,4) == 'http';
     var show_submit_work = true;
     var show_kill_bounty = !is_status_done && !is_status_expired;
@@ -347,16 +335,9 @@
         show_submit_work = false;
         show_kill_bounty = true;
     }
-=======
-var do_actions = function(result) {
-
-// Find interest information
-  pull_interest_list(result['pk'], function(is_interested) {
->>>>>>> 73d7ffa1
-
-    // actions
+
+    //actions
     var actions = [];
-<<<<<<< HEAD
     if(show_github_link){
 
         var github_url = result['github_url'];
@@ -375,15 +356,19 @@
             };
             actions.push(entry_comment);
         }
-=======
-    var enabled;
->>>>>>> 73d7ffa1
-
-    if (result['github_url'].substring(0, 4) == 'http') {
-
-      var github_url = result['github_url'];
-
-<<<<<<< HEAD
+
+        var entry = {
+            href: github_url,
+            text: 'View on Github',
+            target: 'new',
+            parent: 'right_actions',
+            color: 'darkBlue',
+            title: 'Github is where the issue scope lives.  Its also a great place to collaborate with, and get to know, other developers (and sometimes even the repo maintainer themselves!).'
+        }
+
+        actions.push(entry);
+    }
+
     if(show_start_stop_work){
 
         // is enabled
@@ -397,39 +382,9 @@
             title: enabled ? 'Start Work in an issue to let the issue funder know that youre starting work on this issue.' : 'Can only be performed if you are not the funder.',
         }
         actions.push(interestEntry);
-=======
-      // hack to get around the renamed repo for piper's work.  can't change the data layer since blockchain is immutable
-      github_url = github_url.replace('pipermerriam/web3.py', 'ethereum/web3.py');
-      github_url = github_url.replace('ethereum/browser-solidity', 'ethereum/remix-ide');
-
-      if (result['github_comments']) {
-        var entryComment = {
-          href: github_url,
-          text: result['github_comments'],
-          target: 'new',
-          parent: 'right_actions',
-          color: 'github-comment'
-        };
-
-        actions.push(entryComment);
-      }
->>>>>>> 73d7ffa1
-
-      var entryGithub = {
-        href: github_url,
-        text: 'View on Github',
-        target: 'new',
-        parent: 'right_actions',
-        color: 'darkBlue',
-        title: 'Github is where the issue scope lives.  Its also a great place to collaborate with, and get to know, other developers (and sometimes even the repo maintainer themselves!).'
-      };
-
-      actions.push(entryGithub);
-    }
-    var can_submit_after_expiration_date = result['can_submit_after_expiration_date'];
-    var is_still_on_happy_path = result['status'] == 'open' || result['status'] == 'started' || result['status'] == 'submitted' || (can_submit_after_expiration_date && result['status'] == 'expired');
-
-<<<<<<< HEAD
+
+    }
+
     if (show_submit_work){
         // is enabled
         var enabled = submit_work_enabled
@@ -455,214 +410,154 @@
             title: enabled ? '' : 'Can only be performed if you are the funder.',
         }
         actions.push(entry);
-=======
-    if (is_still_on_happy_path) {
-
-      // is enabled
-      enabled = !isBountyOwner(result);
-      var entryInterest = {
-        href: is_interested ? '/uninterested' : '/interested',
-        text: is_interested ? 'Stop Work' : 'Start Work',
-        parent: 'right_actions',
-        color: enabled ? 'darkBlue' : 'darkGrey',
-        extraClass: enabled ? '' : 'disabled',
-        title: enabled ? 'Start Work in an issue to let the issue funder know that youre starting work on this issue.' : 'Can only be performed if you are not the funder.'
-      };
-
-      actions.push(entryInterest);
-
-      // is enabled
-      enabled = !isBountyOwner(result);
-      var entrySubmitWork = {
-        href: '/funding/fulfill?source=' + result['github_url'],
-        text: 'Submit Work',
-        parent: 'right_actions',
-        color: enabled ? 'darkBlue' : 'darkGrey',
-        extraClass: enabled ? '' : 'disabled',
-        title: enabled ? 'Use Submit Work when you FINISH work on a bounty. ' : 'Can only be performed if you are not the funder.'
-      };
-
-      actions.push(entrySubmitWork);
-
-    }
-
-    var is_date_expired = (new Date(result['now']) > new Date(result['expires_date']));
-    var is_status_expired = result['status'] == 'expired';
-    var is_status_done = result['status'] == 'done';
-    var can_be_killed = !is_status_done && !is_status_expired;
-
-    if (can_be_killed) {
-      enabled = isBountyOwner(result);
-      var entryKillBounty = {
-        href: '/funding/kill?source=' + result['github_url'],
-        text: 'Kill Bounty',
-        parent: 'right_actions',
-        color: enabled ? 'darkBlue' : 'darkGrey',
-        extraClass: enabled ? '' : 'disabled',
-        title: enabled ? '' : 'Can only be performed if you are the funder.'
-      };
-
-      actions.push(entryKillBounty);
->>>>>>> 73d7ffa1
     }
 
     render_actions(actions);
 
-  });
+    });
+}
+
+var render_actions = function(actions){
+    for(var l=0; l< actions.length; l++){
+        var target = actions[l]['parent'];
+        var tmpl = $.templates("#action");
+        var html = tmpl.render(actions[l]);
+        $("#"+target).append(html);
+    };
+}
+
+var pull_bounty_from_api = function(){
+    var uri = '/actions/api/v0.1/bounties/?github_url=' + document.issueURL;
+    $.get(uri, function(results){
+        results = sanitizeAPIResults(results);
+        var nonefound = true;
+        // potentially make this a lot faster by only pulling the specific issue required
+        for(var i = 0; i<results.length; i++){
+            var result = results[i];
+            // if the result from the database matches the one in question.
+            if(normalizeURL(result['github_url']) == normalizeURL(document.issueURL)){
+                nonefound = false;
+
+                build_detail_page(result);
+
+                do_actions(result);
+
+                render_fulfillments(result);
+
+                //cleanup
+                document.result = result;
+                return;
+            }
+        }
+        if (nonefound) {
+            $("#primary_view").css('display','none');
+            // is there a pending issue or not?
+            $(".nonefound").css('display','block');
+        }
+    }).fail(function(){
+        _alert('got an error. please try again, or contact support@gitcoin.co');
+            $("#primary_view").css('display','none');
+    }).always(function(){
+        $('.loading').css('display', 'none');
+    });
+}
+
+var render_fulfillments = function(result){
+    // Add submitter list and accept buttons
+    if(result['status']=='submitted' ){
+        var enabled = isBountyOwner(result);
+
+        fulfillers = [];
+        var submissions = result.fulfillments;
+        $.each(submissions, function (index, value) {
+            var acceptButton = {
+                href: '/funding/process?source='+result['github_url']+"&id="+value.fulfillment_id,
+                text: 'Accept Submission',
+                color: enabled ? 'darkBlue' : 'darkGrey',
+                extraClass: enabled ? '' : 'disabled',
+                title: enabled ? 'This will payout the bounty to the submitter.' : 'Can only be performed if you are the funder.',
+            };
+
+            var submission = {
+                'fulfiller': value,
+                'button': acceptButton,
+            };
+            submission['fulfiller']['created_on'] = timeDifference(new Date(), new Date(submission['fulfiller']['created_on']));
+            var submitter_tmpl = $.templates("#submission");
+            var submitter_html = submitter_tmpl.render(submission);
+
+            $("#submission_list").append(submitter_html);
+        });
+    } else if (result['status']=='done') {
+        fulfillers = [];
+        var submissions = result.fulfillments;
+        $.each(submissions, function (index, value) {
+            var accepted = value.accepted;
+            var acceptedButton = {
+                href: '',
+                text: accepted ? 'Accepted' : 'Not Accepted',
+                color: accepted ? 'darkBlue' : 'darkGrey',
+                extraClass: accepted ? '' : 'disabled',
+                title: accepted ? 'This submisson has been accepted.' : 'This submission has not been accepted.',
+            };
+
+            var submission = {
+                'fulfiller': value,
+                'button': acceptedButton,
+            };
+
+            var submitter_tmpl = $.templates("#submission");
+            var submitter_html = submitter_tmpl.render(submission);
+
+            $("#submission_list").append(submitter_html);
+        });
+    } else {
+        submitter_html = "No one has submitted work yet.";
+        $("#submission_list").html(submitter_html);
+    }
+}
+
+var main = function(){
+    setTimeout(function(){
+        //setup
+        attach_work_actions();
+
+        // pull issue URL
+        if(typeof document.issueURL == 'undefined'){
+            document.issueURL = getParam('url');
+        }
+        $("#submitsolicitation a").attr('href','/funding/new/?source=' + document.issueURL);
+
+        // if theres a pending submission for this issue, show the warning message
+        // if not, pull the data from the API
+        var isPending = false;
+        if(localStorage[document.issueURL]){
+            //validate pending issue metadata
+            document.pendingIssueMetadata = JSON.parse(localStorage[document.issueURL]);
+            if(typeof document.pendingIssueMetadata != 'undefined' && typeof document.pendingIssueMetadata['timestamp'] != 'undefined'){
+                //validate that the pending tx is within the last little while
+                var then = parseInt(document.pendingIssueMetadata['timestamp']);
+                var now = timestamp();
+                var acceptableTimeDeltaSeconds = 60 * 60; // 1 hour
+                var isWithinAcceptableTimeRange = (now - then) < acceptableTimeDeltaSeconds;
+                if(isWithinAcceptableTimeRange){
+                    //update from web3
+                    var txid = document.pendingIssueMetadata['txid'];
+                    showWarningMessage(txid);
+                    wait_for_tx_to_mine_and_then_ping_server();
+                    isPending = true;
+                }
+            }
+        }
+        // show the actual bounty page
+        if(!isPending){
+            pull_bounty_from_api();
+        }
+
+    }, 100);
 };
 
-var render_actions = function(actions) {
-  for (var l = 0; l < actions.length; l++) {
-    var target = actions[l]['parent'];
-    var tmpl = $.templates('#action');
-    var html = tmpl.render(actions[l]);
-
-    $('#' + target).append(html);
-  }
-};
-
-var pull_bounty_from_api = function() {
-  var uri = '/actions/api/v0.1/bounties/?github_url=' + document.issueURL;
-
-  $.get(uri, function(results) {
-    results = sanitizeAPIResults(results);
-    var nonefound = true;
-    // potentially make this a lot faster by only pulling the specific issue required
-
-    for (var i = 0; i < results.length; i++) {
-      var result = results[i];
-      // if the result from the database matches the one in question.
-
-      if (normalizeURL(result['github_url']) == normalizeURL(document.issueURL)) {
-        nonefound = false;
-
-        build_detail_page(result);
-
-        do_actions(result);
-
-        render_fulfillments(result);
-
-        // cleanup
-        document.result = result;
-        return;
-      }
-    }
-    if (nonefound) {
-      $('#primary_view').css('display', 'none');
-      // is there a pending issue or not?
-      $('.nonefound').css('display', 'block');
-    }
-  }).fail(function() {
-    _alert('got an error. please try again, or contact support@gitcoin.co');
-    $('#primary_view').css('display', 'none');
-  }).always(function() {
-    $('.loading').css('display', 'none');
-  });
-};
-
-var render_fulfillments = function(result) {
-  var submissions;
-  // Add submitter list and accept buttons
-
-  if (result['status'] == 'submitted') {
-    var enabled = isBountyOwner(result);
-
-    fulfillers = [];
-    submissions = result.fulfillments;
-
-    $.each(submissions, function(index, value) {
-      var acceptButton = {
-        href: '/funding/process?source=' + result['github_url'] + '&id=' + value.fulfillment_id,
-        text: 'Accept Submission',
-        color: enabled ? 'darkBlue' : 'darkGrey',
-        extraClass: enabled ? '' : 'disabled',
-        title: enabled ? 'This will payout the bounty to the submitter.' : 'Can only be performed if you are the funder.'
-      };
-
-      var submission = {
-        'fulfiller': value,
-        'button': acceptButton
-      };
-
-      submission['fulfiller']['created_on'] = timeDifference(new Date(), new Date(submission['fulfiller']['created_on']));
-      var submitter_tmpl = $.templates('#submission');
-      var submitter_html = submitter_tmpl.render(submission);
-
-      $('#submission_list').append(submitter_html);
-    });
-  } else if (result['status'] == 'done') {
-    fulfillers = [];
-    submissions = result.fulfillments;
-
-    $.each(submissions, function(index, value) {
-      var accepted = value.accepted;
-      var acceptedButton = {
-        href: '',
-        text: accepted ? 'Accepted' : 'Not Accepted',
-        color: accepted ? 'darkBlue' : 'darkGrey',
-        extraClass: accepted ? '' : 'disabled',
-        title: accepted ? 'This submisson has been accepted.' : 'This submission has not been accepted.'
-      };
-
-      var submission = {
-        'fulfiller': value,
-        'button': acceptedButton
-      };
-
-      var submitter_tmpl = $.templates('#submission');
-      var submitter_html = submitter_tmpl.render(submission);
-
-      $('#submission_list').append(submitter_html);
-    });
-  } else {
-    submitter_html = 'No one has submitted work yet.';
-    $('#submission_list').html(submitter_html);
-  }
-};
-
-var main = function() {
-  setTimeout(function() {
-    // setup
-    attach_work_actions();
-
-    // pull issue URL
-    if (typeof document.issueURL == 'undefined') {
-      document.issueURL = getParam('url');
-    }
-    $('#submitsolicitation a').attr('href', '/funding/new/?source=' + document.issueURL);
-
-    // if theres a pending submission for this issue, show the warning message
-    // if not, pull the data from the API
-    var isPending = false;
-
-    if (localStorage[document.issueURL]) {
-      // validate pending issue metadata
-      document.pendingIssueMetadata = JSON.parse(localStorage[document.issueURL]);
-      if (typeof document.pendingIssueMetadata != 'undefined' && typeof document.pendingIssueMetadata['timestamp'] != 'undefined') {
-        // validate that the pending tx is within the last little while
-        var then = parseInt(document.pendingIssueMetadata['timestamp']);
-        var now = timestamp();
-        var acceptableTimeDeltaSeconds = 60 * 60; // 1 hour
-        var isWithinAcceptableTimeRange = (now - then) < acceptableTimeDeltaSeconds;
-
-        if (isWithinAcceptableTimeRange) {
-          // update from web3
-          var txid = document.pendingIssueMetadata['txid'];
-
-          showWarningMessage(txid);
-          wait_for_tx_to_mine_and_then_ping_server();
-          isPending = true;
-        }
-      }
-    }
-    // show the actual bounty page
-    if (!isPending) {
-      pull_bounty_from_api();
-    }
-
-  }, 100);
-};
 
 window.addEventListener('load', function() {
-  main();
+    main();
 });