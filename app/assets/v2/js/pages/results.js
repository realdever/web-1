google.charts.load('current', { packages: [ 'corechart', 'bar' ]});
google.charts.setOnLoadCallback(drawChart);
google.charts.setOnLoadCallback(repoChart);
google.charts.setOnLoadCallback(communityChart);
google.charts.setOnLoadCallback(jdiChart);

function drawChart() {
  var data = google.visualization.arrayToDataTable(document.bounty_history);

  var view = new google.visualization.DataView(data);
  var width = 800;

  if (width > document.body.clientWidth) {
    width = document.body.clientWidth - 50;
  }
  var options = {
    legend: { position: 'none' },
    bar: { groupWidth: '50%' },
    colors: [ '#011f4b', '#03396c', '#005b96', '#6497b1', '#b3cde0', '#d3ddf0', '#DDDDDD' ],
    isStacked: true,
    backgroundColor: 'transparent',
    height: 400,
<<<<<<< HEAD
    vAxis: { title: 'USD', ticks: [ 0, 10000, 50000, 100000, 150000, 200000, document.max_bounty_history ], format: 'short', gridlines: { color: 'transparent' } }
=======
    width: width,
    vAxis: { title: 'USD', ticks: [ 0, 10000, 50000, 100000, document.max_bounty_history ], format: 'short', gridlines: { color: 'transparent' } }
>>>>>>> 185d9f41
  };

  var chart = new google.visualization.ColumnChart(document.getElementById('bounty_universe_chart'));

  chart.draw(view, options);
}

function repoChart() {
  var data = google.visualization.arrayToDataTable(document.platform_stats);

  var options = {
    pieHole: 0.8,
    pieSliceText: 'none',
    legend: 'none',
    height: 300,
    width: 300,
    colors: [ '#011f4b', '#03396c', '#005b96' ]
  };

  var chart = new google.visualization.PieChart(document.getElementById('repo_chart'));

  chart.draw(data, options);
}

function communityChart() {
  var data = google.visualization.arrayToDataTable(document.members_history);

  var options = {
    curveType: 'function',
    legend: { position: 'none' },
    backgroundColor: 'transparent',
    height: 400,
    vAxis: { ticks: document.slack_ticks, gridlines: { color: 'transparent' } },
    hAxis: { ticks: [ 'LAUNCH', 'TODAY' ], scaleType: 'log' },
    series: { 0: { color: '#F9006C' } }
  };

  var chart = new google.visualization.LineChart(document.getElementById('community_chart'));

  chart.draw(data, options);
}

// TODO: DRY
function jdiChart() {
  var data = google.visualization.arrayToDataTable(document.jdi_history);

  var options = {
    curveType: 'function',
    legend: { position: 'none' },
    backgroundColor: 'transparent',
    height: 400,
    vAxis: { ticks: document.jdi_ticks, gridlines: { color: 'transparent' } },
    hAxis: { ticks: [ 'LAUNCH', 'TODAY' ], scaleType: 'log' },
    series: { 0: { color: '#15003E' } }
  };

  var chart = new google.visualization.LineChart(document.getElementById('jdi_chart'));

  chart.draw(data, options);
}

$(window).resize(function() {
  jdiChart();
  drawChart();
  repoChart();
  communityChart();
});<|MERGE_RESOLUTION|>--- conflicted
+++ resolved
@@ -20,12 +20,8 @@
     isStacked: true,
     backgroundColor: 'transparent',
     height: 400,
-<<<<<<< HEAD
+    width: width,
     vAxis: { title: 'USD', ticks: [ 0, 10000, 50000, 100000, 150000, 200000, document.max_bounty_history ], format: 'short', gridlines: { color: 'transparent' } }
-=======
-    width: width,
-    vAxis: { title: 'USD', ticks: [ 0, 10000, 50000, 100000, document.max_bounty_history ], format: 'short', gridlines: { color: 'transparent' } }
->>>>>>> 185d9f41
   };
 
   var chart = new google.visualization.ColumnChart(document.getElementById('bounty_universe_chart'));
