/* eslint-disable no-loop-func */

document.long_poller_live = false;

const loadDynamicScript = (callback, url, id) => {
  const existingScript = document.getElementById(id);

  if (!existingScript) {
    const script = document.createElement('script');

    script.src = url;
    script.id = id;
    document.body.appendChild(script);

    script.onload = () => {
      if (callback)
        callback();
    };
  }

  if (existingScript && callback)
    callback();
};

(function($) {
  // doc ready
  $(() => {
    Vue.use(VueQuillEditor);
    window.tribesApp = new Vue({
      delimiters: [ '[[', ']]' ],
      el: '#tribes-vue-app',
      methods: {
        followTribe: function(tribe, event) {
          event.preventDefault();
          let vm = this;

          const url = `/tribe/${tribe}/join/`;
          const sendJoin = fetchData(url, 'POST', {}, {'X-CSRFToken': vm.csrf});

          $.when(sendJoin).then((response) => {
            if (response && response.is_member) {
              $('[data-jointribe]').each((idx, ele) => {
                $(ele).attr('hidden', true);
              });
              vm.tribe.follower_count++;
              vm.is_on_tribe = true;
            } else {
              vm.tribe.follower_count--;
              vm.is_on_tribe = false;
              $('[data-jointribe]').each((idx, ele) => {
                $(ele).attr('hidden', false);
              });
            }
          }).fail((error) => {
            console.log(error);
          });
        },
        resetPreview: function() {
          this.headerFilePreview = null;
        },
        updateTribe: function() {
          let vm = this;
          const url = `/tribe/${vm.tribe.handle}/save/`;

          let data = new FormData();

          if (vm.$refs.quillEditorDesc) {
            data['tribe_description'] = vm.tribe.tribe_description;
          }

          if (vm.$refs.quillEditorPriority) {
            data.append('tribe_priority', vm.tribe.tribe_priority);
            data.append('priority_html_text', vm.$refs.quillEditorPriority.quill.getText(''));
          }

          if (vm.headerFile) {
            data.append('cover_image', vm.headerFile);
          }

          if (vm.params.publish_to_ts) {
            data.append('publish_to_ts', vm.params.publish_to_ts);
          }
          const sendSave = async(url, data) => {
            return $.ajax({
              type: 'POST',
              url: url,
              processData: false,
              contentType: false,
              data: data,
              headers: {'X-CSRFToken': vm.csrf}
            });
          };

          $.when(sendSave(url, data)).then(function(response) {
            _alert('Tribe has been updated');
            if (vm.headerFile) {
              vm.tribe.tribes_cover_image = vm.headerFilePreview;
              vm.$bvModal.hide('change-tribe-header');
            }
          }).fail(function(error) {

            _alert('Error updating Tribe', 'error');
            console.error('error: unable to update tribe', error);
          });
        },
        suggestBounty: function() {
          let vm = this;
          const githubUrl = vm.params.suggest.githubUrl;
          const tokenName = tokenAddressToDetails(vm.params.suggest.token)['name'];
          const comment = vm.params.suggest.comment;
          const tribe = vm.tribe.handle;
          const url = '/api/v1/bounty_request/create';
          const amount = vm.params.suggest.amount;

          fetchIssueDetailsFromGithub(githubUrl).then(result => {
            const title = result.title;

            const createBountyRequest = fetchData(
              url,
              'POST',
              {
                'github_url': githubUrl,
                'tribe': tribe,
                'comment': comment,
                'token_name': tokenName,
                'amount': amount,
                'title': title
              },
              {'X-CSRFToken': $("input[name='csrfmiddlewaretoken']").val()}
            );

            $.when(createBountyRequest).then(function(response) {

              if (response.status == 204) {
                _alert('Bounty Request has been created');
                location.reload();
              } else {
                _alert(`Error creating bounty request as ${response.message}`, 'error');
                console.error(response.message);
              }

            }).fail(function(error) {
              _alert(`Error creating bounty request as ${error}`, 'error');
              console.error('error: unable to creating bounty request', error);
            });
          }).catch(error => {
            _alert(`Error creating bounty request as ${error}`, 'error');
            console.error('error: unable to creating bounty request', error);
          });
        },
        rejectBountyRequest: function(idx, bounty_request_id) {
          let vm = this;

          const url = '/api/v1/bounty_request/update';

          const createBountyRequest = fetchData(
            url,
            'POST',
            {
              'bounty_request_id': bounty_request_id,
              'request_status': 'c'
            },
            {'X-CSRFToken': vm.csrf}
          );

          $.when(createBountyRequest).then(function(response) {

            if (response.status === 200) {
              _alert('Bounty Request has been rejected');
              delete vm.tribe.suggested_bounties[idx];
            } else {
              _alert(`Error rejecting bounty request as ${response.message}`, 'error');
              console.error(response.message);
            }

          }).fail(function(error) {
            _alert(`Error rejecting bounty request. ${error}`, 'error');
            console.error('error: unable to reject bounty request', error);
          });
        },
        resetBountySuggestion: function() {
          this.params.suggest = {};
        },
        tabChange: function(input) {
          let vm = this;

          document.long_poller_live = false;

          switch (input) {
            default:
            case 0:
              newPathName = 'townsquare';
              document.long_poller_live = true;
              document.run_long_poller(true);
              break;
            case 1:
              newPathName = 'projects';
              break;
            case 2:
              newPathName = 'people';
              break;
            case 3:
              newPathName = 'bounties';
              break;
            case 4:
              newPathName = 'manage';
              break;
          }
          let newUrl = `/${vm.tribe.handle}/${newPathName}${window.location.search}`;

          history.pushState({}, `Tribe - @${vm.tribe.handle}`, newUrl);
        }
      },
      computed: {
        editorDesc() {
          return this.$refs.quillEditorDesc.quill;
        },
        editorPriority() {
          return this.$refs.quillEditorPriority.quill;
        },
        editorComment() {
          return this.$refs.quillEditorComment.quill;
        }
      },
      beforeMount() {
        if (this.isMobile) {
          this.showCoreTeam = false;
        }
      },
      mounted() {
        $(window).on('popstate', function(e) {
          e.preventDefault();
          // we change the url with the panels to ensure if you refresh or get linked here you're being shown what you want
          // this is so that we go back to where we got sent here from, townsquare, etc.
          window.location = document.referrer;
        });
        let vm = this;

<<<<<<< HEAD
        vm.isLoading = false;
        $('#preloader').remove()
=======
        this.$nextTick((e) => {
          vm.isLoading = false;
          $('#preloader').remove();
        });
>>>>>>> 8ecc44df
        this.$watch('headerFile', function(newVal, oldVal) {
          if (checkFileSize(this.headerFile, 4000000) === false) {
            _alert(`Profile Header Image should not exceed ${(4000000 / 1024 / 1024).toFixed(2)} MB`, 'error');
          } else {
            let reader = new FileReader();

            reader.onload = function(e) {
              vm.headerFilePreview = e.target.result;
              $('#preview').css('width', '100%');
              $('#js-drop span').hide();
              $('#js-drop input').css('visible', 'invisible');
              $('#js-drop').css('padding', 0);
            };
            reader.readAsDataURL(this.headerFile);
          }
        }, {deep: true});
      },
      data: function() {
        return {
          isLoading: true,
          params: {
            suggest: {},
            publish_to_ts: false
          },
          showCoreTeam: true,
          chatURL: document.chatURL || 'https://chat.gitcoin.co/',
          activePanel: document.activePanel,
          tribe: document.currentProfile,
          online: (document.contxt && document.contxt.github_handle),
          tokens: document.tokens,
          csrf: $("input[name='csrfmiddlewaretoken']").val(),
          headerFile: null,
          headerFilePreview: null,
          is_my_org: document.is_my_org || false,
          is_on_tribe: document.is_on_tribe || false,
          editorOptionPrio: {
            modules: {
              toolbar: [
                [ 'bold', 'italic', 'underline' ],
                [{ 'align': [] }],
                [{ 'list': 'ordered'}, { 'list': 'bullet' }],
                [ 'link', 'code-block' ],
                ['clean']
              ]
            },
            theme: 'snow',
            placeholder: 'List out your tribe priorities to let contributors to know what they can request to work on'
          },
          editorOptionDesc: {
            modules: {
              toolbar: [
                [ 'bold', 'italic', 'underline' ],
                [{ 'align': [] }],
                [ 'link', 'code-block' ],
                ['clean']
              ]
            },
            theme: 'snow',
            placeholder: 'Describe your tribe so that people can follow you.'
          },
          editorOptionComment: {
            modules: {
              toolbar: [
                [ 'bold', 'italic', 'underline' ],
                [{ 'align': [] }],
                [ 'link', 'code-block' ],
                ['clean']
              ]
            },
            theme: 'snow',
            placeholder: 'What would you suggest as a bounty?'
          }
        };
      }
    });
  });

})(jQuery);<|MERGE_RESOLUTION|>--- conflicted
+++ resolved
@@ -236,15 +236,10 @@
         });
         let vm = this;
 
-<<<<<<< HEAD
-        vm.isLoading = false;
-        $('#preloader').remove()
-=======
         this.$nextTick((e) => {
           vm.isLoading = false;
           $('#preloader').remove();
         });
->>>>>>> 8ecc44df
         this.$watch('headerFile', function(newVal, oldVal) {
           if (checkFileSize(this.headerFile, 4000000) === false) {
             _alert(`Profile Header Image should not exceed ${(4000000 / 1024 / 1024).toFixed(2)} MB`, 'error');
