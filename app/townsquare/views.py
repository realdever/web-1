--- conflicted
+++ resolved
@@ -7,13 +7,9 @@
 from django.template.response import TemplateResponse
 from django.utils import timezone
 
-from dashboard.models import Activity, HackathonEvent, get_my_earnings_counter_profiles, get_my_grants
+from dashboard.models import Activity, HackathonEvent, Profile, get_my_earnings_counter_profiles, get_my_grants
 from kudos.models import Token
-<<<<<<< HEAD
-from marketing.mails import new_action_request
-=======
 from marketing.mails import comment_email, mention_email, new_action_request
->>>>>>> cc7d41e9
 from ratelimit.decorators import ratelimit
 
 from .models import Announcement, Comment, Flag, Like, Offer, OfferAction
@@ -296,8 +292,6 @@
         comment = request.POST.get('comment')
         comment = Comment.objects.create(profile=request.user.profile, activity=activity, comment=comment)
 
-<<<<<<< HEAD
-=======
         username_pattern = re.compile(r'@(\S+)')
         mentioned_usernames = re.findall(username_pattern, title)
         mentioned_emails = set(Profile.objects.filter(handle__in=mentioned_usernames).values_list('email', flat=True))
@@ -305,11 +299,6 @@
         deduped_emails = mentioned_emails.difference(to_emails)
         mention_email(comment, deduped_emails)
 
-    elif request.GET.get('method') == 'comment':
-        comments = activity.comments.order_by('created_on')
-        comments = [comment.to_standard_dict(properties=['profile_handle']) for comment in comments]
-        response['comments'] = comments
->>>>>>> cc7d41e9
     return JsonResponse(response)
 
 
