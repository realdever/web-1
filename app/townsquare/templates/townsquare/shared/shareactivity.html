{% load humanize static i18n %}
            {% if not is_direct_link %}
              <div class="bg-shade-0 rounded border">
                <div id="status">
                  <div id="char_count" data-toggle="tooltip" title="You have been a Gitcoin community member for {{max_length_offset}} days, and you can post up to 280 + {{max_length_offset}} = {{max_length}} chars in your status update."></div>
                  <div class="position-relative d-flex flex-row px-2 pt-4 pb-2">
                    <div class="status-avatar px-3">
                      <img class="avatar rounded-circle" src="{% if user.profile.active_avatar %}{{ user.profile.active_avatar.avatar_url }}{% else %}/dynamic/avatar/{% if user and user.username %}{{ user.username }}{% endif %}{% endif %}"/>
                      {% if row.secondary_avatar_url %}
                        <img class="avatar my-auto rounded-circle secondary_avatar" src="{{row.secondary_avatar_url}}" />
                      {% elif row.other_profile %}
                        <img class="avatar my-auto rounded-circle secondary_avatar" src="/dynamic/avatar/{{ row.other_profile.handle }}" />
                      {% endif %}
                    </div>
                    <textarea
                      id="textarea"
                      class="form__input border-0 pl-2 status-textarea"
                      placeholder="{% if placeholder %}{{placeholder}}{%else%}What are you thinking?{%endif%}"
                      data-maxlen={% if max_length %}{{max_length}}{%else%}280{%endif%}
                    ></textarea>
                    <div id="textarea-dropdown" class="dropdown-menu" style="left: initial;"></div>
                    <div class="status-menu position-absolute d-flex flex-wrap" style="width: 3.6em; right: 0; top: 0px;">
                      <button id="emoji-button" class="btn btn-sm p-1" data-toggle="tooltip" title="Add an emoji to post." style="bottom: 3.5em; right: 0;"><i class="far fa-fw fa-smile"></i></button>
<<<<<<< HEAD
                      <button id="background-button" class="btn btn-sm p-1" style="bottom: 3.5em; right: 0em;"><i class="fas fa-image" data-toggle="tooltip" title="Add a background to post"></i></i></button>
                      {% if is_alpha_tester %}
                        <button id="video-button" class="btn btn-sm p-1" data-toggle="tooltip" title="Add a video call to post." style="bottom: 3.5em; right: 1.5em;"><i class="fas fa-fw fa-video"></i></i></button>
                      {% endif %}
=======
                      <button id="video-button" class="btn btn-sm p-1" data-toggle="tooltip" title="Add a video call to post." style="bottom: 3.5em; right: 1.5em;"><i class="fas fa-fw fa-video"></i></i></button>
>>>>>>> 06ed728e
                      <div class="dropdown">
                        <button class="btn btn-sm p-1 click-gif" data-toggle="dropdown" id="btn_gif" aria-haspopup="true" aria-expanded="false" style="bottom: 2em; right: 1.5em;">
                          <i class="fas fa-fw fa-photo-video" data-toggle="tooltip" title="Add a gif to post."></i>
                        </button>
                        <div class="dropdown-menu dropdown-menu-right gif-inject-target">
                          <form class="px-4 py-3">
                            <div class="form-group mb-0">
                              <label for="search-gif" class="sr-only">Search GIF</label>
                              <input type="text" class="form-control" id="search-gif" placeholder="Search GIF" autofocus>
                              <img src="{% static 'v2/images/Poweredby_640px-White_HorizText.png' %}" alt="Powered By GIPHY" height="10" class="mw-100">
                            </div>
                          </form>
                          <div id="list-gif" class="gif-grid"></div>
                        </div>
                      </div>
                      <button id="poll-button" class="btn btn-sm p-1" data-toggle="tooltip" title="Add a poll to post." style="bottom: 2em; right: 0em;"><i class="fas fa-fw fa-chart-bar"></i></i></button>
                    </div>
                  </div>
                  <input type="hidden" name="what" value="{{what}}:{{whatid}}">
                  <div class="bg-shade-1 p-2 d-flex flex-column flex-sm-row justify-content-between">
                    <div class="btn-group-toggle text-left activity_type_selector" data-toggle="buttons">
                      {% if tags %}
                        {% for tag in tags %}
                          <label class="btn btn-radio mr-2 mb-2 mb-md-0 frontend font-weight-semibold font-caption py-1 px-2 {% if tab == tag.2 %}active focus{% endif %}" >
                            <input type="checkbox" name="activity_type" value="{{tag.0}}" autocomplete="off">
                          <i class="fas fa-{{tag.1}} mr-1 "></i>
                          {{tag.0}}
                          </label>
                        {% endfor %}
                      {% endif %}
                    </div>
                    <button class="btn btn-gc-blue font-smaller-7 font-weight-bold h-100" id="btn_post" disabled="true">POST</button>
                  </div>
                  <div id="thumbnail" class="mt-1 mb-2" style="display: none; top: initial; left: initial;">
                    <div class="row" style="display: flex; justify-content: center; align-items: center; ">
                      <div class="col ml-1 col-sm-3 col-md-2 text-center">
                        <img id="thumbnail-img" style="width: 130%;" src="{% static 'v2/images/team/gitcoinbot.png' %}">
                      </div>
                      <div class="col ml-2 text-left px-md-4">
                        <p id="thumbnail-title" class="mt-2 mb-1" style="font-size: 1.2em; font-weight: bold"></p>
                        <p id="thumbnail-desc" class="small"></p>
                        <p id="thumbnail-provider" class="small" style="color: #0056b3"></p>
                      </div>
                    </div>
                  </div>

                  <div id="preview" class="mt-1 mb-2" style="display: none; top: initial; left: initial;">
                    <div class="row ml-2" style=" ">
                        <img id="preview-img" class="m-auto" style="max-width: 80%; max-height: 350px;" src="">
                    </div>
                  </div>
                </div>
              </div>
            {% endif %}<|MERGE_RESOLUTION|>--- conflicted
+++ resolved
@@ -21,14 +21,8 @@
                     <div id="textarea-dropdown" class="dropdown-menu" style="left: initial;"></div>
                     <div class="status-menu position-absolute d-flex flex-wrap" style="width: 3.6em; right: 0; top: 0px;">
                       <button id="emoji-button" class="btn btn-sm p-1" data-toggle="tooltip" title="Add an emoji to post." style="bottom: 3.5em; right: 0;"><i class="far fa-fw fa-smile"></i></button>
-<<<<<<< HEAD
                       <button id="background-button" class="btn btn-sm p-1" style="bottom: 3.5em; right: 0em;"><i class="fas fa-image" data-toggle="tooltip" title="Add a background to post"></i></i></button>
-                      {% if is_alpha_tester %}
-                        <button id="video-button" class="btn btn-sm p-1" data-toggle="tooltip" title="Add a video call to post." style="bottom: 3.5em; right: 1.5em;"><i class="fas fa-fw fa-video"></i></i></button>
-                      {% endif %}
-=======
                       <button id="video-button" class="btn btn-sm p-1" data-toggle="tooltip" title="Add a video call to post." style="bottom: 3.5em; right: 1.5em;"><i class="fas fa-fw fa-video"></i></i></button>
->>>>>>> 06ed728e
                       <div class="dropdown">
                         <button class="btn btn-sm p-1 click-gif" data-toggle="dropdown" id="btn_gif" aria-haspopup="true" aria-expanded="false" style="bottom: 2em; right: 1.5em;">
                           <i class="fas fa-fw fa-photo-video" data-toggle="tooltip" title="Add a gif to post."></i>
