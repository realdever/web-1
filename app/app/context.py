--- conflicted
+++ resolved
@@ -71,7 +71,6 @@
     if request.path == '/lbcheck':
         return {}
 
-<<<<<<< HEAD
     from marketing.utils import get_stat
     try:
         num_slack = int(get_stat('slack_users'))
@@ -84,8 +83,6 @@
     chat_access_token = ''
     chat_id = ''
 
-=======
->>>>>>> f3d830cb
     user_is_authenticated = request.user.is_authenticated
     profile = request.user.profile if user_is_authenticated and hasattr(request.user, 'profile') else None
     if user_is_authenticated and profile and profile.pk:
@@ -136,14 +133,10 @@
     context = {
         'STATIC_URL': settings.STATIC_URL,
         'MEDIA_URL': settings.MEDIA_URL,
-<<<<<<< HEAD
         'num_slack': num_slack,
         'chat_url': chat_url,
         'chat_id': chat_id,
         'chat_access_token': chat_access_token,
-=======
-        'chat_unread_messages': chat_unread_messages,
->>>>>>> f3d830cb
         'github_handle': request.user.username if user_is_authenticated else False,
         'email': request.user.email if user_is_authenticated else False,
         'name': request.user.get_full_name() if user_is_authenticated else False,
