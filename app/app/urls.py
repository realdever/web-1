'''
    Copyright (C) 2018 Gitcoin Core

    This program is free software: you can redistribute it and/or modify
    it under the terms of the GNU Affero General Public License as published
    by the Free Software Foundation, either version 3 of the License, or
    (at your option) any later version.

    This program is distributed in the hope that it will be useful,
    but WITHOUT ANY WARRANTY; without even the implied warranty of
    MERCHANTABILITY or FITNESS FOR A PARTICULAR PURPOSE. See the
    GNU Affero General Public License for more details.

    You should have received a copy of the GNU Affero General Public License
    along with this program. If not, see <http://www.gnu.org/licenses/>.

'''
from django.conf import settings
from django.conf.urls import include, url
from django.conf.urls.static import static
from django.contrib import admin
from django.contrib.auth import views as auth_views
from django.contrib.sitemaps.views import sitemap
from django.urls import path, re_path
from django.views.i18n import JavaScriptCatalog

import avatar.views
import bounty_requests.views
import credits.views
import dashboard.embed
import dashboard.gas_views
import dashboard.helpers
import dashboard.tip_views
import dashboard.views
import dataviz.d3_views
import dataviz.views
import enssubdomain.views
import faucet.views
import gitcoinbot.views
import healthcheck.views
import kudos.views
import linkshortener.views
import marketing.views
import marketing.webhookviews
import retail.emails
import retail.views
import revenue.views
import tdi.views
from dashboard.router import router as dbrouter
from grants.router import router as grant_router
from kudos.router import router as kdrouter
from wagtail.admin import urls as wagtailadmin_urls
from wagtail.core import urls as wagtail_urls
from wagtail.documents import urls as wagtaildocs_urls

from .sitemaps import sitemaps

urlpatterns = [
    path('jsi18n/', JavaScriptCatalog.as_view(), name='javascript-catalog'),

    # kudos
    path('kudos/', kudos.views.about, name='kudos_main'),
    path('kudos/about/', kudos.views.about, name='kudos_about'),
    path('kudos/marketplace/', kudos.views.marketplace, name='kudos_marketplace'),
    path('kudos/mint/', kudos.views.mint, name='kudos_mint'),
    path('kudos/send/', kudos.views.send_2, name='kudos_send'),
    path('kudos/send/3/', kudos.views.send_3, name='kudos_send_3'),
    path('kudos/send/4/', kudos.views.send_4, name='kudos_send_4'),
    re_path(r'^lazy_load_kudos/$', dashboard.views.lazy_load_kudos, name='lazy_load_kudos'),
    re_path(r'^kudos/receive/v3/(?P<key>.*)/(?P<txid>.*)/(?P<network>.*)?', kudos.views.receive, name='kudos_receive'),
    re_path(r'^kudos/redeem/(?P<secret>.*)/?$', kudos.views.receive_bulk, name='kudos_receive_bulk'),
    re_path(r'^kudos/search/$', kudos.views.search, name='kudos_search'),
    re_path(
        r'^kudos/(?P<address>\w*)/(?P<token_id>\d+)/(?P<name>\w*)',
        kudos.views.details_by_address_and_token_id,
        name='kudos_details_by_address_and_token_id'
    ),
    re_path(r'^kudos/(?P<kudos_id>\d+)/(?P<name>\w*)', kudos.views.details, name='kudos_details'),
    re_path(r'^kudos/address/(?P<handle>.*)', kudos.views.kudos_preferred_wallet, name='kudos_preferred_wallet'),
    re_path(r'^dynamic/kudos/(?P<kudos_id>\d+)/(?P<name>\w*)', kudos.views.image, name='kudos_dynamic_img'),

    # api views
    url(r'^api/v0.1/profile/(.*)?/keywords', dashboard.views.profile_keywords, name='profile_keywords'),
    url(r'^api/v0.1/faucet/save/?', faucet.views.save_faucet, name='save_faucet'),
    url(r'^api/v0.1/', include(dbrouter.urls)),
    url(r'^api/v0.1/', include(kdrouter.urls)),
    url(r'^api/v0.1/', include(grant_router.urls)),
    url(r'^actions/api/v0.1/', include(dbrouter.urls)),  # same as active
    url(r'^api/v0.1/users_search/', dashboard.views.get_users, name='users_search'),
    url(r'^api/v0.1/kudos_search/', dashboard.views.get_kudos, name='kudos_search'),
    # Health check endpoint
    re_path(r'^health/', include('health_check.urls')),
    re_path(r'^lbcheck/?', healthcheck.views.lbcheck, name='lbcheck'),
    re_path(r'^spec/?', healthcheck.views.spec, name='spec'),

    # grant views
    path('grants/', include('grants.urls', namespace='grants')),

    # dashboard views
    re_path(r'^onboard/(?P<flow>\w+)/$', dashboard.views.onboard, name='onboard'),
    re_path(r'^onboard/contributor/avatar/?$', dashboard.views.onboard_avatar, name='onboard_avatar'),
    url(r'^dashboard/?', dashboard.views.dashboard, name='dashboard'),
    url(r'^explorer/?', dashboard.views.dashboard, name='explorer'),
    path('revenue/attestations/new', revenue.views.new_attestation, name='revenue_new_attestation'),

    # action URLs
    re_path(r'^bounty/quickstart/?', dashboard.views.quickstart, name='quickstart'),
    url(r'^bounty/new/?', dashboard.views.new_bounty, name='new_bounty'),
    re_path(r'^bounty/change/(?P<bounty_id>.*)?', dashboard.views.change_bounty, name='change_bounty'),
    url(r'^funding/new/?', dashboard.views.new_bounty, name='new_funding'),
    url(r'^new/?', dashboard.views.new_bounty, name='new_funding_short'),
    path('issue/fulfill', dashboard.views.fulfill_bounty, name='fulfill_bounty'),
    path('issue/accept', dashboard.views.accept_bounty, name='process_funding'),
    path('issue/advanced_payout', dashboard.views.bulk_payout_bounty, name='bulk_payout_bounty'),
    path('issue/invoice', dashboard.views.invoice, name='invoice'),
    path('issue/payout', dashboard.views.payout_bounty, name='payout_bounty'),
    path('issue/increase', dashboard.views.increase_bounty, name='increase_bounty'),
    path('issue/cancel', dashboard.views.cancel_bounty, name='kill_bounty'),
    path('issue/cancel_reason', dashboard.views.cancel_reason, name='cancel_reason'),
    path('issue/contribute', dashboard.views.contribute, name='contribute'),
    path('issue/social_contribution', dashboard.views.social_contribution, name='social_contribution'),
    path(
        'actions/bounty/<int:bounty_id>/extend_expiration/',
        dashboard.views.extend_expiration,
        name='extend_expiration'
    ),

    # Avatars
    path('avatar/', include('avatar.urls', namespace='avatar')),

    # Interests
    path('actions/bounty/<int:bounty_id>/interest/new/', dashboard.views.new_interest, name='express-interest'),
    path('actions/bounty/<int:bounty_id>/interest/remove/', dashboard.views.remove_interest, name='remove-interest'),
    path(
        'actions/bounty/<int:bounty_id>/interest/<int:profile_id>/uninterested/',
        dashboard.views.uninterested,
        name='uninterested'
    ),

    # View Bounty
    url(
        r'^issue/(?P<ghuser>.*)/(?P<ghrepo>.*)/(?P<ghissue>.*)/(?P<stdbounties_id>.*)',
        dashboard.views.bounty_details,
        name='issue_details_new3'
    ),
    url(
        r'^issue/(?P<ghuser>.*)/(?P<ghrepo>.*)/(?P<ghissue>.*)',
        dashboard.views.bounty_details,
        name='issue_details_new2'
    ),
    re_path(r'^funding/details/?', dashboard.views.bounty_details, name='funding_details'),

    # Tips
    url(
        r'^tip/receive/v3/(?P<key>.*)/(?P<txid>.*)/(?P<network>.*)?',
        dashboard.tip_views.receive_tip_v3,
        name='receive_tip'
    ),
    url(r'^tip/address/(?P<handle>.*)', dashboard.tip_views.tipee_address, name='tipee_address'),
    url(r'^tip/send/4/?', dashboard.tip_views.send_tip_4, name='send_tip_4'),
    url(r'^tip/send/3/?', dashboard.tip_views.send_tip_3, name='send_tip_3'),
    url(r'^tip/send/2/?', dashboard.tip_views.send_tip_2, name='send_tip_2'),
    url(r'^tip/send/?', dashboard.tip_views.send_tip, name='send_tip'),
    url(r'^send/?', dashboard.tip_views.send_tip, name='tip'),
    url(r'^tip/?', dashboard.tip_views.send_tip, name='tip'),

    # Legal
    re_path(r'^terms/?', dashboard.views.terms, name='_terms'),
    re_path(r'^legal/terms/?', dashboard.views.terms, name='terms'),
    re_path(r'^legal/privacy/?', dashboard.views.privacy, name='privacy'),
    re_path(r'^legal/cookie/?', dashboard.views.cookie, name='cookie'),
    re_path(r'^legal/prirp/?', dashboard.views.prirp, name='prirp'),
    re_path(r'^legal/apitos/?', dashboard.views.apitos, name='apitos'),
    re_path(r'^legal/?', dashboard.views.terms, name='legal'),

    # Alpha functionality
    re_path(r'^profile/(.*)?', dashboard.views.profile, name='profile'),
    re_path(r'^toolbox/?', dashboard.views.toolbox, name='toolbox'),
    path('actions/tool/<int:tool_id>/voteUp', dashboard.views.vote_tool_up, name='vote_tool_up'),
    path('actions/tool/<int:tool_id>/voteDown', dashboard.views.vote_tool_down, name='vote_tool_down'),
    re_path(r'^tools/?', dashboard.views.toolbox, name='tools'),
    re_path(r'^labs/?', dashboard.views.labs, name='labs'),

    # gas views
    url(r'^gas/faucets/?', dashboard.gas_views.gas_faucet_list, name='gas_faucet_list'),
    url(r'^gas/faq/?', dashboard.gas_views.gas_faq, name='gas_faq'),
    url(r'^gas/intro/?', dashboard.gas_views.gas_intro, name='gas_intro'),
    url(r'^gas/calculator/?', dashboard.gas_views.gas_calculator, name='gas_calculator'),
    url(r'^gas/history/?', dashboard.gas_views.gas_history_view, name='gas_history_view'),
    url(r'^gas/guzzlers/?', dashboard.gas_views.gas_guzzler_view, name='gas_guzzler_view'),
    url(r'^gas/heatmap/?', dashboard.gas_views.gas_heatmap, name='gas_heatmap'),
    url(r'^gas/?', dashboard.gas_views.gas, name='gas'),

    # images
    re_path(r'^funding/embed/?', dashboard.embed.embed, name='embed'),
    re_path(r'^funding/avatar/?', avatar.views.handle_avatar, name='avatar'),
    re_path(r'^dynamic/avatar/(.*)/(.*)?', avatar.views.handle_avatar, name='org_avatar'),
    re_path(r'^dynamic/viz/graph/(.*)?$', dataviz.d3_views.viz_graph, name='viz_graph'),
    re_path(r'^dynamic/viz/sscatterplot/(.*)?$', dataviz.d3_views.viz_scatterplot_stripped, name='viz_sscatterplot'),
    path('dynamic/js/tokens_dynamic.js', retail.views.tokens, name='tokens'),

    # sync methods
    url(r'^sync/web3/?', dashboard.views.sync_web3, name='sync_web3'),
    url(r'^sync/get_amount/?', dashboard.helpers.amount, name='helpers_amount'),
    re_path(r'^sync/get_issue_details/?', dashboard.helpers.issue_details, name='helpers_issue_details'),

    # modals
    re_path(r'^modal/get_quickstart_video/?', dashboard.views.get_quickstart_video, name='get_quickstart_video'),
    re_path(r'^modal/extend_issue_deadline/?', dashboard.views.extend_issue_deadline, name='extend_issue_deadline'),

    # brochureware views
    re_path(r'^about/?', retail.views.about, name='about'),
    re_path(r'^mission/?', retail.views.mission, name='mission'),
    re_path(r'^vision/?', retail.views.vision, name='vision'),
    re_path(r'^products/?', retail.views.products, name='products'),
    path('not_a_token', retail.views.not_a_token, name='not_a_token'),
    re_path(r'^styleguide-alpha/?', retail.views.ui, name='ui'),
    re_path(r'^results/?(?P<keyword>.*)/?', retail.views.results, name='results_by_keyword'),
    re_path(r'^results/?', retail.views.results, name='results'),
    re_path(r'^activity/?', retail.views.activity, name='activity'),
    url(r'^$', retail.views.index, name='index'),
    re_path(r'^contributor/?(?P<tech_stack>.*)/?', retail.views.contributor_landing, name='contributor_landing'),
    url(r'^help/dev/?', retail.views.help_dev, name='help_dev'),
    url(r'^help/repo/?', retail.views.help_repo, name='help_repo'),
    url(r'^help/faq/?', retail.views.help_faq, name='help_faq'),
    url(r'^help/portal/?', retail.views.portal, name='portal'),
    url(r'^help/pilot/?', retail.views.help_pilot, name='help_pilot'),
    url(r'^help/?', retail.views.help, name='help'),
    url(r'^docs/onboard/?', retail.views.onboard, name='onboard_doc'),
    url(r'^extension/chrome/?', retail.views.browser_extension_chrome, name='browser_extension_chrome'),
    url(r'^extension/firefox/?', retail.views.browser_extension_firefox, name='browser_extension_firefox'),
    url(r'^extension/?', retail.views.browser_extension_chrome, name='browser_extension'),
    path('how/<str:work_type>', retail.views.how_it_works, name='how_it_works'),

    # basic redirect retail views
    re_path(r'^press/?', retail.views.presskit, name='press'),
    re_path(r'^presskit/?', retail.views.presskit, name='presskit'),
    re_path(r'^community/?', retail.views.community, name='community'),
    re_path(r'^slack/?', retail.views.slack, name='slack'),
    re_path(r'^submittoken/?', retail.views.newtoken, name='newtoken'),
    re_path(r'^itunes/?', retail.views.itunes, name='itunes'),
    re_path(r'^podcast/?', retail.views.podcast, name='podcast'),
    re_path(r'^casestudy/?', retail.views.casestudy, name='casestudy'),
    re_path(r'^casestudies/?', retail.views.casestudy, name='casestudies'),
    re_path(r'^schwag/?', retail.views.schwag, name='schwag'),
    re_path(r'^btctalk/?', retail.views.btctalk, name='btctalk'),
    re_path(r'^reddit/?', retail.views.reddit, name='reddit'),
    re_path(r'^livestream/?', retail.views.livestream, name='livestream'),
    re_path(r'^feedback/?', retail.views.feedback, name='feedback'),
    re_path(r'^twitter/?', retail.views.twitter, name='twitter'),
    re_path(r'^gitter/?', retail.views.gitter, name='gitter'),
    re_path(r'^refer/?', retail.views.refer, name='refer'),
    re_path(r'^fb/?', retail.views.fb, name='fb'),
    re_path(r'^medium/?', retail.views.medium, name='medium'),
    re_path(r'^github/?', retail.views.github, name='github'),
    re_path(r'^youtube/?', retail.views.youtube, name='youtube'),
    re_path(r'^web3/?', retail.views.web3, name='web3'),

    # increase funding limit
    re_path(r'^requestincrease/?', retail.views.increase_funding_limit_request, name='increase_funding_limit_request'),

    # link shortener
    url(r'^l/(.*)$/?', linkshortener.views.linkredirect, name='redirect'),
    url(r'^credit/(.*)$/?', credits.views.credits, name='credit'),

    # token distribution event
    re_path(r'^whitepaper/accesscode/?', tdi.views.whitepaper_access, name='whitepaper_access'),
    re_path(r'^whitepaper/?', tdi.views.whitepaper_new, name='whitepaper'),

    # faucet views
    re_path(r'^faucet/?', faucet.views.faucet, name='faucet'),

    # bounty requests
    re_path(r'^requests/?', bounty_requests.views.bounty_request, name='bounty_requests'),

    # admin views
    re_path(r'^_administration/?', admin.site.urls, name='admin'),
    path(
        '_administration/email/grant_cancellation',
        retail.emails.grant_cancellation,
        name='admin_grant_cancellation'
    ),
    path(
        '_administration/email/subscription_terminated',
        retail.emails.subscription_terminated,
        name='admin_subscription_terminated'
    ),
    path(
        '_administration/email/new_grant',
        retail.emails.new_grant,
        name='admin_new_grant'
    ),
    path(
        '_administration/email/change_grant_owner',
        retail.emails.change_grant_owner,
        name='admin_change_grant_owner'
    ),
    path(
        '_administration/email/change_grant_owner_accept',
        retail.emails.change_grant_owner_accept,
        name='admin_change_grant_owner_accept'
    ),
    path(
        '_administration/email/change_grant_owner_reject',
        retail.emails.change_grant_owner_reject,
        name='admin_change_grant_owner_reject'
    ),
    path(
        '_administration/email/new_supporter',
        retail.emails.new_supporter,
        name='admin_new_supporter'
    ),
    path(
        '_administration/email/thank_you_for_supporting',
        retail.emails.thank_you_for_supporting,
        name='admin_thank_you_for_supporting'
    ),
    path(
        '_administration/email/support_cancellation',
        retail.emails.support_cancellation,
        name='admin_support_cancellation'
    ),
    path(
        '_administration/email/successful_contribution',
        retail.emails.successful_contribution,
        name='admin_successful_contribution'
    ),
    path('_administration/email/new_kudos', retail.emails.new_kudos, name='new_kudos'),
    path('_administration/email/kudos_mint', retail.emails.kudos_mint, name='kudos_mint'),
    path('_administration/email/kudos_mkt', retail.emails.kudos_mkt, name='kudos_mkt'),
    path('_administration/email/new_bounty', retail.emails.new_bounty, name='admin_new_bounty'),
    path('_administration/email/roundup', retail.emails.roundup, name='roundup'),
    path('_administration/email/faucet_rejected', retail.emails.faucet_rejected, name='email_faucet_rejected'),
    path('_administration/email/faucet', retail.emails.faucet, name='email_faucet'),
    path('_administration/email/new_tip', retail.emails.new_tip, name='new_tip'),
    path('_administration/email/new_match', retail.emails.new_match, name='new_match'),
    path('_administration/email/quarterly_roundup', retail.emails.quarterly_roundup, name='quarterly_roundup'),
    path('_administration/email/new_work_submission', retail.emails.new_work_submission, name='new_work_submission'),
<<<<<<< HEAD
    path(
        '_administration/email/new_bounty_rejection',
        retail.emails.new_bounty_rejection,
        name='new_bounty_rejection'
    ),
=======
    path('_administration/email/weekly_founder_recap', retail.emails.weekly_recap, name='weekly_founder_recap'),
    path('_administration/email/new_bounty_rejection', retail.emails.new_bounty_rejection, name='new_bounty_rejection'),
>>>>>>> edead6f4
    path(
        '_administration/email/new_bounty_acceptance',
        retail.emails.new_bounty_acceptance,
        name='new_bounty_acceptance'
    ),
    path(
        '_administration/email/bounty_expire_warning',
        retail.emails.bounty_expire_warning,
        name='bounty_expire_warning'
    ),
    path('_administration/email/bounty_feedback', retail.emails.bounty_feedback, name='bounty_feedback'),
    path('_administration/email/funder_stale', retail.emails.funder_stale, name='funder_stale'),
    path(
        '_administration/email/start_work_expire_warning',
        retail.emails.start_work_expire_warning,
        name='start_work_expire_warning'
    ),
    path('_administration/email/start_work_expired', retail.emails.start_work_expired, name='start_work_expired'),
    path('_administration/email/gdpr_reconsent', retail.emails.gdpr_reconsent, name='gdpr_reconsent'),
    path('_administration/email/new_tip/resend', retail.emails.resend_new_tip, name='resend_new_tip'),
    re_path(
        r'^_administration/process_accesscode_request/(.*)$',
        tdi.views.process_accesscode_request,
        name='process_accesscode_request'
    ),
    re_path(
        r'^_administration/process_faucet_request/(.*)$',
        faucet.views.process_faucet_request,
        name='process_faucet_request'
    ),
    re_path(
        r'^_administration/email/start_work_approved$', retail.emails.start_work_approved, name='start_work_approved'
    ),
    re_path(
        r'^_administration/email/start_work_rejected$', retail.emails.start_work_rejected, name='start_work_rejected'
    ),
    re_path(
        r'^_administration/email/start_work_new_applicant$',
        retail.emails.start_work_new_applicant,
        name='start_work_new_applicant'
    ),
    re_path(
        r'^_administration/email/start_work_applicant_about_to_expire$',
        retail.emails.start_work_applicant_about_to_expire,
        name='start_work_applicant_about_to_expire'
    ),
    re_path(
        r'^_administration/email/start_work_applicant_expired$',
        retail.emails.start_work_applicant_expired,
        name='start_work_applicant_expired'
    ),

    # settings
    re_path(r'^settings/email/(.*)', marketing.views.email_settings, name='email_settings'),
    re_path(r'^settings/privacy/?', marketing.views.privacy_settings, name='privacy_settings'),
    re_path(r'^settings/matching/?', marketing.views.matching_settings, name='matching_settings'),
    re_path(r'^settings/feedback/?', marketing.views.feedback_settings, name='feedback_settings'),
    re_path(r'^settings/slack/?', marketing.views.slack_settings, name='slack_settings'),
    re_path(r'^settings/discord/?', marketing.views.discord_settings, name='discord_settings'),
    re_path(r'^settings/ens/?', marketing.views.ens_settings, name='ens_settings'),
    re_path(r'^settings/account/?', marketing.views.account_settings, name='account_settings'),
    re_path(r'^settings/tokens/?', marketing.views.token_settings, name='token_settings'),
    re_path(r'^settings/(.*)?', marketing.views.email_settings, name='settings'),

    # marketing views
    url(r'^leaderboard/(.*)', marketing.views.leaderboard, name='leaderboard'),
    path('leaderboard', marketing.views._leaderboard, name='_leaderboard'),

    # dataviz views
    re_path(r'^_administration/stats/$', dataviz.views.stats, name='stats'),
    re_path(r'^_administration/cohort/$', dataviz.views.cohort, name='cohort'),
    re_path(r'^_administration/funnel/$', dataviz.views.funnel, name='funnel'),
    re_path(r'^_administration/viz/?$', dataviz.d3_views.viz_index, name='viz_index'),
    re_path(r'^_administration/viz/sunburst/(.*)?$', dataviz.d3_views.viz_sunburst, name='viz_sunburst'),
    re_path(r'^_administration/viz/chord/(.*)?$', dataviz.d3_views.viz_chord, name='viz_chord'),
    re_path(r'^_administration/viz/steamgraph/(.*)?$', dataviz.d3_views.viz_steamgraph, name='viz_steamgraph'),
    re_path(r'^_administration/viz/circles/(.*)?$', dataviz.d3_views.viz_circles, name='viz_circles'),
    re_path(r'^_administration/viz/sankey/(.*)?$', dataviz.d3_views.viz_sankey, name='viz_sankey'),
    re_path(r'^_administration/viz/spiral/(.*)?$', dataviz.d3_views.viz_spiral, name='viz_spiral'),
    re_path(r'^_administration/viz/heatmap/(.*)?$', dataviz.d3_views.viz_heatmap, name='viz_heatmap'),
    re_path(r'^_administration/viz/calendar/(.*)?$', dataviz.d3_views.viz_calendar, name='viz_calendar'),
    re_path(r'^_administration/viz/draggable/(.*)?$', dataviz.d3_views.viz_draggable, name='viz_draggable'),
    re_path(r'^_administration/viz/scatterplot/(.*)?$', dataviz.d3_views.viz_scatterplot, name='viz_scatterplot'),

    # for robots
    url(r'^robots.txt/?', retail.views.robotstxt, name='robotstxt'),
    url(r'^sitemap\.xml$', sitemap, {'sitemaps': sitemaps}, name='django.contrib.sitemaps.views.sitemap'),
    # Interests
    path('interest/modal', dashboard.views.get_interest_modal, name='get_interest_modal'),
    path('actions/bounty/<int:bounty_id>/interest/new/', dashboard.views.new_interest, name='express-interest'),
    path('actions/bounty/<int:bounty_id>/interest/remove/', dashboard.views.remove_interest, name='remove-interest'),
    path(
        'actions/bounty/<int:bounty_id>/interest/<int:profile_id>/uninterested/',
        dashboard.views.uninterested,
        name='uninterested'
    ),

    # Legacy Support
    path('legacy/', include('legacy.urls', namespace='legacy')),
    path('logout/', auth_views.LogoutView.as_view(), name='logout'),
    re_path(r'^gh-login/$', dashboard.views.gh_login, name='gh_login'),
    path('', include('social_django.urls', namespace='social')),
    # webhook routes
    # sendgrid webhook processing
    path(settings.SENDGRID_EVENT_HOOK_URL, marketing.webhookviews.process, name='sendgrid_event_process'),

    # ENS urls
    re_path(r'^ens/', enssubdomain.views.ens_subdomain, name='ens'),

    # gitcoinbot
    url(settings.GITHUB_EVENT_HOOK_URL, gitcoinbot.views.payload, name='payload'),
    url(r'^impersonate/', include('impersonate.urls')),

    # wagtail
    re_path(r'^cms/', include(wagtailadmin_urls)),
    re_path(r'^documents/', include(wagtaildocs_urls)),
    re_path(r'', include(wagtail_urls))
]

if settings.ENABLE_SILK:
    urlpatterns += [url(r'^silk/', include('silk.urls', namespace='silk'))]

if not settings.AWS_STORAGE_BUCKET_NAME:
    urlpatterns += static(settings.MEDIA_URL, document_root=settings.MEDIA_ROOT)

# If running in DEBUG, expose the error handling pages.
if settings.DEBUG:
    urlpatterns += [
        re_path(r'^400/$', retail.views.handler400, name='400'),
        re_path(r'^403/$', retail.views.handler403, name='403'),
        re_path(r'^404/$', retail.views.handler404, name='404'),
        re_path(r'^500/$', retail.views.handler500, name='500'),
    ]

handler403 = 'retail.views.handler403'
handler404 = 'retail.views.handler404'
handler500 = 'retail.views.handler500'
handler400 = 'retail.views.handler400'<|MERGE_RESOLUTION|>--- conflicted
+++ resolved
@@ -336,16 +336,8 @@
     path('_administration/email/new_match', retail.emails.new_match, name='new_match'),
     path('_administration/email/quarterly_roundup', retail.emails.quarterly_roundup, name='quarterly_roundup'),
     path('_administration/email/new_work_submission', retail.emails.new_work_submission, name='new_work_submission'),
-<<<<<<< HEAD
-    path(
-        '_administration/email/new_bounty_rejection',
-        retail.emails.new_bounty_rejection,
-        name='new_bounty_rejection'
-    ),
-=======
     path('_administration/email/weekly_founder_recap', retail.emails.weekly_recap, name='weekly_founder_recap'),
     path('_administration/email/new_bounty_rejection', retail.emails.new_bounty_rejection, name='new_bounty_rejection'),
->>>>>>> edead6f4
     path(
         '_administration/email/new_bounty_acceptance',
         retail.emails.new_bounty_acceptance,
